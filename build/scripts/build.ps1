#
# This script controls the Roslyn build process. This encompasess everything from build, testing to
# publishing of NuGet packages. The intent is to structure it to allow for a simple flow of logic 
# between the following phases:
#
#   - restore
#   - build
#   - sign
#   - pack
#   - test
#   - publish
#
# Each of these phases has a separate command which can be executed independently. For instance 
# it's fine to call `build.ps1 -build -testDesktop` followed by repeated calls to 
# `.\build.ps1 -testDesktop`. 

[CmdletBinding(PositionalBinding=$false)]
param (
    # Configuration
    [switch]$restore = $false,
    [switch]$release = $false,
    [switch]$official = $false,
    [switch]$cibuild = $false,
    [switch]$build = $false,
    [switch]$buildCoreClr = $false,
    [switch]$bootstrap = $false,
    [switch]$sign = $false,
    [switch]$pack = $false,
    [switch]$packAll = $false,
    [switch]$binaryLog = $false,
    [switch]$deployExtensions = $false,
    [string]$signType = "",
    [switch]$skipBuildExtras = $false,
    [switch]$skipAnalyzers = $false,

    # Test options 
    [switch]$test32 = $false,
    [switch]$test64 = $false,
    [switch]$testVsi = $false,
    [switch]$testVsiNetCore = $false,
    [switch]$testDesktop = $false,
    [switch]$testCoreClr = $false,
    [switch]$testIOperation = $false,

    # Special test options
    [switch]$testDeterminism = $false,
    [switch]$testBuildCorrectness = $false,

    [parameter(ValueFromRemainingArguments=$true)] $badArgs)

Set-StrictMode -version 2.0
$ErrorActionPreference = "Stop"

function Print-Usage() {
    Write-Host "Usage: build.ps1"
    Write-Host "  -release                  Perform release build (default is debug)"
    Write-Host "  -restore                  Restore packages"
    Write-Host "  -build                    Build Roslyn.sln"
    Write-Host "  -official                 Perform an official build"
    Write-Host "  -bootstrap                Build using a bootstrap Roslyn"
    Write-Host "  -sign                     Sign our binaries"
    Write-Host "  -signType                 Type of sign: real, test, verify"
    Write-Host "  -pack                     Create our NuGet packages"
    Write-Host "  -deployExtensions         Deploy built vsixes"
    Write-Host "  -binaryLog                Create binary log for every MSBuild invocation"
    Write-Host "  -skipAnalyzers            Do not run analyzers during build operations"
    Write-Host "  -skipBuildExtras          Do not build insertion items"
    Write-Host "" 
    Write-Host "Test options" 
    Write-Host "  -test32                   Run unit tests in the 32-bit runner"
    Write-Host "  -test64                   Run units tests in the 64-bit runner"
    Write-Host "  -testDesktop              Run desktop unit tests"
    Write-Host "  -testCoreClr              Run CoreClr unit tests"
    Write-Host "  -testVsi                  Run all integration tests"
    Write-Host "  -testVsiNetCore           Run just dotnet core integration tests"
    Write-Host "  -testIOperation           Run extra checks to validate IOperations"
    Write-Host ""
    Write-Host "Special Test options" 
    Write-Host "  -testBuildCorrectness     Run build correctness tests"
    Write-Host "  -testDeterminism          Run determinism tests"
}

# Process the command line arguments and establish defaults for the values which are not 
# specified.
#
# In this function it's okay to use two arguments to extend the effect of another. For 
# example it's okay to look at $buildCoreClr and infer $build. It's not okay though to infer 
# $build based on say $testDesktop. It's possible the developer wanted only for testing 
# to execute, not any build.
function Process-Arguments() {
    if ($badArgs -ne $null) {
        Write-Host "Unsupported argument $badArgs"
        Print-Usage
        exit 1
    }

    if ($test32 -and $test64) {
        Write-Host "Cannot combine -test32 and -test64"
        exit 1
    }

    $anyVsi = $testVsi -or $testVsiNetCore
    $anyUnit = $testDesktop -or $testCoreClr
    if ($anyUnit -and $anyVsi) {
        Write-Host "Cannot combine unit and VSI testing"
        exit 1
    }

    if (($cibuild -and $anyVsi)) {
        # Avoid spending time in analyzers when requested, and also in the slowest integration test builds
        $script:skipAnalyzers = $true
    }

<<<<<<< HEAD
    $script:isAnyTestSpecial = $testBuildCorrectness -or $testDeterminism -or $testPerfCorrectness -or $testPerfRun
=======
    $script:isAnyTestSpecial = $testBuildCorrectness -or $testDeterminism 
>>>>>>> 990fbbbf
    if ($isAnyTestSpecial -and ($anyUnit -or $anyVsi)) {
        Write-Host "Cannot combine special testing with any other action"
        exit 1
    }

    $script:pack = $pack -or $packAll
    $script:packAll = $packAll -or ($pack -and $official)

    if ($buildCoreClr) {
        $script:build = $true
    }

    $script:test32 = -not $test64
    $script:debug = -not $release
}

function Run-MSBuild([string]$projectFilePath, [string]$buildArgs = "", [string]$logFileName = "", [switch]$parallel = $true, [switch]$useDotnetBuild = $false) {
    # Because we override the C#/VB toolset to build against our LKG package, it is important
    # that we do not reuse MSBuild nodes from other jobs/builds on the machine. Otherwise,
    # we'll run into issues such as https://github.com/dotnet/roslyn/issues/6211.
    # MSBuildAdditionalCommandLineArgs=
    $args = "/p:TreatWarningsAsErrors=true /warnaserror /nologo /nodeReuse:false /consoleloggerparameters:Verbosity=minimal;summary /p:Configuration=$buildConfiguration";

    if ($parallel) {
        $args += " /m"
    }

    if ($skipAnalyzers) {
        $args += " /p:UseRoslynAnalyzers=false"
    }

    if ($binaryLog) {
        if ($logFileName -eq "") { 
            $logFileName = [IO.Path]::GetFileNameWithoutExtension($projectFilePath)
        }
        $logFileName = [IO.Path]::ChangeExtension($logFileName, ".binlog")
        $logFilePath = Join-Path $logsDir $logFileName
        $args += " /bl:$logFilePath"
    }

    if ($official) {
        $args += " /p:OfficialBuild=true"
    }

    if ($bootstrapDir -ne "") {
        $args += " /p:BootstrapBuildPath=$bootstrapDir"
    }

    if ($testIOperation) {
        $args += " /p:TestIOperationInterface=true"
    }

    $args += " $buildArgs"
    $args += " $projectFilePath"

    if ($useDotnetBuild) {
        $args = " msbuild $args"
        Exec-Console $dotnet $args
    }
    else {
        Exec-Console $msbuild $args
    }
}

# Restore all of the projects that the repo consumes
function Restore-Packages() {
    Write-Host "Restore using dotnet at $dotnet"

    $all = @(
        "Roslyn Toolset:build\ToolsetPackages\RoslynToolset.csproj",
        "Roslyn:Roslyn.sln")

    foreach ($cur in $all) {
        $both = $cur.Split(':')
        Write-Host "Restoring $($both[0])"
        $projectFilePath = $both[1]
        $projectFileName = [IO.Path]::GetFileNameWithoutExtension($projectFilePath)
        $logFilePath = ""
        if ($binaryLog) { 
            $logFilePath = Join-Path $logsDir "Restore-$($projectFileName).binlog"
        }
        Restore-Project $dotnet $both[1] $logFilePath
    }
}

# Create a bootstrap build of the compiler.  Returns the directory where the bootstrap build 
# is located. 
#
# Important to not set $script:bootstrapDir here yet as we're actually in the process of 
# building the bootstrap.
function Make-BootstrapBuild() {
    $dir = Join-Path $binariesDir "Bootstrap"
    Write-Host "Building Bootstrap compiler"
    $bootstrapArgs = "/p:UseShippingAssemblyVersion=true /p:InitialDefineConstants=BOOTSTRAP"
    Remove-Item -re $dir -ErrorAction SilentlyContinue
    Create-Directory $dir
    if ($buildCoreClr) {
        $bootstrapFramework = "netcoreapp2.0"
        $projectFiles = @(
            'src/Compilers/CSharp/csc/csc.csproj',
            'src/Compilers/VisualBasic/vbc/vbc.csproj',
            'src/Compilers/Server/VBCSCompiler/VBCSCompiler.csproj',
            'src/Compilers/Core/MSBuildTask/MSBuildTask.csproj'
        )

        foreach ($projectFilePath in $projectFiles) { 
            $fileName = [IO.Path]::GetFileNameWithoutExtension((Split-Path -leaf $projectFilePath))
            $logFileName = "Bootstrap$($fileName)"
            Run-MSBuild $projectFilePath "/t:Publish /p:TargetFramework=netcoreapp2.0 $bootstrapArgs" -logFileName $logFileName -useDotnetBuild
        }

        Pack-One "Microsoft.NetCore.Compilers.nuspec" "Bootstrap" $dir
        Unzip-File "$dir\Microsoft.NETCore.Compilers.42.42.42.42-bootstrap.nupkg" "$dir\Microsoft.NETCore.Compilers\42.42.42.42"

        Write-Host "Cleaning Bootstrap compiler artifacts"
        Run-MSBuild "Compilers.sln" "/t:Clean"
        Stop-BuildProcesses
    }
    else {
        Run-MSBuild "build\Toolset\Toolset.csproj" $bootstrapArgs -logFileName "Bootstrap"
        Remove-Item -re $dir -ErrorAction SilentlyContinue
        Create-Directory $dir

        Pack-One "Microsoft.Net.Compilers.nuspec" "Bootstrap" $dir
        Unzip-File "$dir\Microsoft.Net.Compilers.42.42.42.42-bootstrap.nupkg" "$dir\Microsoft.Net.Compilers\42.42.42.42"

        Write-Host "Cleaning Bootstrap compiler artifacts"
        Run-MSBuild "build\Toolset\Toolset.csproj" "/t:Clean" -logFileName "BootstrapClean"
        Stop-BuildProcesses
    }

    return $dir
}

function Build-Artifacts() { 
    if ($buildCoreClr) {
        Run-MSBuild "Compilers.sln" -useDotnetBuild
    }
    elseif ($build) {
        Run-MSBuild "Roslyn.sln" "/p:DeployExtension=$deployExtensions"
        if (-not $skipBuildExtras) {
            Build-ExtraSignArtifacts
        }
    }

    if ($pack) {
        Build-NuGetPackages
    }

    if ($sign) {
        Run-SignTool
    }

    if ($pack -and ($cibuild -or $official)) { 
        Build-DeployToSymStore
    }

    if ($build -and (-not $skipBuildExtras) -and (-not $buildCoreClr)) {
        Build-InsertionItems
    }
}

# Not all of our artifacts needed for signing are included inside Roslyn.sln. Need to 
# finish building these before we can run signing.
function Build-ExtraSignArtifacts() { 

    Push-Location (Join-Path $repoDir "src\Setup")
    try {
        # Publish the CoreClr projects (CscCore and VbcCore) and dependencies for later NuGet packaging.
        Write-Host "Publishing csc"
        Run-MSBuild "..\Compilers\CSharp\csc\csc.csproj" "/p:TargetFramework=netcoreapp2.0 /t:PublishWithoutBuilding"
        Write-Host "Publishing vbc"
        Run-MSBuild "..\Compilers\VisualBasic\vbc\vbc.csproj" "/p:TargetFramework=netcoreapp2.0 /t:PublishWithoutBuilding"
        Write-Host "Publishing VBCSCompiler"
        Run-MSBuild "..\Compilers\Server\VBCSCompiler\VBCSCompiler.csproj" "/p:TargetFramework=netcoreapp2.0 /t:PublishWithoutBuilding"
        Write-Host "Publishing MSBuildTask"
        Run-MSBuild "..\Compilers\Core\MSBuildTask\MSBuildTask.csproj" "/p:TargetFramework=netcoreapp2.0 /t:PublishWithoutBuilding"
        Write-Host "Building PortableFacades Swix"
        Run-MSBuild "DevDivVsix\PortableFacades\PortableFacades.swixproj"
        Write-Host "Building CompilersCodeAnalysis Swix"
        Run-MSBuild "DevDivVsix\CompilersPackage\Microsoft.CodeAnalysis.Compilers.swixproj"

        $dest = @($configDir)
        foreach ($dir in $dest) { 
            Copy-Item "PowerShell\*.ps1" $dir
        }

        Copy-Item -Force "Vsix\myget_org-extensions.config" $configDir
    }
    finally {
        Pop-Location
    }
}

function Build-InsertionItems() { 

    # Create the PerfTests directory under Binaries\$(Configuration).  There are still a number
    # of tools (in roslyn and roslyn-internal) that depend on this combined directory.
    function Create-PerfTests() {
        $target = Join-Path $configDir "PerfTests"
        Write-Host "PerfTests: $target"
        Create-Directory $target

        Push-Location $configDir
        foreach ($subDir in @("Dlls", "UnitTests")) {
            Push-Location $subDir
            foreach ($path in Get-ChildItem -re -in "PerfTests") {
                Write-Host "`tcopying $path"
                Copy-Item -force -recurse "$path\*" $target
            }
            Pop-Location
        }
        Pop-Location
    }

    $setupDir = Join-Path $repoDir "src\Setup"
    Push-Location $setupDir
    try { 
        Create-PerfTests
        Exec-Console (Join-Path $configDir "Exes\DevDivInsertionFiles\Roslyn.BuildDevDivInsertionFiles.exe") "$configDir $repoDir $(Get-PackagesDir)"
        
        # In non-official builds need to supply values for a few MSBuild properties. The actual value doesn't
        # matter, just that it's provided some value.
        $extraArgs = ""
        if (-not $official) { 
            $extraArgs = " /p:FinalizeValidate=false /p:ManifestPublishUrl=https://vsdrop.corp.microsoft.com/file/v1/Products/DevDiv/dotnet/roslyn/master/20160729.6"
        }

        $insertionDir = Join-Path $configDir "DevDivInsertionFiles"
        $vsToolsDir = Join-Path $insertionDir "VS.Tools.Roslyn"
        $packageOutDir = Join-Path $configDir "DevDivPackages\Roslyn"
        $packArgs = "/p:NoPackageAnalysis=true"
        Create-Directory $packageOutDir
        Pack-One (Join-Path $insertionDir "VS.ExternalAPIs.Roslyn.nuspec") "PerBuildPreRelease" $packageOutDir $packArgs 
        Pack-One (Join-Path $vsToolsDir "VS.Tools.Roslyn.nuspec") "PerBuildPreRelease" $packageOutDir $packArgs -basePath $vsToolsDir 

        $netfx20Dir = Join-Path $repoDir "src\Dependencies\Microsoft.NetFX20"
        Pack-One (Join-Path $netfx20Dir "Microsoft.NetFX20.nuspec") "PerBuildPreRelease" -packageOutDir (Join-Path $configDir "NuGet\NetFX20") -basePath $netfx20Dir -extraArgs "$packArgs /p:CurrentVersion=4.3.0" 

        Run-MSBuild "DevDivVsix\PortableFacades\PortableFacades.vsmanproj" -buildArgs $extraArgs
        Run-MSBuild "DevDivVsix\CompilersPackage\Microsoft.CodeAnalysis.Compilers.vsmanproj" -buildArgs $extraArgs
        Run-MSBuild "DevDivVsix\MicrosoftCodeAnalysisLanguageServices\Microsoft.CodeAnalysis.LanguageServices.vsmanproj" -buildArgs "$extraArgs"
    }
    finally {
        Pop-Location
    }
}

function Pack-One([string]$nuspecFilePath, [string]$packageKind, [string]$packageOutDir = "", [string]$extraArgs = "", [string]$basePath = "", [switch]$useConsole = $true) { 
    $nugetDir = Join-Path $repoDir "src\Nuget"
    if ($packageOutDir -eq "") {
        $packageOutDir = Join-Path $configDir "NuGet\$packageKind"
    }

    if ($basePath -eq "") { 
        $basePath = $configDir
    }
    
    if (-not ([IO.Path]::IsPathRooted($nuspecFilePath))) { 
        $nuspecFilePath = Join-Path $nugetDir $nuspecFilePath
    }

    Create-Directory $packageOutDir
    $nuspecFileName = Split-Path -leaf $nuspecFilePath
    $projectFilePath = Join-Path $nugetDir "NuGetProjectPackUtil.csproj"
    $packArgs = "pack -nologo --no-build $projectFilePath $extraArgs /p:NugetPackageKind=$packageKind /p:NuspecFile=$nuspecFilePath /p:NuspecBasePath=$basePath -o $packageOutDir" 

    if ($official) {
        $packArgs = "$packArgs /p:OfficialBuild=true"
    }

    if ($useConsole) { 
        Exec-Console $dotnet $packArgs
    }
    else {
        Exec-Command $dotnet $packArgs
    }
}

function Build-NuGetPackages() {

    function Pack-All([string]$packageKind, $extraArgs) {

        Write-Host "Packing for $packageKind"
        foreach ($item in Get-ChildItem *.nuspec) {
            $name = Split-Path -leaf $item
            Pack-One $name $packageKind -extraArgs $extraArgs
        }
    }

    Push-Location (Join-Path $repoDir "src\NuGet")
    try {
        $extraArgs = ""

        if ($official) {
            $extraArgs += " /p:UseRealCommit=true"
        }

        # Empty directory for packing explicit empty items in the nuspec
        $emptyDir = Join-Path ([IO.Path]::GetTempPath()) ([IO.Path]::GetRandomFileName())
        Create-Directory $emptyDir
        New-Item -Path (Join-Path $emptyDir "_._") -Type File | Out-Null
        $extraArgs += " /p:EmptyDir=$emptyDir"

        Pack-All "PreRelease" $extraArgs
        if ($packAll) {
            Pack-All "Release" $extraArgs
            Pack-All "PerBuildPreRelease" $extraArgs
        }
    }
    finally {
        Pop-Location
    }
}

function Build-DeployToSymStore() {
    Run-MSBuild "Roslyn.sln" "/t:DeployToSymStore" -logFileName "RoslynDeployToSymStore"
}

# These are tests that don't follow our standard restore, build, test pattern. They customize 
# the processes in order to test specific elements of our build and hence are handled 
# separately from our other tests
function Test-Special() {
    if ($testBuildCorrectness) {
        Exec-Block { & ".\build\scripts\test-build-correctness.ps1" -config $buildConfiguration } | Out-Host
    }
    elseif ($testDeterminism) {
        $bootstrapDir = Make-BootstrapBuild
        Exec-Block { & ".\build\scripts\test-determinism.ps1" -bootstrapDir $bootstrapDir } | Out-Host
    } 
    else {
        throw "Not a special test"
    }
}

<<<<<<< HEAD
function Test-PerfCorrectness() {
    Run-MSBuild "Roslyn.sln" "/p:DeployExtension=$deployExtensions" -logFileName "RoslynPerfCorrectness"
    Exec-Block { & ".\Binaries\$buildConfiguration\Exes\Perf.Runner\Roslyn.Test.Performance.Runner.exe" --ci-test } | Out-Host
}

function Test-PerfRun() { 
    Run-MSBuild "Roslyn.sln" "/p:DeployExtension=$deployExtensions" -logFileName "RoslynPerfRun"

    # Check if we have credentials to upload to benchview
    $extraArgs = @()
    if ((Test-Path env:\GIT_BRANCH) -and (Test-Path env:\BV_UPLOAD_SAS_TOKEN)) {
        $extraArgs += "--report-benchview"
        $extraArgs += "--branch=$env:GIT_BRANCH"

        # Check if we are in a PR or this is a rolling submission
        if (Test-Path env:\ghprbPullTitle) {
            $submissionName = $env:ghprbPullTitle.Replace(" ", "_")
            $extraArgs += "--benchview-submission-name=""$submissionName"""
            $extraArgs += "--benchview-submission-type=private"
        } 
        else {
            $extraArgs += "--benchview-submission-type=rolling"
        }

        Create-Directory ".\Binaries\$buildConfiguration\tools\"
        # Get the benchview tools - Place alongside Roslyn.Test.Performance.Runner.exe
        Exec-Block { & ".\build\scripts\install_benchview_tools.cmd" ".\Binaries\$buildConfiguration\tools\" } | Out-Host
    }

    Stop-BuildProcesses
    & ".\Binaries\$buildConfiguration\Exes\Perf.Runner\Roslyn.Test.Performance.Runner.exe"  $extraArgs --search-directory=".\\Binaries\\$buildConfiguration\\Dlls\\" --no-trace-upload
    if (-not $?) { 
        throw "Perf run failed"
    }
}

=======
>>>>>>> 990fbbbf
function Test-XUnitCoreClr() {
    Write-Host "Publishing ILAsm.csproj"
    $toolsDir = Join-Path $binariesDir "Tools"
    $ilasmDir = Join-Path $toolsDir "ILAsm"
    Exec-Console $dotnet "publish src\Tools\ILAsm --no-restore --runtime win-x64 --self-contained -o $ilasmDir"

    $unitDir = Join-Path $configDir "UnitTests"
    $tf = "netcoreapp2.0"
    $xunitResultDir = Join-Path $unitDir "xUnitResults"
    Create-Directory $xunitResultDir 
    $xunitConsole = Join-Path (Get-PackageDir "xunit.runner.console") "tools\$tf\xunit.console.dll"

    $dlls = @()
    $allGood = $true
    foreach ($dir in Get-ChildItem $unitDir) {
        $testDir = Join-Path $unitDir (Join-Path $dir $tf)
        if (Test-Path $testDir) { 
            $dllName = Get-ChildItem -name "*.UnitTests.dll" -path $testDir
            $dllPath = Join-Path $testDir $dllName

            $args = "exec"
            $args += " --depsfile " + [IO.Path]::ChangeExtension($dllPath, ".deps.json")
            $args += " --runtimeconfig " + [IO.Path]::ChangeExtension($dllPath, ".runtimeconfig.json")
            $args += " $xunitConsole"
            $args += " $dllPath"
            $args += " -xml " + (Join-Path $xunitResultDir ([IO.Path]::ChangeExtension($dllName, ".xml")))

            # https://github.com/dotnet/roslyn/issues/25049
            # Disable parallel runs everywhere until we get assembly specific settings working again
            $args += " -parallel none"

            try {
                Write-Host "Running $dllName"
                Exec-Console $dotnet $args
            }
            catch {
                Write-Host "Failed"
                $allGood = $false
            }
        }
    }

    if (-not $allGood) { 
        throw "Unit tests failed"
    }
}

# Core function for running our unit / integration tests tests
function Test-XUnit() { 

    # Used by tests to locate dotnet CLI
    $env:DOTNET_INSTALL_DIR = Split-Path $dotnet -Parent

    if ($testCoreClr) {
        Test-XUnitCoreClr
        return
    }

    if ($testVsi -or $testVsiNetCore) {
        Deploy-VsixViaTool
    }

    $unitDir = Join-Path $configDir "UnitTests"
    $runTests = Join-Path $configDir "Exes\RunTests\RunTests.exe"
    $xunitDir = Join-Path (Get-PackageDir "xunit.runner.console") "tools\net452"
    $args = "$xunitDir"
    $args += " -logpath:$logsDir"
    $args += " -nocache"

    if ($testDesktop) {
        if ($test32) {
            $dlls = Get-ChildItem -re -in "*.UnitTests.dll" $unitDir
        }
        else {
            $dlls = Get-ChildItem -re -in "*.UnitTests.dll" -ex "*Roslyn.Interactive*" $unitDir 
        }
    }
    elseif ($testVsi) {
        # Since they require Visual Studio to be installed, ensure that the MSBuildWorkspace tests run along with our VS
        # integration tests in CI.
        if ($cibuild) {
            $dlls += @(Get-Item (Join-Path $unitDir "Workspaces.MSBuild.Test\Microsoft.CodeAnalysis.Workspaces.MSBuild.UnitTests.dll"))
        }

        $dlls += @(Get-ChildItem -re -in "*.IntegrationTests.dll" $unitDir)
    }
    else {
        $dlls = Get-ChildItem -re -in "*.IntegrationTests.dll" $unitDir
        $args += " -trait:Feature=NetCore"
    }

    # Exclude out the multi-targetted netcore app projects
    $dlls = $dlls | ?{ -not ($_.FullName -match ".*netcoreapp.*") }

    # Exclude out the ref assemblies
    $dlls = $dlls | ?{ -not ($_.FullName -match ".*\\ref\\.*") }
    $dlls = $dlls | ?{ -not ($_.FullName -match ".*/ref/.*") }

    if ($cibuild -or $official) {
        # Use a 50 minute timeout on CI
        $args += " -xml -timeout:50"

        $procdumpPath = Ensure-ProcDump
        $args += " -procdumppath:$procDumpPath"
    }

    if ($test64) {
        $args += " -test64"
    }

    foreach ($dll in $dlls) { 
        $args += " $dll"
    }
    
    try {
        Exec-Console $runTests $args
    }
    finally {
        Get-Process "xunit*" -ErrorAction SilentlyContinue | Stop-Process    
    }
}

# Deploy our core VSIX libraries to Visual Studio via the Roslyn VSIX tool.  This is an alternative to 
# deploying at build time.
function Deploy-VsixViaTool() { 
    $vsixDir = Get-PackageDir "RoslynTools.Microsoft.VSIXExpInstaller"
    $vsixExe = Join-Path $vsixDir "tools\VsixExpInstaller.exe"
    $both = Get-VisualStudioDirAndId
    $vsDir = $both[0].Trim("\")
    $vsId = $both[1]
    $hive = "RoslynDev"
    Write-Host "Using VS Instance $vsId at `"$vsDir`""
    $baseArgs = "/rootSuffix:$hive /vsInstallDir:`"$vsDir`""
    $all = @(
        "Vsix\CompilerExtension\Roslyn.Compilers.Extension.vsix",
        "Vsix\VisualStudioSetup\Roslyn.VisualStudio.Setup.vsix",
        "Vsix\VisualStudioInteractiveComponents\Roslyn.VisualStudio.InteractiveComponents.vsix",
        "Vsix\ExpressionEvaluatorPackage\ExpressionEvaluatorPackage.vsix",
        "Vsix\VisualStudioDiagnosticsWindow\Roslyn.VisualStudio.DiagnosticsWindow.vsix",
        "Vsix\VisualStudioIntegrationTestSetup\Microsoft.VisualStudio.IntegrationTest.Setup.vsix")

    Write-Host "Uninstalling old Roslyn VSIX"

    # Actual uninstall is failing at the moment using the uninstall options. Temporarily using 
    # wildfire to uninstall our VSIX extensions
    $extDir = Join-Path ${env:USERPROFILE} "AppData\Local\Microsoft\VisualStudio\15.0_$($vsid)$($hive)"
    if (Test-Path $extDir) {
        foreach ($dir in Get-ChildItem -Directory $extDir) {
            $name = Split-Path -leaf $dir
            Write-Host "`tUninstalling $name"
        }
        Remove-Item -re -fo $extDir
    }

    Write-Host "Installing all Roslyn VSIX"
    foreach ($e in $all) {
        $name = Split-Path -leaf $e
        $filePath = Join-Path $configDir $e
        $fullArg = "$baseArgs $filePath"
        Write-Host "`tInstalling $name"
        Exec-Console $vsixExe $fullArg
    }
}

# Sign all of our binaries that need to be signed
function Run-SignTool() { 
    Push-Location $repoDir
    try {
        $signTool = Join-Path (Get-PackageDir "RoslynTools.SignTool") "tools\SignTool.exe"
        $signToolArgs = "-msbuildPath `"$msbuild`""
        if ($binaryLog) {
            $signToolArgs += " -msbuildBinaryLog $logsDir\Signing.binlog"
        }
        switch ($signType) {
            "real" { break; }
            "test" { $signToolArgs += " -testSign"; break; }
            default { $signToolArgs += " -test"; break; }
        }

        $signToolArgs += " `"$configDir`""
        Exec-Console $signTool $signToolArgs
    }
    finally { 
        Pop-Location
    }
}

# Ensure that procdump is available on the machine.  Returns the path to the directory that contains 
# the procdump binaries (both 32 and 64 bit)
function Ensure-ProcDump() {

    # Jenkins images default to having procdump installed in the root.  Use that if available to avoid
    # an unnecessary download.
    if (Test-Path "c:\SysInternals\procdump.exe") {
        return "c:\SysInternals";
    }    

    $toolsDir = Join-Path $binariesDir "Tools"
    $outDir = Join-Path $toolsDir "ProcDump"
    $filePath = Join-Path $outDir "procdump.exe"
    if (-not (Test-Path $filePath)) { 
        Remove-Item -Re $filePath -ErrorAction SilentlyContinue
        Create-Directory $outDir 
        $zipFilePath = Join-Path $toolsDir "procdump.zip"
        Invoke-WebRequest "https://download.sysinternals.com/files/Procdump.zip" -UseBasicParsing -outfile $zipFilePath | Out-Null
        Add-Type -AssemblyName System.IO.Compression.FileSystem
        [IO.Compression.ZipFile]::ExtractToDirectory($zipFilePath, $outDir)
    }

    return $outDir
}

# The Jenkins images used to execute our tests can live for a very long time.  Over the course
# of hundreds of runs this can cause the %TEMP% folder to fill up.  To avoid this we redirect
# %TEMP% into the binaries folder which is deleted at the end of every run as a part of cleaning
# up the workspace.
function Redirect-Temp() {
    $temp = Join-Path $binariesDir "Temp"
    Create-Directory $temp
    Copy-Item (Join-Path $repoDir "src\Workspaces\CoreTestUtilities\Resources\.editorconfig") $temp
    Copy-Item (Join-Path $repoDir "src\Workspaces\CoreTestUtilities\Resources\Directory.Build.props") $temp
    Copy-Item (Join-Path $repoDir "src\Workspaces\CoreTestUtilities\Resources\Directory.Build.targets") $temp
    Copy-Item (Join-Path $repoDir "src\Workspaces\CoreTestUtilities\Resources\Directory.Build.rsp") $temp
    ${env:TEMP} = $temp
    ${env:TMP} = $temp
}

function List-BuildProcesses() {
    Write-Host "Listing running build processes..."
    Get-Process -Name "msbuild" -ErrorAction SilentlyContinue | Out-Host
    Get-Process -Name "vbcscompiler" -ErrorAction SilentlyContinue | Out-Host
    Get-Process -Name "dotnet" -ErrorAction SilentlyContinue | where { $_.Modules | select { $_.ModuleName -eq "VBCSCompiler.dll" } } | Out-Host
}

function List-VSProcesses() {
    Write-Host "Listing running vs processes..."
    Get-Process -Name "devenv" -ErrorAction SilentlyContinue | Out-Host
}

# Kill any instances VBCSCompiler.exe to release locked files, ignoring stderr if process is not open
# This prevents future CI runs from failing while trying to delete those files.
# Kill any instances of msbuild.exe to ensure that we never reuse nodes (e.g. if a non-roslyn CI run
# left some floating around).
function Stop-BuildProcesses() {
    Write-Host "Killing running build processes..."
    Get-Process -Name "msbuild" -ErrorAction SilentlyContinue | Stop-Process
    Get-Process -Name "vbcscompiler" -ErrorAction SilentlyContinue | Stop-Process
    Get-Process -Name "dotnet" -ErrorAction SilentlyContinue | where { $_.Modules | select { $_.ModuleName -eq "VBCSCompiler.dll" } } | Stop-Process
}

# Kill any instances of devenv.exe to ensure VSIX install/uninstall works in future runs and to ensure
# that any locked files don't prevent future CI runs from failing.
# Also call Stop-BuildProcesses
function Stop-VSProcesses() {
    Write-Host "Killing running vs processes..."
    Get-Process -Name "devenv" -ErrorAction SilentlyContinue | Stop-Process
}

try {
    . (Join-Path $PSScriptRoot "build-utils.ps1")
    Push-Location $repoDir

    Write-Host "Repo Dir $repoDir"
    Write-Host "Binaries Dir $binariesDir"

    Process-Arguments

    $msbuild = Ensure-MSBuild
    $dotnet = Ensure-DotnetSdk
    $buildConfiguration = if ($release) { "Release" } else { "Debug" }
    $configDir = Join-Path $binariesDir $buildConfiguration
    $logsDir = Join-Path $configDir "Logs"
    $bootstrapDir = ""

    # Ensure the main output directories exist as a number of tools will fail when they don't exist. 
    Create-Directory $binariesDir
    Create-Directory $configDir 
    Create-Directory $logsDir

    if ($cibuild) { 
        List-VSProcesses
        List-BuildProcesses
        Redirect-Temp
    }

    if ($restore) {
        Write-Host "Running restore"
        Restore-Packages
    }

    if ($isAnyTestSpecial) {
        Test-Special
        exit 0
    }

    if ($bootstrap) {
        $bootstrapDir = Make-BootstrapBuild
    }

    if ($build -or $pack) {
        Build-Artifacts
    }

    if ($testDesktop -or $testCoreClr -or $testVsi -or $testVsiNetCore) {
        Test-XUnit
    } 

    exit 0
}
catch {
    Write-Host $_
    Write-Host $_.Exception
    Write-Host $_.ScriptStackTrace
    exit 1
}
finally {
    Pop-Location
    if ($cibuild) {
        Stop-VSProcesses
        Stop-BuildProcesses
    }
}<|MERGE_RESOLUTION|>--- conflicted
+++ resolved
@@ -111,11 +111,7 @@
         $script:skipAnalyzers = $true
     }
 
-<<<<<<< HEAD
-    $script:isAnyTestSpecial = $testBuildCorrectness -or $testDeterminism -or $testPerfCorrectness -or $testPerfRun
-=======
     $script:isAnyTestSpecial = $testBuildCorrectness -or $testDeterminism 
->>>>>>> 990fbbbf
     if ($isAnyTestSpecial -and ($anyUnit -or $anyVsi)) {
         Write-Host "Cannot combine special testing with any other action"
         exit 1
@@ -451,45 +447,6 @@
     }
 }
 
-<<<<<<< HEAD
-function Test-PerfCorrectness() {
-    Run-MSBuild "Roslyn.sln" "/p:DeployExtension=$deployExtensions" -logFileName "RoslynPerfCorrectness"
-    Exec-Block { & ".\Binaries\$buildConfiguration\Exes\Perf.Runner\Roslyn.Test.Performance.Runner.exe" --ci-test } | Out-Host
-}
-
-function Test-PerfRun() { 
-    Run-MSBuild "Roslyn.sln" "/p:DeployExtension=$deployExtensions" -logFileName "RoslynPerfRun"
-
-    # Check if we have credentials to upload to benchview
-    $extraArgs = @()
-    if ((Test-Path env:\GIT_BRANCH) -and (Test-Path env:\BV_UPLOAD_SAS_TOKEN)) {
-        $extraArgs += "--report-benchview"
-        $extraArgs += "--branch=$env:GIT_BRANCH"
-
-        # Check if we are in a PR or this is a rolling submission
-        if (Test-Path env:\ghprbPullTitle) {
-            $submissionName = $env:ghprbPullTitle.Replace(" ", "_")
-            $extraArgs += "--benchview-submission-name=""$submissionName"""
-            $extraArgs += "--benchview-submission-type=private"
-        } 
-        else {
-            $extraArgs += "--benchview-submission-type=rolling"
-        }
-
-        Create-Directory ".\Binaries\$buildConfiguration\tools\"
-        # Get the benchview tools - Place alongside Roslyn.Test.Performance.Runner.exe
-        Exec-Block { & ".\build\scripts\install_benchview_tools.cmd" ".\Binaries\$buildConfiguration\tools\" } | Out-Host
-    }
-
-    Stop-BuildProcesses
-    & ".\Binaries\$buildConfiguration\Exes\Perf.Runner\Roslyn.Test.Performance.Runner.exe"  $extraArgs --search-directory=".\\Binaries\\$buildConfiguration\\Dlls\\" --no-trace-upload
-    if (-not $?) { 
-        throw "Perf run failed"
-    }
-}
-
-=======
->>>>>>> 990fbbbf
 function Test-XUnitCoreClr() {
     Write-Host "Publishing ILAsm.csproj"
     $toolsDir = Join-Path $binariesDir "Tools"
