﻿// Copyright (c) Microsoft.  All Rights Reserved.  Licensed under the Apache License, Version 2.0.  See License.txt in the project root for license information.

using System.Collections.Generic;
using System.Collections.Immutable;
using System.Diagnostics;
using System.Linq;
using Microsoft.CodeAnalysis.Collections;
using Microsoft.CodeAnalysis.CSharp.Symbols;
using Microsoft.CodeAnalysis.CSharp.Symbols.Metadata.PE;
using Microsoft.CodeAnalysis.CSharp.Syntax;
using Microsoft.CodeAnalysis.PooledObjects;
using Roslyn.Utilities;

/*
SPEC:

Type inference occurs as part of the compile-time processing of a method invocation
and takes place before the overload resolution step of the invocation. When a
particular method group is specified in a method invocation, and no type arguments
are specified as part of the method invocation, type inference is applied to each
generic method in the method group. If type inference succeeds, then the inferred
type arguments are used to determine the types of formal parameters for subsequent 
overload resolution. If overload resolution chooses a generic method as the one to
invoke then the inferred type arguments are used as the actual type arguments for the
invocation. If type inference for a particular method fails, that method does not
participate in overload resolution. The failure of type inference, in and of itself,
does not cause a compile-time error. However, it often leads to a compile-time error
when overload resolution then fails to find any applicable methods.

If the supplied number of arguments is different than the number of parameters in
the method, then inference immediately fails. Otherwise, assume that the generic
method has the following signature:

Tr M<X1...Xn>(T1 x1 ... Tm xm)

With a method call of the form M(E1...Em) the task of type inference is to find
unique type arguments S1...Sn for each of the type parameters X1...Xn so that the
call M<S1...Sn>(E1...Em)becomes valid.

During the process of inference each type parameter Xi is either fixed to a particular
type Si or unfixed with an associated set of bounds. Each of the bounds is some type T.
Each bound is classified as an upper bound, lower bound or exact bound.
Initially each type variable Xi is unfixed with an empty set of bounds.

*/

// This file contains the implementation for method type inference on calls (with
// arguments, and method type inference on conversion of method groups to delegate
// types (which will not have arguments.)

namespace Microsoft.CodeAnalysis.CSharp
{
    // Method type inference can fail, but we still might have some best guesses. 
    internal struct MethodTypeInferenceResult
    {
        public readonly ImmutableArray<TypeSymbolWithAnnotations> InferredTypeArguments;
        public readonly bool Success;

        public MethodTypeInferenceResult(
            bool success,
            ImmutableArray<TypeSymbolWithAnnotations> inferredTypeArguments)
        {
            this.Success = success;
            this.InferredTypeArguments = inferredTypeArguments;
        }
    }

    internal sealed class MethodTypeInferrer
    {
        private enum InferenceResult
        {
            InferenceFailed,
            MadeProgress,
            NoProgress,
            Success
        }

        private enum Dependency
        {
            Unknown = 0x00,
            NotDependent = 0x01,
            DependsMask = 0x10,
            Direct = 0x11,
            Indirect = 0x12
        }

        private readonly ConversionsBase _conversions;
        private readonly ImmutableArray<TypeParameterSymbol> _methodTypeParameters;
        private readonly NamedTypeSymbol _constructedContainingTypeOfMethod;
        private readonly ImmutableArray<TypeSymbolWithAnnotations> _formalParameterTypes;
        private readonly ImmutableArray<RefKind> _formalParameterRefKinds;
        private readonly ImmutableArray<BoundExpression> _arguments;

        private readonly TypeSymbolWithAnnotations[] _fixedResults;
        private readonly HashSet<TypeSymbolWithAnnotations>[] _exactBounds;
        private readonly HashSet<TypeSymbolWithAnnotations>[] _upperBounds;
        private readonly HashSet<TypeSymbolWithAnnotations>[] _lowerBounds;
        private Dependency[,] _dependencies; // Initialized lazily
        private bool _dependenciesDirty;

        /// <summary>
        /// For error recovery, we allow a mismatch between the number of arguments and parameters
        /// during type inference. This sometimes enables inferring the type for a lambda parameter.
        /// </summary>
        private int NumberArgumentsToProcess => System.Math.Min(_arguments.Length, _formalParameterTypes.Length);

        public static MethodTypeInferenceResult Infer(
            Binder binder,
            ConversionsBase conversions,
            ImmutableArray<TypeParameterSymbol> methodTypeParameters,
            // We are attempting to build a map from method type parameters 
            // to inferred type arguments.

            NamedTypeSymbol constructedContainingTypeOfMethod,
            ImmutableArray<TypeSymbolWithAnnotations> formalParameterTypes,

            // We have some unusual requirements for the types that flow into the inference engine.
            // Consider the following inference problems:
            // 
            // Scenario one: 
            //
            // class C<T> 
            // {
            //   delegate Y FT<X, Y>(T t, X x);
            //   static void M<U, V>(U u, FT<U, V> f);
            //   ...
            //   C<double>.M(123, (t,x)=>t+x);
            //
            // From the first argument we infer that U is int. How now must we make an inference on
            // the second argument? The *declared* type of the formal is C<T>.FT<U,V>. The
            // actual type at the time of inference is known to be C<double>.FT<int, something>
            // where "something" is to be determined by inferring the return type of the 
            // lambda by determine the type of "double + int". 
            // 
            // Therefore when we do type inference, if a formal parameter type is a generic delegate
            // then *its* formal parameter types must be the formal parameter types of the 
            // *constructed* generic delegate C<double>.FT<...>, not C<T>.FT<...>. 
            //
            // One would therefore suppose that we'd expect the formal parameter types to here
            // be passed in with the types constructed with the information known from the
            // call site, not the declared types.
            //
            // Contrast that with this scenario:
            //
            // Scenario Two:
            //
            // interface I<T> 
            // { 
            //    void M<U>(T t, U u); 
            // }
            // ...
            // static void Goo<V>(V v, I<V> iv) 
            // {
            //   iv.M(v, "");
            // }
            //
            // Obviously inference should succeed here; it should infer that U is string. 
            //
            // But consider what happens during the inference process on the first argument.
            // The first thing we will do is say "what's the type of the argument? V. What's
            // the type of the corresponding formal parameter? The first formal parameter of
            // I<V>.M<whatever> is of type V. The inference engine will then say "V is a 
            // method type parameter, and therefore we have an inference from V to V". 
            // But *V* is not one of the method type parameters being inferred; the only 
            // method type parameter being inferred here is *U*.
            //
            // This is perhaps some evidence that the formal parameters passed in should be
            // the formal parameters of the *declared* method; in this case, (T, U), not
            // the formal parameters of the *constructed* method, (V, U). 
            //
            // However, one might make the argument that no, we could just add a check
            // to ensure that if we see a method type parameter as a formal parameter type,
            // then we only perform the inference if the method type parameter is a type 
            // parameter of the method for which inference is being performed.
            //
            // Unfortunately, that does not work either:
            //
            // Scenario three:
            //
            // class C<T>
            // {
            //   static void M<U>(T t, U u)
            //   {
            //     ...
            //     C<U>.M(u, 123);
            //     ...
            //   }
            // }
            //
            // The *original* formal parameter types are (T, U); the *constructed* formal parameter types
            // are (U, U), but *those are logically two different U's*. The first U is from the outer caller;
            // the second U is the U of the recursive call.
            //
            // That is, suppose someone called C<string>.M<double>(string, double).  The recursive call should be to
            // C<double>.M<int>(double, int). We should absolutely not make an inference on the first argument
            // from U to U just because C<U>.M<something>'s first formal parameter is of type U.  If we did then
            // inference would fail, because we'd end up with two bounds on 'U' -- 'U' and 'int'. We only want
            // the latter bound.
            //
            // What these three scenarios show is that for a "normal" inference we need to have the
            // formal parameters of the *original* method definition, but when making an inference from a lambda
            // to a delegate, we need to have the *constructed* method signature in order that the formal
            // parameters *of the delegate* be correct.
            //
            // How to solve this problem?
            //
            // We solve it by passing in the formal parameters in their *original* form, but also getting
            // the *fully constructed* type that the method call is on. When constructing the fixed
            // delegate type for inference from a lambda, we do the appropriate type substitution on
            // the delegate.

            ImmutableArray<RefKind> formalParameterRefKinds, // Optional; assume all value if missing.
            ImmutableArray<BoundExpression> arguments,// Required; in scenarios like method group conversions where there are
                                                      // no arguments per se we cons up some fake arguments.
            ref HashSet<DiagnosticInfo> useSiteDiagnostics)
        {
            Debug.Assert(!methodTypeParameters.IsDefault);
            Debug.Assert(methodTypeParameters.Length > 0);
            Debug.Assert(!formalParameterTypes.IsDefault);
            Debug.Assert(formalParameterRefKinds.IsDefault || formalParameterRefKinds.Length == formalParameterTypes.Length);
            Debug.Assert(!arguments.IsDefault);

            // Early out: if the method has no formal parameters then we know that inference will fail.
            if (formalParameterTypes.Length == 0)
            {
                return new MethodTypeInferenceResult(false, default(ImmutableArray<TypeSymbolWithAnnotations>));

                // UNDONE: OPTIMIZATION: We could check to see whether there is a type
                // UNDONE: parameter which is never used in any formal parameter; if
                // UNDONE: so then we know ahead of time that inference will fail.
            }

            var inferrer = new MethodTypeInferrer(
                conversions,
                methodTypeParameters,
                constructedContainingTypeOfMethod,
                formalParameterTypes,
                formalParameterRefKinds,
                arguments);
            return inferrer.InferTypeArgs(binder, ref useSiteDiagnostics);
        }

        ////////////////////////////////////////////////////////////////////////////////
        //
        // Fixed, unfixed and bounded type parameters
        //
        // SPEC: During the process of inference each type parameter is either fixed to
        // SPEC: a particular type or unfixed with an associated set of bounds. Each of
        // SPEC: the bounds is of some type T. Initially each type parameter is unfixed
        // SPEC: with an empty set of bounds.

        private MethodTypeInferrer(
            ConversionsBase conversions,
            ImmutableArray<TypeParameterSymbol> methodTypeParameters,
            NamedTypeSymbol constructedContainingTypeOfMethod,
            ImmutableArray<TypeSymbolWithAnnotations> formalParameterTypes,
            ImmutableArray<RefKind> formalParameterRefKinds,
            ImmutableArray<BoundExpression> arguments)
        {
            _conversions = conversions;
            _methodTypeParameters = methodTypeParameters;
            _constructedContainingTypeOfMethod = constructedContainingTypeOfMethod;
            _formalParameterTypes = formalParameterTypes;
            _formalParameterRefKinds = formalParameterRefKinds;
            _arguments = arguments;
            _fixedResults = new TypeSymbolWithAnnotations[methodTypeParameters.Length];
            _exactBounds = new HashSet<TypeSymbolWithAnnotations>[methodTypeParameters.Length];
            _upperBounds = new HashSet<TypeSymbolWithAnnotations>[methodTypeParameters.Length];
            _lowerBounds = new HashSet<TypeSymbolWithAnnotations>[methodTypeParameters.Length];
            _dependencies = null;
            _dependenciesDirty = false;
        }

#if DEBUG

        internal string Dump()
        {
            var sb = new System.Text.StringBuilder();
            sb.AppendLine("Method type inference internal state");
            sb.AppendFormat("Inferring method type parameters <{0}>\n", string.Join(", ", _methodTypeParameters));
            sb.Append("Formal parameter types (");
            for (int i = 0; i < _formalParameterTypes.Length; ++i)
            {
                if (i != 0)
                {
                    sb.Append(", ");
                }

                sb.Append(GetRefKind(i).ToParameterPrefix());
                sb.Append(_formalParameterTypes[i]);
            }

            sb.Append("\n");

            sb.AppendFormat("Argument types ({0})\n", string.Join(", ", from a in _arguments select a.Type));

            if (_dependencies == null)
            {
                sb.AppendLine("Dependencies are not yet calculated");
            }
            else
            {
                sb.AppendFormat("Dependencies are {0}\n", _dependenciesDirty ? "out of date" : "up to date");
                sb.AppendLine("dependency matrix (Not dependent / Direct / Indirect / Unknown):");
                for (int i = 0; i < _methodTypeParameters.Length; ++i)
                {
                    for (int j = 0; j < _methodTypeParameters.Length; ++j)
                    {
                        switch (_dependencies[i, j])
                        {
                            case Dependency.NotDependent:
                                sb.Append("N");
                                break;
                            case Dependency.Direct:
                                sb.Append("D");
                                break;
                            case Dependency.Indirect:
                                sb.Append("I");
                                break;
                            case Dependency.Unknown:
                                sb.Append("U");
                                break;
                        }
                    }
                    sb.AppendLine();
                }
            }

            for (int i = 0; i < _methodTypeParameters.Length; ++i)
            {
                sb.AppendFormat("Method type parameter {0}: ", _methodTypeParameters[i].Name);

                var fixedType = _fixedResults[i];

                if ((object)fixedType == null)
                {
                    sb.Append("UNFIXED ");
                }
                else
                {
                    sb.AppendFormat("FIXED to {0} ", fixedType);
                }

                sb.AppendFormat("upper bounds: ({0}) ", (_upperBounds[i] == null) ? "" : string.Join(", ", _upperBounds[i]));
                sb.AppendFormat("lower bounds: ({0}) ", (_lowerBounds[i] == null) ? "" : string.Join(", ", _lowerBounds[i]));
                sb.AppendFormat("exact bounds: ({0}) ", (_exactBounds[i] == null) ? "" : string.Join(", ", _exactBounds[i]));
                sb.AppendLine();
            }

            return sb.ToString();
        }

#endif

        private RefKind GetRefKind(int index)
        {
            Debug.Assert(0 <= index && index < _formalParameterTypes.Length);
            return _formalParameterRefKinds.IsDefault ? RefKind.None : _formalParameterRefKinds[index];
        }

        private ImmutableArray<TypeSymbolWithAnnotations> GetResults()
        {
            // Anything we didn't infer a type for, give the error type.
            // Note: the error type will have the same name as the name
            // of the type parameter we were trying to infer.  This will give a
            // nice user experience where by we will show something like
            // the following:
            //
            // user types: customers.Select(
            // we show   : IE<TResult> IE<Customer>.Select<Customer,TResult>(Func<Customer,TResult> selector)
            //
            // Initially we thought we'd just show ?.  i.e.:
            //
            //  IE<?> IE<Customer>.Select<Customer,?>(Func<Customer,?> selector)
            //
            // This is nice and concise.  However, it falls down if there are multiple
            // type params that we have left.

            for (int i = 0; i < _methodTypeParameters.Length; i++)
            {
                if ((object)_fixedResults[i] != null)
                {
                    if (!_fixedResults[i].IsErrorType())
                    {
                        continue;
                    }

                    var errorTypeName = _fixedResults[i].Name;
                    if (errorTypeName != null)
                    {
                        continue;
                    }
                }
                _fixedResults[i] = TypeSymbolWithAnnotations.Create(new ExtendedErrorTypeSymbol(_constructedContainingTypeOfMethod, _methodTypeParameters[i].Name, 0, null, false));
            }

            return _fixedResults.AsImmutable();
        }

        private bool ValidIndex(int index)
        {
            return 0 <= index && index < _methodTypeParameters.Length;
        }

        private bool IsUnfixed(int methodTypeParameterIndex)
        {
            Debug.Assert(ValidIndex(methodTypeParameterIndex));
            return (object)_fixedResults[methodTypeParameterIndex] == null;
        }

        private bool IsUnfixedTypeParameter(TypeSymbolWithAnnotations type)
        {
            Debug.Assert((object)type != null);

            if (type.TypeKind != TypeKind.TypeParameter) return false;

            TypeParameterSymbol typeParameter = (TypeParameterSymbol)type.TypeSymbol;
            int ordinal = typeParameter.Ordinal;
            return ValidIndex(ordinal) &&
                typeParameter == _methodTypeParameters[ordinal] &&
                IsUnfixed(ordinal);
        }

        private bool AllFixed()
        {
            for (int methodTypeParameterIndex = 0; methodTypeParameterIndex < _methodTypeParameters.Length; ++methodTypeParameterIndex)
            {
                if (IsUnfixed(methodTypeParameterIndex))
                {
                    return false;
                }
            }
            return true;
        }

        private void AddBound(TypeSymbolWithAnnotations addedBound, HashSet<TypeSymbolWithAnnotations>[] collectedBounds, TypeSymbolWithAnnotations methodTypeParameterWithAnnotations)
        {
            Debug.Assert(IsUnfixedTypeParameter(methodTypeParameterWithAnnotations));

            var methodTypeParameter = (TypeParameterSymbol)methodTypeParameterWithAnnotations.TypeSymbol;
            int methodTypeParameterIndex = methodTypeParameter.Ordinal;

            if (collectedBounds[methodTypeParameterIndex] == null)
            {
                collectedBounds[methodTypeParameterIndex] = new HashSet<TypeSymbolWithAnnotations>(TypeSymbolWithAnnotations.EqualsComparer.Instance);
            }

            collectedBounds[methodTypeParameterIndex].Add(addedBound);
        }

        private bool HasBound(int methodTypeParameterIndex)
        {
            Debug.Assert(ValidIndex(methodTypeParameterIndex));
            return _lowerBounds[methodTypeParameterIndex] != null ||
                _upperBounds[methodTypeParameterIndex] != null ||
                _exactBounds[methodTypeParameterIndex] != null;
        }

        private NamedTypeSymbol GetFixedDelegate(NamedTypeSymbol delegateType)
        {
            Debug.Assert((object)delegateType != null);
            Debug.Assert(delegateType.IsDelegateType());

            // We have a delegate where the input types use no unfixed parameters.  Create
            // a substitution context; we can substitute unfixed parameters for themselves
            // since they don't actually occur in the inputs.  (They may occur in the outputs,
            // or there may be input parameters fixed to _unfixed_ method type variables.
            // Both of those scenarios are legal.)

            var fixedArguments = ArrayBuilder<TypeSymbolWithAnnotations>.GetInstance(_methodTypeParameters.Length);
            for (int iParam = 0; iParam < _methodTypeParameters.Length; iParam++)
            {
                fixedArguments.Add(IsUnfixed(iParam) ? TypeSymbolWithAnnotations.Create(_methodTypeParameters[iParam]) : _fixedResults[iParam]);
            }

            TypeMap typeMap = new TypeMap(_constructedContainingTypeOfMethod, _methodTypeParameters, fixedArguments.ToImmutableAndFree());
            return typeMap.SubstituteNamedType(delegateType);
        }

        ////////////////////////////////////////////////////////////////////////////////
        //
        // Phases
        //

        private MethodTypeInferenceResult InferTypeArgs(Binder binder, ref HashSet<DiagnosticInfo> useSiteDiagnostics)
        {
            // SPEC: Type inference takes place in phases. Each phase will try to infer type 
            // SPEC: arguments for more type parameters based on the findings of the previous
            // SPEC: phase. The first phase makes some initial inferences of bounds, whereas
            // SPEC: the second phase fixes type parameters to specific types and infers further
            // SPEC: bounds. The second phase may have to be repeated a number of times.
            InferTypeArgsFirstPhase(binder, ref useSiteDiagnostics);
            bool success = InferTypeArgsSecondPhase(binder, ref useSiteDiagnostics);
            return new MethodTypeInferenceResult(success, GetResults());
        }

        ////////////////////////////////////////////////////////////////////////////////
        //
        // The first phase
        //

        private void InferTypeArgsFirstPhase(Binder binder, ref HashSet<DiagnosticInfo> useSiteDiagnostics)
        {
            Debug.Assert(!_formalParameterTypes.IsDefault);
            Debug.Assert(!_arguments.IsDefault);

            // We expect that we have been handed a list of arguments and a list of the 
            // formal parameter types they correspond to; all the details about named and 
            // optional parameters have already been dealt with.

            // SPEC: For each of the method arguments Ei:
            for (int arg = 0, length = this.NumberArgumentsToProcess; arg < length; arg++)
            {
                var argument = _arguments[arg];
                var isNullable = IsNullable(argument);
                var kind = GetRefKind(arg) == RefKind.None ? ExactOrBoundsKind.LowerBound : ExactOrBoundsKind.Exact;
                var target = _formalParameterTypes[arg];
                MakeExplicitParameterTypeInferences(binder, argument, isNullable, target, kind, ref useSiteDiagnostics);
            }
        }

        private void MakeExplicitParameterTypeInferences(Binder binder, BoundExpression argument, bool? isNullable, TypeSymbolWithAnnotations target, ExactOrBoundsKind kind, ref HashSet<DiagnosticInfo> useSiteDiagnostics)
        {
            // If the argument is a TYPEORNAMESPACEERROR and the pSource is an
            // error type, then we want to set it to the generic error type 
            // that has no name text. This is because of the following scenario:
            //
            // void M<T>(T t) { }
            // void Goo()
            // {
            //     UnknownType t;
            //     M(t);
            //     M(undefinedVariable);
            // }
            //
            // In the first call to M, we'll have an EXPRLOCAL with an error type,
            // which is correct - we want the parameter help to display that we've
            // got an inferred type of UnknownType, which is an error type since 
            // its undefined.
            //
            // However, for the M in the second call, we DON'T want to display parameter
            // help that gives undefinedVariable as the type parameter for T, because
            // there is no parameter of that name, let alone that type. This appears
            // as an EXPRTYPEORNAMESPACEERROR with an ErrorType. We create a new error sym
            // without the type name.

            // UNDONE: if (pExpr->isTYPEORNAMESPACEERROR() && pSource->IsErrorType())
            // UNDONE:{
            // UNDONE:    pSource = GetTypeManager().GetErrorSym();
            // UNDONE:}

            // SPEC: * If Ei is an anonymous function, an explicit type parameter
            // SPEC:   inference is made from Ei to Ti.

            // (We cannot make an output type inference from a method group
            // at this time because we have no fixed types yet to use for
            // overload resolution.)

            // SPEC: * Otherwise, if Ei has a type U then a lower-bound inference 
            // SPEC:   or exact inference is made from U to Ti.

            // SPEC: * Otherwise, no inference is made for this argument

            var source = argument.Type;

            if (argument.Kind == BoundKind.UnboundLambda)
            {
                ExplicitParameterTypeInference(argument, target, ref useSiteDiagnostics);
            }
            else if (argument.Kind != BoundKind.TupleLiteral ||
                !MakeExplicitParameterTypeInferences(binder, (BoundTupleLiteral)argument, isNullable, target, kind, ref useSiteDiagnostics))
            {
                // Either the argument is not a tuple literal, or we were unable to do the inference from its elements, let's try to infer from argument type
                if (IsReallyAType(source))
                {
                    ExactOrBoundsInference(kind, TypeSymbolWithAnnotations.Create(source, isNullable), target, ref useSiteDiagnostics);
                }
            }
        }

        private bool MakeExplicitParameterTypeInferences(Binder binder, BoundTupleLiteral argument, bool? isNullable, TypeSymbolWithAnnotations target, ExactOrBoundsKind kind, ref HashSet<DiagnosticInfo> useSiteDiagnostics)
        {
            // try match up element-wise to the destination tuple (or underlying type)
            // Example:
            //      if   "(a: 1, b: "qq")" is passed as   (T, U) arg
            //      then T becomes int and U becomes string
            if (target.Kind != SymbolKind.NamedType)
            {
                // tuples can only match to tuples or tuple underlying types.
                return false;
            }

            var destination = (NamedTypeSymbol)target.TypeSymbol;
            var sourceArguments = argument.Arguments;

            // check if the type is actually compatible type for a tuple of given cardinality
            if (!destination.IsTupleOrCompatibleWithTupleOfCardinality(sourceArguments.Length))
            {
                // target is not a tuple of appropriate shape
                return false;
            }

            var destTypes = destination.GetElementTypesOfTupleOrCompatible();
            Debug.Assert(sourceArguments.Length == destTypes.Length);

            // NOTE: we are losing tuple element names when recursing into argument expressions.
            //       that is ok, because we are inferring type parameters used in the matching elements, 
            //       This is not the situation where entire tuple literal is used to infer a single type param

            for (int i = 0; i < sourceArguments.Length; i++)
            {
                var sourceArgument = sourceArguments[i];
                bool? sourceIsNullable = IsNullable(sourceArgument);
                var destType = destTypes[i];
                MakeExplicitParameterTypeInferences(binder, sourceArgument, sourceIsNullable, destType, kind, ref useSiteDiagnostics);
            }

            return true;
        }

        ////////////////////////////////////////////////////////////////////////////////
        //
        // The second phase
        //

        private bool InferTypeArgsSecondPhase(Binder binder, ref HashSet<DiagnosticInfo> useSiteDiagnostics)
        {
            // SPEC: The second phase proceeds as follows:
            // SPEC: * If no unfixed type parameters exist then type inference succeeds.
            // SPEC: * Otherwise, if there exists one or more arguments Ei with corresponding
            // SPEC:   parameter type Ti such that:
            // SPEC:     o the output type of Ei with type Ti contains at least one unfixed
            // SPEC:       type parameter Xj, and
            // SPEC:     o none of the input types of Ei with type Ti contains any unfixed
            // SPEC:       type parameter Xj, 
            // SPEC:   then an output type inference is made from all such Ei to Ti. 
            // SPEC: * Whether or not the previous step actually made an inference, we must
            // SPEC:   now fix at least one type parameter, as follows:
            // SPEC: * If there exists one or more type parameters Xi such that 
            // SPEC:     o Xi is unfixed, and
            // SPEC:     o Xi has a non-empty set of bounds, and
            // SPEC:     o Xi does not depend on any Xj 
            // SPEC:   then each such Xi is fixed. If any fixing operation fails then type
            // SPEC:   inference fails.
            // SPEC: * Otherwise, if there exists one or more type parameters Xi such that
            // SPEC:     o Xi is unfixed, and
            // SPEC:     o Xi has a non-empty set of bounds, and
            // SPEC:     o there is at least one type parameter Xj that depends on Xi
            // SPEC:   then each such Xi is fixed. If any fixing operation fails then
            // SPEC:   type inference fails.
            // SPEC: * Otherwise, we are unable to make progress and there are unfixed parameters.
            // SPEC:   Type inference fails. 
            // SPEC: * If type inference neither succeeds nor fails then the second phase is
            // SPEC:   repeated until type inference succeeds or fails. (Since each repetition of
            // SPEC:   the second phase either succeeds, fails or fixes an unfixed type parameter,
            // SPEC:   the algorithm must terminate with no more repetitions than the number
            // SPEC:   of type parameters.

            InitializeDependencies();
            while (true)
            {
                var res = DoSecondPhase(binder, ref useSiteDiagnostics);
                Debug.Assert(res != InferenceResult.NoProgress);
                if (res == InferenceResult.InferenceFailed)
                {
                    return false;
                }
                if (res == InferenceResult.Success)
                {
                    return true;
                }
                // Otherwise, we made some progress last time; do it again.
            }
        }

        private InferenceResult DoSecondPhase(Binder binder, ref HashSet<DiagnosticInfo> useSiteDiagnostics)
        {
            // SPEC: * If no unfixed type parameters exist then type inference succeeds.
            if (AllFixed())
            {
                return InferenceResult.Success;
            }
            // SPEC: * Otherwise, if there exists one or more arguments Ei with
            // SPEC:   corresponding parameter type Ti such that:
            // SPEC:     o the output type of Ei with type Ti contains at least one unfixed
            // SPEC:       type parameter Xj, and
            // SPEC:     o none of the input types of Ei with type Ti contains any unfixed
            // SPEC:       type parameter Xj,
            // SPEC:   then an output type inference is made from all such Ei to Ti.

            MakeOutputTypeInferences(binder, ref useSiteDiagnostics);

            // SPEC: * Whether or not the previous step actually made an inference, we
            // SPEC:   must now fix at least one type parameter, as follows:
            // SPEC: * If there exists one or more type parameters Xi such that
            // SPEC:     o Xi is unfixed, and
            // SPEC:     o Xi has a non-empty set of bounds, and
            // SPEC:     o Xi does not depend on any Xj
            // SPEC:   then each such Xi is fixed. If any fixing operation fails then
            // SPEC:   type inference fails.

            InferenceResult res;
            res = FixNondependentParameters(ref useSiteDiagnostics);
            if (res != InferenceResult.NoProgress)
            {
                return res;
            }
            // SPEC: * Otherwise, if there exists one or more type parameters Xi such that
            // SPEC:     o Xi is unfixed, and
            // SPEC:     o Xi has a non-empty set of bounds, and
            // SPEC:     o there is at least one type parameter Xj that depends on Xi
            // SPEC:   then each such Xi is fixed. If any fixing operation fails then
            // SPEC:   type inference fails.
            res = FixDependentParameters(ref useSiteDiagnostics);
            if (res != InferenceResult.NoProgress)
            {
                return res;
            }
            // SPEC: * Otherwise, we are unable to make progress and there are
            // SPEC:   unfixed parameters. Type inference fails.
            return InferenceResult.InferenceFailed;
        }

        private void MakeOutputTypeInferences(Binder binder, ref HashSet<DiagnosticInfo> useSiteDiagnostics)
        {
            // SPEC: Otherwise, for all arguments Ei with corresponding parameter type Ti
            // SPEC: where the output types contain unfixed type parameters but the input
            // SPEC: types do not, an output type inference is made from Ei to Ti.

            for (int arg = 0, length = this.NumberArgumentsToProcess; arg < length; arg++)
            {
                var formalType = _formalParameterTypes[arg];
                var argument = _arguments[arg];
                var isNullable = IsNullable(argument);
                MakeOutputTypeInferences(binder, argument, isNullable, formalType, ref useSiteDiagnostics);
            }
        }

        private void MakeOutputTypeInferences(Binder binder, BoundExpression argument, bool? isNullable, TypeSymbolWithAnnotations formalType, ref HashSet<DiagnosticInfo> useSiteDiagnostics)
        {
            if (argument.Kind == BoundKind.TupleLiteral && (object)argument.Type == null)
            {
                MakeOutputTypeInferences(binder, (BoundTupleLiteral)argument, formalType, ref useSiteDiagnostics);
            }
            else
            {
                if (HasUnfixedParamInOutputType(argument, formalType.TypeSymbol) && !HasUnfixedParamInInputType(argument, formalType.TypeSymbol))
                {
                    //UNDONE: if (argument->isTYPEORNAMESPACEERROR() && argumentType->IsErrorType())
                    //UNDONE: {
                    //UNDONE:     argumentType = GetTypeManager().GetErrorSym();
                    //UNDONE: }
                    OutputTypeInference(binder, argument, isNullable, formalType, ref useSiteDiagnostics);
                }
            }
        }

        private void MakeOutputTypeInferences(Binder binder, BoundTupleLiteral argument, TypeSymbolWithAnnotations formalType, ref HashSet<DiagnosticInfo> useSiteDiagnostics)
        {
            if (formalType.Kind != SymbolKind.NamedType)
            {
                // tuples can only match to tuples or tuple underlying types.
                return;
            }

            var destination = (NamedTypeSymbol)formalType.TypeSymbol;

            Debug.Assert(argument.Type == null, "should not need to dig into elements if tuple has natural type");
            var sourceArguments = argument.Arguments;

            // check if the type is actually compatible type for a tuple of given cardinality
            if (!destination.IsTupleOrCompatibleWithTupleOfCardinality(sourceArguments.Length))
            {
                return;
            }

            var destTypes = destination.GetElementTypesOfTupleOrCompatible();
            Debug.Assert(sourceArguments.Length == destTypes.Length);

            for (int i = 0; i < sourceArguments.Length; i++)
            {
                var sourceArgument = sourceArguments[i];
                bool? sourceIsNullable = IsNullable(sourceArgument);
                var destType = destTypes[i];
                MakeOutputTypeInferences(binder, sourceArgument, sourceIsNullable, destType, ref useSiteDiagnostics);
            }
        }

        private InferenceResult FixNondependentParameters(ref HashSet<DiagnosticInfo> useSiteDiagnostics)
        {
            // SPEC: * Otherwise, if there exists one or more type parameters Xi such that
            // SPEC:     o Xi is unfixed, and
            // SPEC:     o Xi has a non-empty set of bounds, and
            // SPEC:     o Xi does not depend on any Xj
            // SPEC:   then each such Xi is fixed.

            // Dependency is only defined for unfixed parameters. Therefore, fixing
            // a parameter may cause all of its dependencies to become no longer
            // dependent on anything. We need to first determine which parameters need to be 
            // fixed, and then fix them all at once.

            bool[] needsFixing = new bool[_methodTypeParameters.Length];
            var result = InferenceResult.NoProgress;
            for (int param = 0; param < _methodTypeParameters.Length; param++)
            {
                if (IsUnfixed(param) && HasBound(param) && !DependsOnAny(param))
                {
                    needsFixing[param] = true;
                    result = InferenceResult.MadeProgress;
                }
            }

            for (int param = 0; param < _methodTypeParameters.Length; param++)
            {
                // Fix as much as you can, even if there are errors.  That will
                // help with intellisense.
                if (needsFixing[param])
                {
                    if (!Fix(param, ref useSiteDiagnostics))
                    {
                        result = InferenceResult.InferenceFailed;
                    }
                }
            }
            return result;
        }

        private InferenceResult FixDependentParameters(ref HashSet<DiagnosticInfo> useSiteDiagnostics)
        {
            // SPEC: * All unfixed type parameters Xi are fixed for which all of the following hold:
            // SPEC:   * There is at least one type parameter Xj that depends on Xi.
            // SPEC:   * Xi has a non-empty set of bounds.

            // As above, we must collect up everything that needs fixing first,
            // and then fix them.

            var needsFixing = new bool[_methodTypeParameters.Length];
            var result = InferenceResult.NoProgress;
            for (int param = 0; param < _methodTypeParameters.Length; param++)
            {
                if (IsUnfixed(param) && HasBound(param) && AnyDependsOn(param))
                {
                    needsFixing[param] = true;
                    result = InferenceResult.MadeProgress;
                }
            }

            for (int param = 0; param < _methodTypeParameters.Length; param++)
            {
                // Fix as much as you can, even if there are errors.  That will
                // help with intellisense.
                if (needsFixing[param])
                {
                    if (!Fix(param, ref useSiteDiagnostics))
                    {
                        result = InferenceResult.InferenceFailed;
                    }
                }
            }
            return result;
        }

        ////////////////////////////////////////////////////////////////////////////////
        //
        // Input types
        //
        private static bool DoesInputTypeContain(BoundExpression argument, TypeSymbol formalParameterType, TypeParameterSymbol typeParameter)
        {
            // SPEC: If E is a method group or an anonymous function and T is a delegate
            // SPEC: type or expression tree type then all the parameter types of T are
            // SPEC: input types of E with type T.

            var delegateType = formalParameterType.GetDelegateType();
            if ((object)delegateType == null)
            {
                return false; // No input types.
            }

            if (argument.Kind != BoundKind.UnboundLambda && argument.Kind != BoundKind.MethodGroup)
            {
                return false; // No input types.
            }

            var delegateParameters = delegateType.DelegateParameters();
            if (delegateParameters.IsDefaultOrEmpty)
            {
                return false;
            }

            foreach (var delegateParameter in delegateParameters)
            {
                if (delegateParameter.Type.TypeSymbol.ContainsTypeParameter(typeParameter))
                {
                    return true;
                }
            }

            return false;
        }

        private bool HasUnfixedParamInInputType(BoundExpression pSource, TypeSymbol pDest)
        {
            for (int iParam = 0; iParam < _methodTypeParameters.Length; iParam++)
            {
                if (IsUnfixed(iParam))
                {
                    if (DoesInputTypeContain(pSource, pDest, _methodTypeParameters[iParam]))
                    {
                        return true;
                    }
                }
            }
            return false;
        }

        ////////////////////////////////////////////////////////////////////////////////
        //
        // Output types
        //
        private static bool DoesOutputTypeContain(BoundExpression argument, TypeSymbol formalParameterType,
            TypeParameterSymbol typeParameter)
        {
            // SPEC: If E is a method group or an anonymous function and T is a delegate
            // SPEC: type or expression tree type then the return type of T is an output type
            // SPEC: of E with type T.

            var delegateType = formalParameterType.GetDelegateType();
            if ((object)delegateType == null)
            {
                return false;
            }

            if (argument.Kind != BoundKind.UnboundLambda && argument.Kind != BoundKind.MethodGroup)
            {
                return false;
            }

            MethodSymbol delegateInvoke = delegateType.DelegateInvokeMethod;
            if ((object)delegateInvoke == null || delegateInvoke.HasUseSiteError)
            {
                return false;
            }

            var delegateReturnType = delegateInvoke.ReturnType.TypeSymbol;
            if ((object)delegateReturnType == null)
            {
                return false;
            }

            return delegateReturnType.ContainsTypeParameter(typeParameter);
        }

        private bool HasUnfixedParamInOutputType(BoundExpression argument, TypeSymbol formalParameterType)
        {
            for (int iParam = 0; iParam < _methodTypeParameters.Length; iParam++)
            {
                if (IsUnfixed(iParam))
                {
                    if (DoesOutputTypeContain(argument, formalParameterType, _methodTypeParameters[iParam]))
                    {
                        return true;
                    }
                }
            }
            return false;
        }

        ////////////////////////////////////////////////////////////////////////////////
        //
        // Dependence
        //

        private bool DependsDirectlyOn(int iParam, int jParam)
        {
            Debug.Assert(ValidIndex(iParam));
            Debug.Assert(ValidIndex(jParam));

            // SPEC: An unfixed type parameter Xi depends directly on an unfixed type
            // SPEC: parameter Xj if for some argument Ek with type Tk, Xj occurs
            // SPEC: in an input type of Ek and Xi occurs in an output type of Ek
            // SPEC: with type Tk.

            // We compute and record the Depends Directly On relationship once, in
            // InitializeDependencies, below.

            // At this point, everything should be unfixed.

            Debug.Assert(IsUnfixed(iParam));
            Debug.Assert(IsUnfixed(jParam));

            for (int iArg = 0, length = this.NumberArgumentsToProcess; iArg < length; iArg++)
            {
                var formalParameterType = _formalParameterTypes[iArg].TypeSymbol;
                var argument = _arguments[iArg];
                if (DoesInputTypeContain(argument, formalParameterType, _methodTypeParameters[jParam]) &&
                    DoesOutputTypeContain(argument, formalParameterType, _methodTypeParameters[iParam]))
                {
                    return true;
                }
            }
            return false;
        }

        private void InitializeDependencies()
        {
            // We track dependencies by a two-d square array that gives the known
            // relationship between every pair of type parameters. The relationship
            // is one of:
            //
            // * Unknown relationship
            // * known to be not dependent
            // * known to depend directly
            // * known to depend indirectly
            //
            // Since dependency is only defined on unfixed type parameters, fixing a type
            // parameter causes all dependencies involving that parameter to go to
            // the "known to be not dependent" state. Since dependency is a transitive property,
            // this means that doing so may require recalculating the indirect dependencies
            // from the now possibly smaller set of dependencies.
            //
            // Therefore, when we detect that the dependency state has possibly changed
            // due to fixing, we change all "depends indirectly" back into "unknown" and
            // recalculate from the remaining "depends directly".
            //
            // This algorithm thereby yields an extremely bad (but extremely unlikely) worst
            // case for asymptotic performance. Suppose there are n type parameters.
            // "DependsTransitivelyOn" below costs O(n) because it must potentially check
            // all n type parameters to see if there is any k such that Xj => Xk => Xi.
            // "DeduceDependencies" calls "DependsTransitivelyOn" for each "Unknown"
            // pair, and there could be O(n^2) such pairs, so DependsTransitivelyOn is
            // worst-case O(n^3).  And we could have to recalculate the dependency graph
            // after each type parameter is fixed in turn, so that would be O(n) calls to
            // DependsTransitivelyOn, giving this algorithm a worst case of O(n^4).
            //
            // Of course, in reality, n is going to almost always be on the order of
            // "smaller than 5", and there will not be O(n^2) dependency relationships 
            // between type parameters; it is far more likely that the transitivity chains
            // will be very short and not branch or loop at all. This is much more likely to
            // be an O(n^2) algorithm in practice.

            Debug.Assert(_dependencies == null);
            _dependencies = new Dependency[_methodTypeParameters.Length, _methodTypeParameters.Length];
            int iParam;
            int jParam;
            Debug.Assert(0 == (int)Dependency.Unknown);
            for (iParam = 0; iParam < _methodTypeParameters.Length; ++iParam)
            {
                for (jParam = 0; jParam < _methodTypeParameters.Length; ++jParam)
                {
                    if (DependsDirectlyOn(iParam, jParam))
                    {
                        _dependencies[iParam, jParam] = Dependency.Direct;
                    }
                }
            }

            DeduceAllDependencies();
        }

        private bool DependsOn(int iParam, int jParam)
        {
            Debug.Assert(_dependencies != null);

            // SPEC: Xj depends on Xi if Xj depends directly on Xi, or if Xi depends
            // SPEC: directly on Xk and Xk depends on Xj. Thus "depends on" is the
            // SPEC: transitive but not reflexive closure of "depends directly on".

            Debug.Assert(0 <= iParam && iParam < _methodTypeParameters.Length);
            Debug.Assert(0 <= jParam && jParam < _methodTypeParameters.Length);

            if (_dependenciesDirty)
            {
                SetIndirectsToUnknown();
                DeduceAllDependencies();
            }
            return 0 != ((_dependencies[iParam, jParam]) & Dependency.DependsMask);
        }

        private bool DependsTransitivelyOn(int iParam, int jParam)
        {
            Debug.Assert(_dependencies != null);
            Debug.Assert(ValidIndex(iParam));
            Debug.Assert(ValidIndex(jParam));

            // Can we find Xk such that Xi depends on Xk and Xk depends on Xj?
            // If so, then Xi depends indirectly on Xj.  (Note that there is
            // a minor optimization here -- the spec comment above notes that
            // we want Xi to depend DIRECTLY on Xk, and Xk to depend directly
            // or indirectly on Xj. But if we already know that Xi depends
            // directly OR indirectly on Xk and Xk depends on Xj, then that's
            // good enough.)

            for (int kParam = 0; kParam < _methodTypeParameters.Length; ++kParam)
            {
                if (((_dependencies[iParam, kParam]) & Dependency.DependsMask) != 0 &&
                    ((_dependencies[kParam, jParam]) & Dependency.DependsMask) != 0)
                {
                    return true;
                }
            }
            return false;
        }

        private void DeduceAllDependencies()
        {
            bool madeProgress;
            do
            {
                madeProgress = DeduceDependencies();
            } while (madeProgress);
            SetUnknownsToNotDependent();
            _dependenciesDirty = false;
        }

        private bool DeduceDependencies()
        {
            Debug.Assert(_dependencies != null);
            bool madeProgress = false;
            for (int iParam = 0; iParam < _methodTypeParameters.Length; ++iParam)
            {
                for (int jParam = 0; jParam < _methodTypeParameters.Length; ++jParam)
                {
                    if (_dependencies[iParam, jParam] == Dependency.Unknown)
                    {
                        if (DependsTransitivelyOn(iParam, jParam))
                        {
                            _dependencies[iParam, jParam] = Dependency.Indirect;
                            madeProgress = true;
                        }
                    }
                }
            }
            return madeProgress;
        }

        private void SetUnknownsToNotDependent()
        {
            Debug.Assert(_dependencies != null);
            for (int iParam = 0; iParam < _methodTypeParameters.Length; ++iParam)
            {
                for (int jParam = 0; jParam < _methodTypeParameters.Length; ++jParam)
                {
                    if (_dependencies[iParam, jParam] == Dependency.Unknown)
                    {
                        _dependencies[iParam, jParam] = Dependency.NotDependent;
                    }
                }
            }
        }

        private void SetIndirectsToUnknown()
        {
            Debug.Assert(_dependencies != null);
            for (int iParam = 0; iParam < _methodTypeParameters.Length; ++iParam)
            {
                for (int jParam = 0; jParam < _methodTypeParameters.Length; ++jParam)
                {
                    if (_dependencies[iParam, jParam] == Dependency.Indirect)
                    {
                        _dependencies[iParam, jParam] = Dependency.Unknown;
                    }
                }
            }
        }

        ////////////////////////////////////////////////////////////////////////////////
        // A fixed parameter never depends on anything, nor is depended upon by anything.

        private void UpdateDependenciesAfterFix(int iParam)
        {
            Debug.Assert(ValidIndex(iParam));
            if (_dependencies == null)
            {
                return;
            }
            for (int jParam = 0; jParam < _methodTypeParameters.Length; ++jParam)
            {
                _dependencies[iParam, jParam] = Dependency.NotDependent;
                _dependencies[jParam, iParam] = Dependency.NotDependent;
            }
            _dependenciesDirty = true;
        }

        private bool DependsOnAny(int iParam)
        {
            Debug.Assert(ValidIndex(iParam));
            for (int jParam = 0; jParam < _methodTypeParameters.Length; ++jParam)
            {
                if (DependsOn(iParam, jParam))
                {
                    return true;
                }
            }
            return false;
        }

        private bool AnyDependsOn(int iParam)
        {
            Debug.Assert(ValidIndex(iParam));
            for (int jParam = 0; jParam < _methodTypeParameters.Length; ++jParam)
            {
                if (DependsOn(jParam, iParam))
                {
                    return true;
                }
            }
            return false;
        }

        ////////////////////////////////////////////////////////////////////////////////
        //
        // Output type inferences
        //
        ////////////////////////////////////////////////////////////////////////////////

        private void OutputTypeInference(Binder binder, BoundExpression expression, bool? isNullable, TypeSymbolWithAnnotations target, ref HashSet<DiagnosticInfo> useSiteDiagnostics)
        {
            Debug.Assert(expression != null);
            Debug.Assert((object)target != null);
            // SPEC: An output type inference is made from an expression E to a type T
            // SPEC: in the following way:

            // SPEC: * If E is an anonymous function with inferred return type U and
            // SPEC:   T is a delegate type or expression tree with return type Tb
            // SPEC:   then a lower bound inference is made from U to Tb.
            if (InferredReturnTypeInference(expression, target, ref useSiteDiagnostics))
            {
                return;
            }
            // SPEC: * Otherwise, if E is a method group and T is a delegate type or
            // SPEC:   expression tree type with parameter types T1...Tk and return
            // SPEC:   type Tb and overload resolution of E with the types T1...Tk
            // SPEC:   yields a single method with return type U then a lower-bound
            // SPEC:   inference is made from U to Tb.
            if (MethodGroupReturnTypeInference(binder, expression, target.TypeSymbol, ref useSiteDiagnostics))
            {
                return;
            }
            // SPEC: * Otherwise, if E is an expression with type U then a lower-bound
            // SPEC:   inference is made from U to T.
            var sourceType = TypeSymbolWithAnnotations.Create(expression.Type, isNullable);
            if ((object)sourceType != null)
            {
                LowerBoundInference(sourceType, target, ref useSiteDiagnostics);
            }
            // SPEC: * Otherwise, no inferences are made.
        }

        private bool InferredReturnTypeInference(BoundExpression source, TypeSymbolWithAnnotations target, ref HashSet<DiagnosticInfo> useSiteDiagnostics)
        {
            Debug.Assert(source != null);
            Debug.Assert((object)target != null);
            // SPEC: * If E is an anonymous function with inferred return type U and
            // SPEC:   T is a delegate type or expression tree with return type Tb
            // SPEC:   then a lower bound inference is made from U to Tb.

            var delegateType = target.TypeSymbol.GetDelegateType();
            if ((object)delegateType == null)
            {
                return false;
            }

            // cannot be hit, because an invalid delegate does not have an unfixed return type
            // this will be checked earlier.
            Debug.Assert((object)delegateType.DelegateInvokeMethod != null && !delegateType.DelegateInvokeMethod.HasUseSiteError,
                         "This method should only be called for valid delegate types.");
            var returnType = delegateType.DelegateInvokeMethod.ReturnType;
            if ((object)returnType == null || returnType.SpecialType == SpecialType.System_Void)
            {
                return false;
            }

            var inferredReturnType = InferReturnType(source, delegateType, ref useSiteDiagnostics);
            if ((object)inferredReturnType == null)
            {
                return false;
            }

            LowerBoundInference(inferredReturnType, returnType, ref useSiteDiagnostics);
            return true;
        }

        private bool MethodGroupReturnTypeInference(Binder binder, BoundExpression source, TypeSymbol target, ref HashSet<DiagnosticInfo> useSiteDiagnostics)
        {
            Debug.Assert(source != null);
            Debug.Assert((object)target != null);
            // SPEC: * Otherwise, if E is a method group and T is a delegate type or
            // SPEC:   expression tree type with parameter types T1...Tk and return
            // SPEC:   type Tb and overload resolution of E with the types T1...Tk
            // SPEC:   yields a single method with return type U then a lower-bound
            // SPEC:   inference is made from U to Tb.

            if (source.Kind != BoundKind.MethodGroup)
            {
                return false;
            }

            var delegateType = target.GetDelegateType();
            if ((object)delegateType == null)
            {
                return false;
            }

            // this part of the code is only called if the targetType has an unfixed type argument in the output 
            // type, which is not the case for invalid delegate invoke methods.
            var delegateInvokeMethod = delegateType.DelegateInvokeMethod;
            Debug.Assert((object)delegateInvokeMethod != null && !delegateType.DelegateInvokeMethod.HasUseSiteError,
                         "This method should only be called for valid delegate types");

<<<<<<< HEAD
            var delegateReturnType = delegateType.DelegateInvokeMethod.ReturnType;
=======
            TypeSymbol delegateReturnType = delegateInvokeMethod.ReturnType;
>>>>>>> 79ae6bcf
            if ((object)delegateReturnType == null || delegateReturnType.SpecialType == SpecialType.System_Void)
            {
                return false;
            }

            // At this point we are in the second phase; we know that all the input types are fixed.

            var fixedDelegateParameters = GetFixedDelegate(delegateType).DelegateParameters();
            if (fixedDelegateParameters.IsDefault)
            {
                return false;
            }

            var returnType = MethodGroupReturnType(binder, (BoundMethodGroup)source, fixedDelegateParameters, delegateInvokeMethod.RefKind, ref useSiteDiagnostics);
            if ((object)returnType == null || returnType.SpecialType == SpecialType.System_Void)
            {
                return false;
            }

            bool? returnIsNullable = null; // PROTOTYPE(NullableReferenceTypes)
            LowerBoundInference(TypeSymbolWithAnnotations.Create(returnType, returnIsNullable), delegateReturnType, ref useSiteDiagnostics);

            return true;
        }

        private static TypeSymbol MethodGroupReturnType(
            Binder binder, BoundMethodGroup source,
            ImmutableArray<ParameterSymbol> delegateParameters,
            RefKind delegateRefKind,
            ref HashSet<DiagnosticInfo> useSiteDiagnostics)
        {
            var analyzedArguments = AnalyzedArguments.GetInstance();
            Conversions.GetDelegateArguments(source.Syntax, analyzedArguments, delegateParameters, binder.Compilation);

            var resolution = binder.ResolveMethodGroup(source, analyzedArguments, useSiteDiagnostics: ref useSiteDiagnostics,
                isMethodGroupConversion: true, returnRefKind: delegateRefKind,
                // Since we are trying to infer the return type, it is not an input to resolving the method group
                returnType: null);

            TypeSymbol type = null;

            // The resolution could be empty (e.g. if there are no methods in the BoundMethodGroup).
            if (!resolution.IsEmpty)
            {
                var result = resolution.OverloadResolutionResult;
                if (result.Succeeded)
                {
                    type = result.BestResult.Member.ReturnType.TypeSymbol;
                }
            }

            analyzedArguments.Free();
            resolution.Free();
            return type;
        }

        ////////////////////////////////////////////////////////////////////////////////
        //
        // Explicit parameter type inferences
        //
        private void ExplicitParameterTypeInference(BoundExpression source, TypeSymbolWithAnnotations target, ref HashSet<DiagnosticInfo> useSiteDiagnostics)
        {
            Debug.Assert(source != null);
            Debug.Assert((object)target != null);

            // SPEC: An explicit type parameter type inference is made from an expression
            // SPEC: E to a type T in the following way.
            // SPEC: If E is an explicitly typed anonymous function with parameter types
            // SPEC: U1...Uk and T is a delegate type or expression tree type with
            // SPEC: parameter types V1...Vk then for each Ui an exact inference is made
            // SPEC: from Ui to the corresponding Vi.

            if (source.Kind != BoundKind.UnboundLambda)
            {
                return;
            }

            UnboundLambda anonymousFunction = (UnboundLambda)source;

            if (!anonymousFunction.HasExplicitlyTypedParameterList)
            {
                return;
            }

            var delegateType = target.TypeSymbol.GetDelegateType();
            if ((object)delegateType == null)
            {
                return;
            }

            var delegateParameters = delegateType.DelegateParameters();
            if (delegateParameters.IsDefault)
            {
                return;
            }

            int size = delegateParameters.Length;
            if (anonymousFunction.ParameterCount < size)
            {
                size = anonymousFunction.ParameterCount;
            }

            // SPEC ISSUE: What should we do if there is an out/ref mismatch between an
            // SPEC ISSUE: anonymous function parameter and a delegate parameter?
            // SPEC ISSUE: The result will not be applicable no matter what, but should
            // SPEC ISSUE: we make any inferences?  This is going to be an error
            // SPEC ISSUE: ultimately, but it might make a difference for intellisense or
            // SPEC ISSUE: other analysis.

            for (int i = 0; i < size; ++i)
            {
                ExactInference(anonymousFunction.ParameterType(i), delegateParameters[i].Type, ref useSiteDiagnostics);
            }
        }

        ////////////////////////////////////////////////////////////////////////////////
        //
        // Exact inferences
        //
        private void ExactInference(TypeSymbolWithAnnotations source, TypeSymbolWithAnnotations target, ref HashSet<DiagnosticInfo> useSiteDiagnostics)
        {
            Debug.Assert((object)source != null);
            Debug.Assert((object)target != null);

            // SPEC: An exact inference from a type U to a type V is made as follows:

            // SPEC: * Otherwise, if U is the type U1? and V is the type V1? then an
            // SPEC:   exact inference is made from U to V.

            if (ExactNullableInference(source, target, ref useSiteDiagnostics))
            {
                return;
            }

            // SPEC: * If V is one of the unfixed Xi then U is added to the set of
            // SPEC:   exact bounds for Xi.
            if (ExactTypeParameterInference(source, target))
            {
                return;
            }

            // SPEC: * Otherwise, if U is an array type UE[...] and V is an array type VE[...]
            // SPEC:   of the same rank then an exact inference from UE to VE is made.
            if (ExactArrayInference(source, target, ref useSiteDiagnostics))
            {
                return;
            }

            if (ExactTupleInference(source, target, ref useSiteDiagnostics))
            {
                return;
            }

            // SPEC: * Otherwise, if V is a constructed type C<V1...Vk> and U is a constructed
            // SPEC:   type C<U1...Uk> then an exact inference is made
            // SPEC:    from each Ui to the corresponding Vi.

            if (ExactConstructedInference(source, target, ref useSiteDiagnostics))
            {
                return;
            }

            // SPEC: * Otherwise no inferences are made.
        }

        private bool ExactTypeParameterInference(TypeSymbolWithAnnotations source, TypeSymbolWithAnnotations target)
        {
            Debug.Assert((object)source != null);
            Debug.Assert((object)target != null);

            // SPEC: * If V is one of the unfixed Xi then U is added to the set of bounds
            // SPEC:   for Xi.
            if (IsUnfixedTypeParameter(target))
            {
                AddBound(source, _exactBounds, target);
                return true;
            }
            return false;
        }

        private bool ExactArrayInference(TypeSymbolWithAnnotations source, TypeSymbolWithAnnotations target, ref HashSet<DiagnosticInfo> useSiteDiagnostics)
        {
            Debug.Assert((object)source != null);
            Debug.Assert((object)target != null);

            // SPEC: * Otherwise, if U is an array type UE[...] and V is an array type VE[...]
            // SPEC:   of the same rank then an exact inference from UE to VE is made.
            if (!source.IsArray() || !target.IsArray())
            {
                return false;
            }

            var arraySource = (ArrayTypeSymbol)source.TypeSymbol;
            var arrayTarget = (ArrayTypeSymbol)target.TypeSymbol;
            if (!arraySource.HasSameShapeAs(arrayTarget))
            {
                return false;
            }

            ExactInference(arraySource.ElementType, arrayTarget.ElementType, ref useSiteDiagnostics);
            return true;
        }

        private enum ExactOrBoundsKind
        {
            Exact,
            LowerBound,
            UpperBound,
        }

        private void ExactOrBoundsInference(ExactOrBoundsKind kind, TypeSymbolWithAnnotations source, TypeSymbolWithAnnotations target, ref HashSet<DiagnosticInfo> useSiteDiagnostics)
        {
            switch (kind)
            {
                case ExactOrBoundsKind.Exact:
                    ExactInference(source, target, ref useSiteDiagnostics);
                    break;
                case ExactOrBoundsKind.LowerBound:
                    LowerBoundInference(source, target, ref useSiteDiagnostics);
                    break;
                case ExactOrBoundsKind.UpperBound:
                    UpperBoundInference(source, target, ref useSiteDiagnostics);
                    break;
            }
        }

        private bool ExactOrBoundsNullableInference(ExactOrBoundsKind kind, TypeSymbolWithAnnotations source, TypeSymbolWithAnnotations target, ref HashSet<DiagnosticInfo> useSiteDiagnostics)
        {
            Debug.Assert((object)source != null);
            Debug.Assert((object)target != null);

            if (source.IsNullableType() && target.IsNullableType())
            {
                ExactOrBoundsInference(kind, ((NamedTypeSymbol)source.TypeSymbol).TypeArgumentsNoUseSiteDiagnostics[0], ((NamedTypeSymbol)target.TypeSymbol).TypeArgumentsNoUseSiteDiagnostics[0], ref useSiteDiagnostics);
                return true;
            }

            if (source.IsNullable == true && target.IsNullable == true)
            {
                ExactOrBoundsInference(kind, source.AsNotNullableReferenceType(), target.AsNotNullableReferenceType(), ref useSiteDiagnostics);
                return true;
            }

            return false;
        }

        private bool ExactNullableInference(TypeSymbolWithAnnotations source, TypeSymbolWithAnnotations target, ref HashSet<DiagnosticInfo> useSiteDiagnostics)
        {
            return ExactOrBoundsNullableInference(ExactOrBoundsKind.Exact, source, target, ref useSiteDiagnostics);
        }

        private bool ExactOrBoundsTupleInference(ExactOrBoundsKind kind, TypeSymbolWithAnnotations source, TypeSymbolWithAnnotations target, ref HashSet<DiagnosticInfo> useSiteDiagnostics)
        {
            Debug.Assert((object)source != null);
            Debug.Assert((object)target != null);

            // NOTE: we are losing tuple element names when unwrapping tuple types to underlying types.
            //       that is ok, because we are inferring type parameters used in the matching elements, 
            //       This is not the situation where entire tuple type used to infer a single type param

            ImmutableArray<TypeSymbolWithAnnotations> sourceTypes;
            ImmutableArray<TypeSymbolWithAnnotations> targetTypes;

            if (!source.TypeSymbol.TryGetElementTypesIfTupleOrCompatible(out sourceTypes) ||
                !target.TypeSymbol.TryGetElementTypesIfTupleOrCompatible(out targetTypes) ||
                sourceTypes.Length != targetTypes.Length)
            {
                return false;
            }

            for (int i = 0; i < sourceTypes.Length; i++)
            {
                ExactOrBoundsInference(kind, sourceTypes[i], targetTypes[i], ref useSiteDiagnostics);
            }

            return true;
        }

        private bool ExactTupleInference(TypeSymbolWithAnnotations source, TypeSymbolWithAnnotations target, ref HashSet<DiagnosticInfo> useSiteDiagnostics)
        {
            return ExactOrBoundsTupleInference(ExactOrBoundsKind.Exact, source, target, ref useSiteDiagnostics);
        }

        private bool ExactConstructedInference(TypeSymbolWithAnnotations source, TypeSymbolWithAnnotations target, ref HashSet<DiagnosticInfo> useSiteDiagnostics)
        {
            Debug.Assert((object)source != null);
            Debug.Assert((object)target != null);

            // SPEC: * Otherwise, if V is a constructed type C<V1...Vk> and U is a constructed
            // SPEC:   type C<U1...Uk> then an exact inference 
            // SPEC:   is made from each Ui to the corresponding Vi.

            var namedSource = source.TypeSymbol.TupleUnderlyingTypeOrSelf() as NamedTypeSymbol;
            if ((object)namedSource == null)
            {
                return false;
            }

            var namedTarget = target.TypeSymbol.TupleUnderlyingTypeOrSelf() as NamedTypeSymbol;
            if ((object)namedTarget == null)
            {
                return false;
            }

            if (namedSource.OriginalDefinition != namedTarget.OriginalDefinition)
            {
                return false;
            }

            ExactTypeArgumentInference(namedSource, namedTarget, ref useSiteDiagnostics);
            return true;
        }

        private void ExactTypeArgumentInference(NamedTypeSymbol source, NamedTypeSymbol target, ref HashSet<DiagnosticInfo> useSiteDiagnostics)
        {
            Debug.Assert((object)source != null);
            Debug.Assert((object)target != null);
            Debug.Assert(source.OriginalDefinition == target.OriginalDefinition);

            var sourceTypeArguments = ArrayBuilder<TypeSymbolWithAnnotations>.GetInstance();
            var targetTypeArguments = ArrayBuilder<TypeSymbolWithAnnotations>.GetInstance();

            source.GetAllTypeArguments(sourceTypeArguments, ref useSiteDiagnostics);
            target.GetAllTypeArguments(targetTypeArguments, ref useSiteDiagnostics);

            Debug.Assert(sourceTypeArguments.Count == targetTypeArguments.Count);

            for (int arg = 0; arg < sourceTypeArguments.Count; ++arg)
            {
                ExactInference(sourceTypeArguments[arg], targetTypeArguments[arg], ref useSiteDiagnostics);
            }

            sourceTypeArguments.Free();
            targetTypeArguments.Free();
        }

        ////////////////////////////////////////////////////////////////////////////////
        //
        // Lower-bound inferences
        //
        private void LowerBoundInference(TypeSymbolWithAnnotations source, TypeSymbolWithAnnotations target, ref HashSet<DiagnosticInfo> useSiteDiagnostics)
        {
            Debug.Assert((object)source != null);
            Debug.Assert((object)target != null);

            // SPEC: A lower-bound inference from a type U to a type V is made as follows:

            // SPEC: * Otherwise, if V is nullable type V1? and U is nullable type U1?
            // SPEC:   then an exact inference is made from U1 to V1.

            // SPEC ERROR: The spec should say "lower" here; we can safely make a lower-bound
            // SPEC ERROR: inference to nullable even though it is a generic struct.  That is,
            // SPEC ERROR: if we have M<T>(T?, T) called with (char?, int) then we can infer
            // SPEC ERROR: lower bounds of char and int, and choose int. If we make an exact
            // SPEC ERROR: inference of char then type inference fails.

            if (LowerBoundNullableInference(source, target, ref useSiteDiagnostics))
            {
                return;
            }

            // SPEC: * If V is one of the unfixed Xi then U is added to the set of 
            // SPEC:   lower bounds for Xi.

            if (LowerBoundTypeParameterInference(source, target))
            {
                return;
            }

            // SPEC: * Otherwise, if U is an array type Ue[...] and V is either an array
            // SPEC:   type Ve[...] of the same rank, or if U is a one-dimensional array
            // SPEC:   type Ue[] and V is one of IEnumerable<Ve>, ICollection<Ve> or
            // SPEC:   IList<Ve> then
            // SPEC:   * if Ue is known to be a reference type then a lower-bound inference
            // SPEC:     from Ue to Ve is made.
            // SPEC:   * otherwise an exact inference from Ue to Ve is made.

            if (LowerBoundArrayInference(source.TypeSymbol, target.TypeSymbol, ref useSiteDiagnostics))
            {
                return;
            }

            // UNDONE: At this point we could also do an inference from non-nullable U
            // UNDONE: to nullable V.
            // UNDONE: 
            // UNDONE: We tried implementing lower bound nullable inference as follows:
            // UNDONE:
            // UNDONE: * Otherwise, if V is nullable type V1? and U is a non-nullable 
            // UNDONE:   struct type then an exact inference is made from U to V1.
            // UNDONE:
            // UNDONE: However, this causes an unfortunate interaction with what
            // UNDONE: looks like a bug in our implementation of section 15.2 of
            // UNDONE: the specification. Namely, it appears that the code which
            // UNDONE: checks whether a given method is compatible with
            // UNDONE: a delegate type assumes that if method type inference succeeds,
            // UNDONE: then the inferred types are compatible with the delegate types.
            // UNDONE: This is not necessarily so; the inferred types could be compatible
            // UNDONE: via a conversion other than reference or identity.
            // UNDONE:
            // UNDONE: We should take an action item to investigate this problem.
            // UNDONE: Until then, we will turn off the proposed lower bound nullable
            // UNDONE: inference.

            // if (LowerBoundNullableInference(pSource, pDest))
            // {
            //     return;
            // }

            if (LowerBoundTupleInference(source, target, ref useSiteDiagnostics))
            {
                return;
            }

            // SPEC: Otherwise... many cases for constructed generic types.
            if (LowerBoundConstructedInference(source.TypeSymbol, target.TypeSymbol, ref useSiteDiagnostics))
            {
                return;
            }

            // SPEC: * Otherwise, no inferences are made.
        }

        private bool LowerBoundTypeParameterInference(TypeSymbolWithAnnotations source, TypeSymbolWithAnnotations target)
        {
            Debug.Assert((object)source != null);
            Debug.Assert((object)target != null);

            // SPEC: * If V is one of the unfixed Xi then U is added to the set of bounds
            // SPEC:   for Xi.
            if (IsUnfixedTypeParameter(target))
            {
                AddBound(source, _lowerBounds, target);
                return true;
            }
            return false;
        }

        private static TypeSymbolWithAnnotations GetMatchingElementType(ArrayTypeSymbol source, TypeSymbol target, ref HashSet<DiagnosticInfo> useSiteDiagnostics)
        {
            Debug.Assert((object)source != null);
            Debug.Assert((object)target != null);

            // It might be an array of same rank.
            if (target.IsArray())
            {
                var arrayTarget = (ArrayTypeSymbol)target;
                if (!arrayTarget.HasSameShapeAs(source))
                {
                    return null;
                }
                return arrayTarget.ElementType;
            }

            // Or it might be IEnum<T> and source is rank one.

            if (!source.IsSZArray)
            {
                return null;
            }

            // Arrays are specified as being convertible to IEnumerable<T>, ICollection<T> and
            // IList<T>; we also honor their convertibility to IReadOnlyCollection<T> and
            // IReadOnlyList<T>, and make inferences accordingly.

            if (!target.IsPossibleArrayGenericInterface())
            {
                return null;
            }

            return ((NamedTypeSymbol)target).TypeArgumentWithDefinitionUseSiteDiagnostics(0, ref useSiteDiagnostics);
        }

        private bool LowerBoundArrayInference(TypeSymbol source, TypeSymbol target, ref HashSet<DiagnosticInfo> useSiteDiagnostics)
        {
            Debug.Assert((object)source != null);
            Debug.Assert((object)target != null);

            // SPEC: * Otherwise, if U is an array type Ue[...] and V is either an array
            // SPEC:   type Ve[...] of the same rank, or if U is a one-dimensional array
            // SPEC:   type Ue[] and V is one of IEnumerable<Ve>, ICollection<Ve> or
            // SPEC:   IList<Ve> then
            // SPEC:   * if Ue is known to be a reference type then a lower-bound inference
            // SPEC:     from Ue to Ve is made.
            // SPEC:   * otherwise an exact inference from Ue to Ve is made.

            if (!source.IsArray())
            {
                return false;
            }

            var arraySource = (ArrayTypeSymbol)source;
            var elementSource = arraySource.ElementType;
            var elementTarget = GetMatchingElementType(arraySource, target, ref useSiteDiagnostics);
            if ((object)elementTarget == null)
            {
                return false;
            }

            if (elementSource.IsReferenceType)
            {
                LowerBoundInference(elementSource, elementTarget, ref useSiteDiagnostics);
            }
            else
            {
                ExactInference(elementSource, elementTarget, ref useSiteDiagnostics);
            }

            return true;
        }

        private bool LowerBoundNullableInference(TypeSymbolWithAnnotations source, TypeSymbolWithAnnotations target, ref HashSet<DiagnosticInfo> useSiteDiagnostics)
        {
            return ExactOrBoundsNullableInference(ExactOrBoundsKind.LowerBound, source, target, ref useSiteDiagnostics);
        }

        private bool LowerBoundTupleInference(TypeSymbolWithAnnotations source, TypeSymbolWithAnnotations target, ref HashSet<DiagnosticInfo> useSiteDiagnostics)
        {
            return ExactOrBoundsTupleInference(ExactOrBoundsKind.LowerBound, source, target, ref useSiteDiagnostics);
        }

        private bool LowerBoundConstructedInference(TypeSymbol source, TypeSymbol target, ref HashSet<DiagnosticInfo> useSiteDiagnostics)
        {
            Debug.Assert((object)source != null);
            Debug.Assert((object)target != null);

            source = source.TupleUnderlyingTypeOrSelf();
            target = target.TupleUnderlyingTypeOrSelf();

            var constructedTarget = target as NamedTypeSymbol;
            if ((object)constructedTarget == null)
            {
                return false;
            }

            if (constructedTarget.AllTypeArgumentCount() == 0)
            {
                return false;
            }

            // SPEC: * Otherwise, if V is a constructed class or struct type C<V1...Vk> 
            // SPEC:   and U is C<U1...Uk> then an exact inference
            // SPEC:   is made from each Ui to the corresponding Vi.

            // SPEC: * Otherwise, if V is a constructed interface or delegate type C<V1...Vk> 
            // SPEC:   and U is C<U1...Uk> then an exact inference,
            // SPEC:   lower bound inference or upper bound inference
            // SPEC:   is made from each Ui to the corresponding Vi.

            var constructedSource = source as NamedTypeSymbol;
            if ((object)constructedSource != null &&
                constructedSource.OriginalDefinition == constructedTarget.OriginalDefinition)
            {
                if (constructedSource.IsInterface || constructedSource.IsDelegateType())
                {
                    LowerBoundTypeArgumentInference(constructedSource, constructedTarget, ref useSiteDiagnostics);
                }
                else
                {
                    ExactTypeArgumentInference(constructedSource, constructedTarget, ref useSiteDiagnostics);
                }
                return true;
            }

            // SPEC: * Otherwise, if V is a class type C<V1...Vk> and U is a class type which
            // SPEC:   inherits directly or indirectly from C<U1...Uk> then an exact ...
            // SPEC: * ... and U is a type parameter with effective base class ...
            // SPEC: * ... and U is a type parameter with an effective base class which inherits ...

            if (LowerBoundClassInference(source, constructedTarget, ref useSiteDiagnostics))
            {
                return true;
            }

            // SPEC: * Otherwise, if V is an interface type C<V1...Vk> and U is a class type
            // SPEC:   or struct type and there is a unique set U1...Uk such that U directly 
            // SPEC:   or indirectly implements C<U1...Uk> then an exact ...
            // SPEC: * ... and U is an interface type ...
            // SPEC: * ... and U is a type parameter ...

            if (LowerBoundInterfaceInference(source, constructedTarget, ref useSiteDiagnostics))
            {
                return true;
            }

            return false;
        }

        private bool LowerBoundClassInference(TypeSymbol source, NamedTypeSymbol target, ref HashSet<DiagnosticInfo> useSiteDiagnostics)
        {
            Debug.Assert((object)source != null);
            Debug.Assert((object)target != null);

            if (target.TypeKind != TypeKind.Class)
            {
                return false;
            }

            // Spec: 7.5.2.9 Lower-bound interfaces 
            // SPEC: * Otherwise, if V is a class type C<V1...Vk> and U is a class type which
            // SPEC:   inherits directly or indirectly from C<U1...Uk> 
            // SPEC:   then an exact inference is made from each Ui to the corresponding Vi.
            // SPEC: * Otherwise, if V is a class type C<V1...Vk> and U is a type parameter
            // SPEC:   with effective base class C<U1...Uk> 
            // SPEC:   then an exact inference is made from each Ui to the corresponding Vi.
            // SPEC: * Otherwise, if V is a class type C<V1...Vk> and U is a type parameter
            // SPEC:   with an effective base class which inherits directly or indirectly from
            // SPEC:   C<U1...Uk> then an exact inference is made
            // SPEC:   from each Ui to the corresponding Vi.

            NamedTypeSymbol sourceBase = null;

            if (source.TypeKind == TypeKind.Class)
            {
                sourceBase = source.BaseTypeWithDefinitionUseSiteDiagnostics(ref useSiteDiagnostics);
            }
            else if (source.TypeKind == TypeKind.TypeParameter)
            {
                sourceBase = ((TypeParameterSymbol)source).EffectiveBaseClass(ref useSiteDiagnostics);
            }

            while ((object)sourceBase != null)
            {
                if (sourceBase.OriginalDefinition == target.OriginalDefinition)
                {
                    ExactTypeArgumentInference(sourceBase, target, ref useSiteDiagnostics);
                    return true;
                }
                sourceBase = sourceBase.BaseTypeWithDefinitionUseSiteDiagnostics(ref useSiteDiagnostics);
            }
            return false;
        }

        private bool LowerBoundInterfaceInference(TypeSymbol source, NamedTypeSymbol target, ref HashSet<DiagnosticInfo> useSiteDiagnostics)
        {
            Debug.Assert((object)source != null);
            Debug.Assert((object)target != null);

            if (!target.IsInterface)
            {
                return false;
            }

            // Spec 7.5.2.9 Lower-bound interfaces
            // SPEC: * Otherwise, if V [target] is an interface type C<V1...Vk> and U [source] is a class type
            // SPEC:   or struct type and there is a unique set U1...Uk such that U directly 
            // SPEC:   or indirectly implements C<U1...Uk> then an
            // SPEC:   exact, upper-bound, or lower-bound inference ...
            // SPEC: * ... and U is an interface type ...
            // SPEC: * ... and U is a type parameter ...

            ImmutableArray<NamedTypeSymbol> allInterfaces;
            switch (source.TypeKind)
            {
                case TypeKind.Struct:
                case TypeKind.Class:
                case TypeKind.Interface:
                    allInterfaces = source.AllInterfacesWithDefinitionUseSiteDiagnostics(ref useSiteDiagnostics);
                    break;

                case TypeKind.TypeParameter:
                    var typeParameter = (TypeParameterSymbol)source;
                    allInterfaces = typeParameter.EffectiveBaseClass(ref useSiteDiagnostics).
                                        AllInterfacesWithDefinitionUseSiteDiagnostics(ref useSiteDiagnostics).
                                        Concat(typeParameter.AllEffectiveInterfacesWithDefinitionUseSiteDiagnostics(ref useSiteDiagnostics));
                    break;

                default:
                    return false;
            }

            NamedTypeSymbol matchingInterface = GetInterfaceInferenceBound(allInterfaces, target);
            if ((object)matchingInterface == null)
            {
                return false;
            }
            LowerBoundTypeArgumentInference(matchingInterface, target, ref useSiteDiagnostics);
            return true;
        }

        private void LowerBoundTypeArgumentInference(NamedTypeSymbol source, NamedTypeSymbol target, ref HashSet<DiagnosticInfo> useSiteDiagnostics)
        {
            // SPEC: The choice of inference for the i-th type argument is made
            // SPEC: based on the declaration of the i-th type parameter of C, as
            // SPEC: follows:
            // SPEC: * if Ui is known to be of reference type and the i-th type parameter
            // SPEC:   was declared as covariant then a lower bound inference is made.
            // SPEC: * if Ui is known to be of reference type and the i-th type parameter
            // SPEC:   was declared as contravariant then an upper bound inference is made.
            // SPEC: * otherwise, an exact inference is made.

            Debug.Assert((object)source != null);
            Debug.Assert((object)target != null);
            Debug.Assert(source.OriginalDefinition == target.OriginalDefinition);

            var typeParameters = ArrayBuilder<TypeParameterSymbol>.GetInstance();
            var sourceTypeArguments = ArrayBuilder<TypeSymbolWithAnnotations>.GetInstance();
            var targetTypeArguments = ArrayBuilder<TypeSymbolWithAnnotations>.GetInstance();

            source.OriginalDefinition.GetAllTypeParameters(typeParameters);
            source.GetAllTypeArguments(sourceTypeArguments, ref useSiteDiagnostics);
            target.GetAllTypeArguments(targetTypeArguments, ref useSiteDiagnostics);

            Debug.Assert(typeParameters.Count == sourceTypeArguments.Count);
            Debug.Assert(typeParameters.Count == targetTypeArguments.Count);

            for (int arg = 0; arg < sourceTypeArguments.Count; ++arg)
            {
                var typeParameter = typeParameters[arg];
                var sourceTypeArgument = sourceTypeArguments[arg];
                var targetTypeArgument = targetTypeArguments[arg];

                if (sourceTypeArgument.IsReferenceType && typeParameter.Variance == VarianceKind.Out)
                {
                    LowerBoundInference(sourceTypeArgument, targetTypeArgument, ref useSiteDiagnostics);
                }
                else if (sourceTypeArgument.IsReferenceType && typeParameter.Variance == VarianceKind.In)
                {
                    UpperBoundInference(sourceTypeArgument, targetTypeArgument, ref useSiteDiagnostics);
                }
                else
                {
                    ExactInference(sourceTypeArgument, targetTypeArgument, ref useSiteDiagnostics);
                }
            }

            typeParameters.Free();
            sourceTypeArguments.Free();
            targetTypeArguments.Free();
        }

        ////////////////////////////////////////////////////////////////////////////////
        //
        // Upper-bound inferences
        //
        private void UpperBoundInference(TypeSymbolWithAnnotations source, TypeSymbolWithAnnotations target, ref HashSet<DiagnosticInfo> useSiteDiagnostics)
        {
            Debug.Assert((object)source != null);
            Debug.Assert((object)target != null);

            // SPEC: An upper-bound inference from a type U to a type V is made as follows:

            // SPEC: * Otherwise, if V is nullable type V1? and U is nullable type U1?
            // SPEC:   then an exact inference is made from U1 to V1.

            if (UpperBoundNullableInference(source, target, ref useSiteDiagnostics))
            {
                return;
            }

            // SPEC: * If V is one of the unfixed Xi then U is added to the set of 
            // SPEC:   upper bounds for Xi.

            if (UpperBoundTypeParameterInference(source, target))
            {
                return;
            }

            // SPEC: * Otherwise, if V is an array type Ve[...] and U is an array
            // SPEC:   type Ue[...] of the same rank, or if V is a one-dimensional array
            // SPEC:   type Ve[] and U is one of IEnumerable<Ue>, ICollection<Ue> or
            // SPEC:   IList<Ue> then
            // SPEC:   * if Ue is known to be a reference type then an upper-bound inference
            // SPEC:     from Ue to Ve is made.
            // SPEC:   * otherwise an exact inference from Ue to Ve is made.

            if (UpperBoundArrayInference(source, target, ref useSiteDiagnostics))
            {
                return;
            }

            Debug.Assert(source.IsReferenceType);

            // NOTE: spec would ask us to do the following checks, but since the value types
            //       are trivially handled as exact inference in the callers, we do not have to.

            //if (ExactTupleInference(source, target, ref useSiteDiagnostics))
            //{
            //    return;
            //}

            // SPEC: * Otherwise... cases for constructed types

            if (UpperBoundConstructedInference(source, target, ref useSiteDiagnostics))
            {
                return;
            }

            // SPEC: * Otherwise, no inferences are made.
        }

        private bool UpperBoundTypeParameterInference(TypeSymbolWithAnnotations source, TypeSymbolWithAnnotations target)
        {
            Debug.Assert((object)source != null);
            Debug.Assert((object)target != null);
            // SPEC: * If V is one of the unfixed Xi then U is added to the set of upper bounds
            // SPEC:   for Xi.
            if (IsUnfixedTypeParameter(target))
            {
                AddBound(source, _upperBounds, target);
                return true;
            }
            return false;
        }

        private bool UpperBoundArrayInference(TypeSymbolWithAnnotations source, TypeSymbolWithAnnotations target, ref HashSet<DiagnosticInfo> useSiteDiagnostics)
        {
            Debug.Assert((object)source != null);
            Debug.Assert((object)target != null);

            // SPEC: * Otherwise, if V is an array type Ve[...] and U is an array
            // SPEC:   type Ue[...] of the same rank, or if V is a one-dimensional array
            // SPEC:   type Ve[] and U is one of IEnumerable<Ue>, ICollection<Ue> or
            // SPEC:   IList<Ue> then
            // SPEC:   * if Ue is known to be a reference type then an upper-bound inference
            // SPEC:     from Ue to Ve is made.
            // SPEC:   * otherwise an exact inference from Ue to Ve is made.

            if (!target.IsArray())
            {
                return false;
            }
            var arrayTarget = (ArrayTypeSymbol)target.TypeSymbol;
            var elementTarget = arrayTarget.ElementType;
            var elementSource = GetMatchingElementType(arrayTarget, source.TypeSymbol, ref useSiteDiagnostics);
            if ((object)elementSource == null)
            {
                return false;
            }

            if (elementSource.IsReferenceType)
            {
                UpperBoundInference(elementSource, elementTarget, ref useSiteDiagnostics);
            }
            else
            {
                ExactInference(elementSource, elementTarget, ref useSiteDiagnostics);
            }

            return true;
        }

        private bool UpperBoundNullableInference(TypeSymbolWithAnnotations source, TypeSymbolWithAnnotations target, ref HashSet<DiagnosticInfo> useSiteDiagnostics)
        {
            return ExactOrBoundsNullableInference(ExactOrBoundsKind.UpperBound, source, target, ref useSiteDiagnostics);
        }

        private bool UpperBoundConstructedInference(TypeSymbolWithAnnotations sourceWithAnnotations, TypeSymbolWithAnnotations targetWithAnnotations, ref HashSet<DiagnosticInfo> useSiteDiagnostics)
        {
            Debug.Assert((object)sourceWithAnnotations != null);
            Debug.Assert((object)targetWithAnnotations != null);
            var source = sourceWithAnnotations.TypeSymbol.TupleUnderlyingTypeOrSelf();
            var target = targetWithAnnotations.TypeSymbol.TupleUnderlyingTypeOrSelf();

            var constructedSource = source as NamedTypeSymbol;
            if ((object)constructedSource == null)
            {
                return false;
            }

            if (constructedSource.AllTypeArgumentCount() == 0)
            {
                return false;
            }

            // SPEC: * Otherwise, if V is a constructed type C<V1...Vk> and U is
            // SPEC:   C<U1...Uk> then an exact inference,
            // SPEC:   lower bound inference or upper bound inference
            // SPEC:   is made from each Ui to the corresponding Vi.

            var constructedTarget = target as NamedTypeSymbol;

            if ((object)constructedTarget != null &&
                constructedSource.OriginalDefinition == target.OriginalDefinition)
            {
                if (constructedTarget.IsInterface || constructedTarget.IsDelegateType())
                {
                    UpperBoundTypeArgumentInference(constructedSource, constructedTarget, ref useSiteDiagnostics);
                }
                else
                {
                    ExactTypeArgumentInference(constructedSource, constructedTarget, ref useSiteDiagnostics);
                }
                return true;
            }

            // SPEC: * Otherwise, if U is a class type C<U1...Uk> and V is a class type which
            // SPEC:   inherits directly or indirectly from C<V1...Vk> then an exact ...

            if (UpperBoundClassInference(constructedSource, target, ref useSiteDiagnostics))
            {
                return true;
            }

            // SPEC: * Otherwise, if U is an interface type C<U1...Uk> and V is a class type
            // SPEC:   or struct type and there is a unique set V1...Vk such that V directly 
            // SPEC:   or indirectly implements C<V1...Vk> then an exact ...
            // SPEC: * ... and U is an interface type ...

            if (UpperBoundInterfaceInference(constructedSource, target, ref useSiteDiagnostics))
            {
                return true;
            }

            return false;
        }

        private bool UpperBoundClassInference(NamedTypeSymbol source, TypeSymbol target, ref HashSet<DiagnosticInfo> useSiteDiagnostics)
        {
            Debug.Assert((object)source != null);
            Debug.Assert((object)target != null);

            if (source.TypeKind != TypeKind.Class || target.TypeKind != TypeKind.Class)
            {
                return false;
            }

            // SPEC: * Otherwise, if U is a class type C<U1...Uk> and V is a class type which
            // SPEC:   inherits directly or indirectly from C<V1...Vk> then an exact 
            // SPEC:   inference is made from each Ui to the corresponding Vi.

            var targetBase = target.BaseTypeWithDefinitionUseSiteDiagnostics(ref useSiteDiagnostics);
            while ((object)targetBase != null)
            {
                if (targetBase.OriginalDefinition == source.OriginalDefinition)
                {
                    ExactTypeArgumentInference(source, targetBase, ref useSiteDiagnostics);
                    return true;
                }

                targetBase = targetBase.BaseTypeWithDefinitionUseSiteDiagnostics(ref useSiteDiagnostics);
            }

            return false;
        }

        private bool UpperBoundInterfaceInference(NamedTypeSymbol source, TypeSymbol target, ref HashSet<DiagnosticInfo> useSiteDiagnostics)
        {
            Debug.Assert((object)source != null);
            Debug.Assert((object)target != null);

            if (!source.IsInterface)
            {
                return false;
            }

            // SPEC: * Otherwise, if U [source] is an interface type C<U1...Uk> and V [target] is a class type
            // SPEC:   or struct type and there is a unique set V1...Vk such that V directly 
            // SPEC:   or indirectly implements C<V1...Vk> then an exact ...
            // SPEC: * ... and U is an interface type ...

            switch (target.TypeKind)
            {
                case TypeKind.Struct:
                case TypeKind.Class:
                case TypeKind.Interface:
                    break;

                default:
                    return false;
            }

            NamedTypeSymbol bestInterface = GetInterfaceInferenceBound(target.AllInterfacesWithDefinitionUseSiteDiagnostics(ref useSiteDiagnostics), source);
            if ((object)bestInterface == null)
            {
                return false;
            }

            UpperBoundTypeArgumentInference(source, bestInterface, ref useSiteDiagnostics);
            return true;
        }

        private void UpperBoundTypeArgumentInference(NamedTypeSymbol source, NamedTypeSymbol target, ref HashSet<DiagnosticInfo> useSiteDiagnostics)
        {
            // SPEC: The choice of inference for the i-th type argument is made
            // SPEC: based on the declaration of the i-th type parameter of C, as
            // SPEC: follows:
            // SPEC: * if Ui is known to be of reference type and the i-th type parameter
            // SPEC:   was declared as covariant then an upper-bound inference is made.
            // SPEC: * if Ui is known to be of reference type and the i-th type parameter
            // SPEC:   was declared as contravariant then a lower-bound inference is made.
            // SPEC: * otherwise, an exact inference is made.

            Debug.Assert((object)source != null);
            Debug.Assert((object)target != null);
            Debug.Assert(source.OriginalDefinition == target.OriginalDefinition);

            var typeParameters = ArrayBuilder<TypeParameterSymbol>.GetInstance();
            var sourceTypeArguments = ArrayBuilder<TypeSymbolWithAnnotations>.GetInstance();
            var targetTypeArguments = ArrayBuilder<TypeSymbolWithAnnotations>.GetInstance();

            source.OriginalDefinition.GetAllTypeParameters(typeParameters);
            source.GetAllTypeArguments(sourceTypeArguments, ref useSiteDiagnostics);
            target.GetAllTypeArguments(targetTypeArguments, ref useSiteDiagnostics);

            Debug.Assert(typeParameters.Count == sourceTypeArguments.Count);
            Debug.Assert(typeParameters.Count == targetTypeArguments.Count);

            for (int arg = 0; arg < sourceTypeArguments.Count; ++arg)
            {
                var typeParameter = typeParameters[arg];
                var sourceTypeArgument = sourceTypeArguments[arg];
                var targetTypeArgument = targetTypeArguments[arg];

                if (sourceTypeArgument.IsReferenceType && typeParameter.Variance == VarianceKind.Out)
                {
                    UpperBoundInference(sourceTypeArgument, targetTypeArgument, ref useSiteDiagnostics);
                }
                else if (sourceTypeArgument.IsReferenceType && typeParameter.Variance == VarianceKind.In)
                {
                    LowerBoundInference(sourceTypeArgument, targetTypeArgument, ref useSiteDiagnostics);
                }
                else
                {
                    ExactInference(sourceTypeArgument, targetTypeArgument, ref useSiteDiagnostics);
                }
            }

            typeParameters.Free();
            sourceTypeArguments.Free();
            targetTypeArguments.Free();
        }

        ////////////////////////////////////////////////////////////////////////////////
        //
        // Fixing
        //
        private bool Fix(int iParam, ref HashSet<DiagnosticInfo> useSiteDiagnostics)
        {
            Debug.Assert(IsUnfixed(iParam));

            var exact = _exactBounds[iParam];
            var lower = _lowerBounds[iParam];
            var upper = _upperBounds[iParam];

            // Fix considering nullability, if possible, otherwise fix ignoring nullability.
            // PROTOTYPE(NullableReferenceTypes): Avoid calling Fix ignoring nullability if the nullability call succeeds.

            // PROTOTYPE(NullableReferenceTypes): Avoid comparing with and without nullability here.
            // Initial binding should use includeNullability: false, and NullableWalker should use
            // includeNullability: true, and NullableWalker should compare the two.
            HashSet<DiagnosticInfo> ignoredDiagnostics = null;
            var withNullability = Fix(exact, lower, upper, ref ignoredDiagnostics, _conversions, includeNullability: true);
            var withoutNullability = Fix(exact, lower, upper, ref useSiteDiagnostics, _conversions, includeNullability: false);

            var best = withNullability;
            if ((object)best == null)
            {
                best = withoutNullability;
            }
            else
            {
                // If the first attempt succeeded, the result should be the same as
                // the second attempt, although perhaps with different nullability.

                // PROTOTYPE(NullableReferenceTypes): Results may differ by tuple names or dynamic.
                // See StaticNullChecking.TypeInference_TupleNameDifferences_01 for example.
                if (!withNullability.TypeSymbol.Equals(withoutNullability.TypeSymbol, TypeCompareKind.IgnoreDynamicAndTupleNames))
                {
                    // The two results differ other than nullability.
                    // Use the second result, for compatibility.
                    Debug.Assert(false);
                    best = withoutNullability;
                }
            }

            if ((object)best == null)
            {
                return false;
            }

            _fixedResults[iParam] = best;
            UpdateDependenciesAfterFix(iParam);
            return true;
        }

        private static TypeSymbolWithAnnotations Fix(
            HashSet<TypeSymbolWithAnnotations> exact,
            HashSet<TypeSymbolWithAnnotations> lower,
            HashSet<TypeSymbolWithAnnotations> upper,
            ref HashSet<DiagnosticInfo> useSiteDiagnostics,
            ConversionsBase conversions,
            bool includeNullability)
        {
            // UNDONE: This method makes a lot of garbage.

            // SPEC: An unfixed type parameter with a set of bounds is fixed as follows:

            // SPEC: * The set of candidate types starts out as the set of all types in
            // SPEC:   the bounds.

            // SPEC: * We then examine each bound in turn. For each exact bound U of Xi,
            // SPEC:   all types which are not identical to U are removed from the candidate set.

            // Optimization: if we have two or more exact bounds, fixing is impossible.

            var candidates = new Candidates(includeNullability);

            // Optimization: if we have one exact bound then we need not add any
            // inexact bounds; we're just going to remove them anyway.

            if (exact == null)
            {
                if (lower != null)
                {
                    candidates.AddAll(lower, conversions);
                }
                if (upper != null)
                {
                    candidates.AddAll(upper, conversions);
                }
            }
            else
            {
                candidates.AddAll(exact, conversions);
                if (candidates.Count >= 2)
                {
                    return null;
                }
            }

            if (candidates.Count == 0)
            {
                return null;
            }

            // Don't mutate the collection as we're iterating it.
            var initialCandidates = ArrayBuilder<TypeSymbolWithAnnotations>.GetInstance();
            candidates.GetAll(initialCandidates);

            // SPEC:   For each lower bound U of Xi all types to which there is not an
            // SPEC:   implicit conversion from U are removed from the candidate set.

            if (lower != null)
            {
                foreach (var bound in lower)
                {
                    // Make a copy; don't modify the collection as we're iterating it.
                    foreach (var candidate in initialCandidates)
                    {
                        if (!bound.Equals(candidate, TypeCompareKind.AllAspects))
                        {
                            if (!ImplicitConversionExists(bound, candidate, ref useSiteDiagnostics, conversions, includeNullability))
                            {
                                candidates.Remove(candidate);
                            }
                            else
                            {
                                candidates.Merge(bound, conversions);
                            }
                        }
                    }
                }
            }

            // SPEC:   For each upper bound U of Xi all types from which there is not an
            // SPEC:   implicit conversion to U are removed from the candidate set.

            if (upper != null)
            {
                foreach (var bound in upper)
                {
                    foreach (var candidate in initialCandidates)
                    {
                        if (!bound.Equals(candidate, TypeCompareKind.AllAspects))
                        {
                            if (!ImplicitConversionExists(candidate, bound, ref useSiteDiagnostics, conversions, includeNullability))
                            {
                                candidates.Remove(candidate);
                            }
                            else
                            {
                                candidates.Merge(bound, conversions);
                            }
                        }
                    }
                }
            }

            initialCandidates.Clear();
            candidates.GetAll(initialCandidates);

            // SPEC: * If among the remaining candidate types there is a unique type V to
            // SPEC:   which there is an implicit conversion from all the other candidate
            // SPEC:   types, then the parameter is fixed to V.
            TypeSymbolWithAnnotations best = null;
            foreach (var candidate in initialCandidates)
            {
                foreach (var candidate2 in initialCandidates)
                {
                    if (!candidate.Equals(candidate2, TypeCompareKind.AllAspects) &&
                        !ImplicitConversionExists(candidate2, candidate, ref useSiteDiagnostics, conversions, includeNullability))
                    {
                        goto OuterBreak;
                    }
                }

                if ((object)best == null)
                {
                    best = candidate;
                }
                else if (best.Equals(candidate, GetComparison(includeNullability)))
                {
                    // SPEC: 4.7 The Dynamic Type
                    //       Type inference (7.5.2) will prefer dynamic over object if both are candidates.
                    //
                    // This rule doesn't have to be implemented explicitly due to special handling of 
                    // conversions from dynamic in ImplicitConversionExists helper.
                    // 
                    Debug.Assert(!(best.IsObjectType() && candidate.IsDynamic()));
                    Debug.Assert(!(best.IsDynamic() && candidate.IsObjectType()));

                    best = Merge(best, candidate, conversions.CorLibrary);
                }
                else
                {
                    // best candidate is not unique
                    best = null;
                    break;
                }

                OuterBreak:
                ;
            }

            initialCandidates.Free();

            return best;
        }

        private bool? IsNullable(BoundExpression expr)
        {
            if (!_conversions.IncludeNullability)
            {
                return false;
            }
            return expr.IsNullable();
        }

        internal static TypeSymbol Merge(TypeSymbol first, TypeSymbol second, AssemblySymbol corLibrary)
        {
            var firstWithAnnotations = TypeSymbolWithAnnotations.Create(first);
            var secondWithAnnotations = TypeSymbolWithAnnotations.Create(second);
            return MergeNullability(MergeTupleNames(MergeDynamic(firstWithAnnotations, secondWithAnnotations, corLibrary), secondWithAnnotations), secondWithAnnotations).TypeSymbol;
        }

        // PROTOTYPE(NullableReferenceTypes): Remove this overload.
        internal static TypeSymbolWithAnnotations Merge(TypeSymbolWithAnnotations first, TypeSymbolWithAnnotations second, AssemblySymbol corLibrary)
        {
            return MergeNullability(MergeTupleNames(MergeDynamic(first, second, corLibrary), second), second);
        }

        /// <summary>
        /// Returns first or a modified version of first with merged dynamic flags from both types.
        /// </summary>
        private static TypeSymbolWithAnnotations MergeDynamic(TypeSymbolWithAnnotations firstWithAnnotations, TypeSymbolWithAnnotations secondWithAnnotations, AssemblySymbol corLibrary)
        {
            var first = firstWithAnnotations.TypeSymbol;
            var second = secondWithAnnotations.TypeSymbol;

            // SPEC: 4.7 The Dynamic Type
            //       Type inference (7.5.2) will prefer dynamic over object if both are candidates.
            if (first.Equals(second, TypeCompareKind.AllIgnoreOptions & ~TypeCompareKind.IgnoreDynamic))
            {
                return firstWithAnnotations;
            }
            ImmutableArray<bool> flags1 = CSharpCompilation.DynamicTransformsEncoder.EncodeWithoutCustomModifierFlags(first, RefKind.None);
            ImmutableArray<bool> flags2 = CSharpCompilation.DynamicTransformsEncoder.EncodeWithoutCustomModifierFlags(second, RefKind.None);
            ImmutableArray<bool> mergedFlags = flags1.ZipAsArray(flags2, (f1, f2) => f1 | f2);

            var result = DynamicTypeDecoder.TransformTypeWithoutCustomModifierFlags(first, corLibrary, RefKind.None, mergedFlags);
            return TypeSymbolWithAnnotations.Create(result); // PROTOTYPE(NullableReferenceTypes): Handle nullability.
        }

        /// <summary>
        /// Returns first or a modified version of first with common tuple names from both types.
        /// </summary>
        private static TypeSymbolWithAnnotations MergeTupleNames(TypeSymbolWithAnnotations firstWithAnnotations, TypeSymbolWithAnnotations secondWithAnnotations)
        {
            var first = firstWithAnnotations.TypeSymbol;
            var second = secondWithAnnotations.TypeSymbol;

            if (first.Equals(second, TypeCompareKind.AllIgnoreOptions & ~TypeCompareKind.IgnoreTupleNames) ||
                !first.ContainsTupleNames())
            {
                return firstWithAnnotations;
            }

            Debug.Assert(first.ContainsTuple());

            ImmutableArray<string> names1 = CSharpCompilation.TupleNamesEncoder.Encode(first);
            ImmutableArray<string> names2 = CSharpCompilation.TupleNamesEncoder.Encode(second);

            ImmutableArray<string> mergedNames;
            if (names1.IsDefault || names2.IsDefault)
            {
                mergedNames = default(ImmutableArray<string>);
            }
            else
            {
                Debug.Assert(names1.Length == names2.Length);
                mergedNames = names1.ZipAsArray(names2, (n1, n2) => string.CompareOrdinal(n1, n2) == 0 ? n1 : null);

                if (mergedNames.All(n => n == null))
                {
                    mergedNames = default(ImmutableArray<string>);
                }
            }

            var result = TupleTypeDecoder.DecodeTupleTypesIfApplicable(first, mergedNames);
            return TypeSymbolWithAnnotations.Create(result); // PROTOTYPE(NullableReferenceTypes): Handle nullability.
        }

        /// <summary>
        /// Returns first or a nullable version of first if the second is nullable.
        /// </summary>
        private static TypeSymbolWithAnnotations MergeNullability(TypeSymbolWithAnnotations first, TypeSymbolWithAnnotations second)
        {
            // Merge top-level nullability only.
            if (first.IsNullable == false && second.IsNullable == true)
            {
                return first.AsNullableReferenceType();
            }
            return first;
        }

        private static bool ImplicitConversionExists(TypeSymbolWithAnnotations sourceWithAnnotations, TypeSymbolWithAnnotations destinationWithAnnotations, ref HashSet<DiagnosticInfo> useSiteDiagnostics, ConversionsBase conversions, bool includeNullability)
        {
            var source = sourceWithAnnotations.TypeSymbol;
            var destination = destinationWithAnnotations.TypeSymbol;

            // SPEC VIOLATION: For the purpose of algorithm in Fix method, dynamic type is not considered convertible to any other type, including object.
            if (source.IsDynamic() && !destination.IsDynamic())
            {
                return false;
            }

            if (includeNullability &&
                sourceWithAnnotations.IsNullable == true &&
                destinationWithAnnotations.IsNullable == false)
            {
                return false;
            }

            // PROTOTYPE(NullableReferenceTypes): Pass includeNullability to ClassifyImplicitConversionFromType.
            return conversions.ClassifyImplicitConversionFromType(source, destination, ref useSiteDiagnostics).Exists;
        }

        ////////////////////////////////////////////////////////////////////////////////
        //
        // Inferred return type
        //
        private TypeSymbolWithAnnotations InferReturnType(BoundExpression source, NamedTypeSymbol target, ref HashSet<DiagnosticInfo> useSiteDiagnostics)
        {
            Debug.Assert((object)target != null);
            Debug.Assert(target.IsDelegateType());
            Debug.Assert((object)target.DelegateInvokeMethod != null && !target.DelegateInvokeMethod.HasUseSiteError,
                         "This method should only be called for legal delegate types.");
            Debug.Assert(!target.DelegateInvokeMethod.ReturnsVoid);

            // We should not be computing the inferred return type unless we are converting
            // to a delegate type where all the input types are fixed.
            Debug.Assert(!HasUnfixedParamInInputType(source, target));

            // Spec 7.5.2.12: Inferred return type:
            // The inferred return type of an anonymous function F is used during
            // type inference and overload resolution. The inferred return type
            // can only be determined for an anonymous function where all parameter
            // types are known, either because they are explicitly given, provided
            // through an anonymous function conversion, or inferred during type
            // inference on an enclosing generic method invocation.
            // The inferred return type is determined as follows:
            // * If the body of F is an expression (that has a type) then the 
            //   inferred return type of F is the type of that expression.
            // * If the body of F is a block and the set of expressions in the
            //   blocks return statements has a best common type T then the
            //   inferred return type of F is T.
            // * Otherwise, a return type cannot be inferred for F.

            if (source.Kind != BoundKind.UnboundLambda)
            {
                return null;
            }

            var anonymousFunction = (UnboundLambda)source;
            if (anonymousFunction.HasSignature)
            {
                // Optimization: 
                // We know that the anonymous function has a parameter list. If it does not
                // have the same arity as the delegate, then it cannot possibly be applicable.
                // Rather than have type inference fail, we will simply not make a return
                // type inference and have type inference continue on.  Either inference
                // will fail, or we will infer a nonapplicable method. Either way, there
                // is no change to the semantics of overload resolution.

                var originalDelegateParameters = target.DelegateParameters();
                if (originalDelegateParameters.IsDefault)
                {
                    return null;
                }

                if (originalDelegateParameters.Length != anonymousFunction.ParameterCount)
                {
                    return null;
                }
            }

            var fixedDelegate = GetFixedDelegate(target);
            var fixedDelegateParameters = fixedDelegate.DelegateParameters();
            // Optimization:
            // Similarly, if we have an entirely fixed delegate and an explicitly typed
            // anonymous function, then the parameter types had better be identical.
            // If not, applicability will eventually fail, so there is no semantic
            // difference caused by failing to make a return type inference.
            if (anonymousFunction.HasExplicitlyTypedParameterList)
            {
                for (int p = 0; p < anonymousFunction.ParameterCount; ++p)
                {
<<<<<<< HEAD
                    if (anonymousFunction.ParameterType(p).TypeSymbol != fixedDelegateParameters[p].Type.TypeSymbol)
=======
                    if (!anonymousFunction.ParameterType(p).Equals(fixedDelegateParameters[p].Type, TypeCompareKind.IgnoreDynamicAndTupleNames))
>>>>>>> 79ae6bcf
                    {
                        return null;
                    }
                }
            }

            // Future optimization: We could return null if the delegate has out or ref parameters
            // and the anonymous function is an implicitly typed lambda. It will not be applicable.

            // We have an entirely fixed delegate parameter list, which is of the same arity as
            // the anonymous function parameter list, and possibly exactly the same types if
            // the anonymous function is explicitly typed.  Make an inference from the
            // delegate parameters to the return type.

            return anonymousFunction.InferReturnType(fixedDelegate, ref useSiteDiagnostics);
        }

        /// <summary>
        /// Return the interface with an original definition matches
        /// the original definition of the target. If the are no matches,
        /// or multiple matches, the return value is null.
        /// </summary>
        private static NamedTypeSymbol GetInterfaceInferenceBound(ImmutableArray<NamedTypeSymbol> interfaces, NamedTypeSymbol target)
        {
            Debug.Assert(target.IsInterface);
            NamedTypeSymbol matchingInterface = null;
            foreach (var currentInterface in interfaces)
            {
                if (currentInterface.OriginalDefinition == target.OriginalDefinition)
                {
                    if ((object)matchingInterface == null)
                    {
                        matchingInterface = currentInterface;
                    }
                    else if (matchingInterface != currentInterface)
                    {
                        // Not unique. Bail out.
                        return null;
                    }
                }
            }
            return matchingInterface;
        }

        ////////////////////////////////////////////////////////////////////////////////
        //
        // Helper methods
        //


        ////////////////////////////////////////////////////////////////////////////////
        //
        // In error recovery and reporting scenarios we sometimes end up in a situation
        // like this:
        //
        // x.Goo( y=>
        //
        // and the question is, "is Goo a valid extension method of x?"  If Goo is
        // generic, then Goo will be something like:
        //
        // static Blah Goo<T>(this Bar<T> bar, Func<T, T> f){ ... }
        //
        // What we would like to know is: given _only_ the expression x, can we infer
        // what T is in Bar<T> ?  If we can, then for error recovery and reporting
        // we can provisionally consider Goo to be an extension method of x. If we 
        // cannot deduce this just from x then we should consider Goo to not be an
        // extension method of x, at least until we have more information.
        //
        // Clearly it is pointless to run multiple phases
        public static ImmutableArray<TypeSymbol> InferTypeArgumentsFromFirstArgument(
            ConversionsBase conversions,
            MethodSymbol method,
            ImmutableArray<BoundExpression> arguments,
            ref HashSet<DiagnosticInfo> useSiteDiagnostics)
        {
            Debug.Assert((object)method != null);
            Debug.Assert(method.Arity > 0);
            Debug.Assert(!arguments.IsDefault);

            // We need at least one formal parameter type and at least one argument.
            if ((method.ParameterCount < 1) || (arguments.Length < 1))
            {
                return default(ImmutableArray<TypeSymbol>);
            }

            Debug.Assert(!method.ParameterTypes[0].IsDynamic());

            var constructedFromMethod = method.ConstructedFrom;

            var inferrer = new MethodTypeInferrer(
                conversions,
                constructedFromMethod.TypeParameters,
                constructedFromMethod.ContainingType,
                constructedFromMethod.GetParameterTypes(),
                constructedFromMethod.ParameterRefKinds,
                arguments);

            if (!inferrer.InferTypeArgumentsFromFirstArgument(ref useSiteDiagnostics))
            {
                return default(ImmutableArray<TypeSymbol>);
            }

            return inferrer.GetInferredTypeArguments();
        }

        ////////////////////////////////////////////////////////////////////////////////

        private bool InferTypeArgumentsFromFirstArgument(ref HashSet<DiagnosticInfo> useSiteDiagnostics)
        {
            Debug.Assert(!_formalParameterTypes.IsDefault);
            Debug.Assert(_formalParameterTypes.Length >= 1);
            Debug.Assert(!_arguments.IsDefault);
            Debug.Assert(_arguments.Length >= 1);
            var dest = _formalParameterTypes[0];
            var argument = _arguments[0];
            TypeSymbol source = argument.Type;
            // Rule out lambdas, nulls, and so on.
            if (!IsReallyAType(source))
            {
                return false;
            }
            var isNullable = IsNullable(argument);
            LowerBoundInference(TypeSymbolWithAnnotations.Create(source, isNullable), dest, ref useSiteDiagnostics);
            // Now check to see that every type parameter used by the first
            // formal parameter type was successfully inferred.
            for (int iParam = 0; iParam < _methodTypeParameters.Length; ++iParam)
            {
                TypeParameterSymbol pParam = _methodTypeParameters[iParam];
                if (!dest.TypeSymbol.ContainsTypeParameter(pParam))
                {
                    continue;
                }
                Debug.Assert(IsUnfixed(iParam));
                if (!HasBound(iParam) || !Fix(iParam, ref useSiteDiagnostics))
                {
                    return false;
                }
            }
            return true;
        }

        /// <summary>
        /// Return the inferred type arguments using null
        /// for any type arguments that were not inferred.
        /// </summary>
        private ImmutableArray<TypeSymbol> GetInferredTypeArguments()
        {
            var builder = ArrayBuilder<TypeSymbol>.GetInstance();
            foreach (var fixedResult in _fixedResults)
            {
                builder.Add(fixedResult?.TypeSymbol);
            }
            return builder.ToImmutableAndFree();
        }

        private static bool IsReallyAType(TypeSymbol type)
        {
            return (object)type != null &&
                !type.IsErrorType() &&
                (type.SpecialType != SpecialType.System_Void);
        }

        private struct Candidates
        {
            // The keys are types, compared ignoring dynamic, tuple names, and nullability.
            // The values are different nullabilities associated with that type. Both keys and
            // values are TypeSymbolWithAnnotations, although we could use bool[]? for values
            // and recreate the TypeSymbolWithAnnotations from the key+value as needed.
            private readonly Dictionary<TypeSymbolWithAnnotations, List<TypeSymbolWithAnnotations>> _dictionary;
            private readonly EqualsIgnoringDynamicAndTupleNamesComparer _valueComparer;

            internal Candidates(bool includeNullability)
            {
                _dictionary = new Dictionary<TypeSymbolWithAnnotations, List<TypeSymbolWithAnnotations>>(
                    EqualsIgnoringDynamicAndTupleNamesComparer.WithoutNullability);
                _valueComparer = includeNullability ?
                    EqualsIgnoringDynamicAndTupleNamesComparer.WithNullability :
                    EqualsIgnoringDynamicAndTupleNamesComparer.WithoutNullability;
            }

            internal void GetAll(ArrayBuilder<TypeSymbolWithAnnotations> builder)
            {
                foreach (var values in _dictionary.Values)
                {
                    builder.AddRange(values);
                }
            }

            internal int Count
            {
                get { return _dictionary.Count; }
            }

            internal void AddAll(HashSet<TypeSymbolWithAnnotations> set, ConversionsBase conversions)
            {
                foreach (var candidate in set)
                {
                    Add(candidate, conversions);
                }
            }

            internal void Add(TypeSymbolWithAnnotations type, ConversionsBase conversions)
            {
                if (Merge(type, conversions))
                {
                    return;
                }

                List<TypeSymbolWithAnnotations> list;
                if (!_dictionary.TryGetValue(type, out list))
                {
                    list = new List<TypeSymbolWithAnnotations>();
                    _dictionary.Add(type, list);
                }
                list.Add(type);
            }

            // Returns true if type was found and merged.
            internal bool Merge(TypeSymbolWithAnnotations type, ConversionsBase conversions)
            {
                // We make an exception when type is dynamic, for backwards compatibility 
                if (type.IsDynamic())
                {
                    return false;
                }

                List<TypeSymbolWithAnnotations> list;
                if (!_dictionary.TryGetValue(type, out list))
                {
                    return false;
                }

                bool found = list.Contains(type, _valueComparer);
                for (int i = 0; i < list.Count; i++)
                {
                    list[i] = MergeTupleNames(MergeDynamic(list[i], type, conversions.CorLibrary), type);
                }
                return found;
            }

            internal void Remove(TypeSymbolWithAnnotations type)
            {
                List<TypeSymbolWithAnnotations> list;
                if (!_dictionary.TryGetValue(type, out list))
                {
                    return;
                }

                var builder = new List<TypeSymbolWithAnnotations>();
                foreach (var value in list)
                {
                    if (!_valueComparer.Equals(type, value))
                    {
                        builder.Add(value);
                    }
                }
                if (builder.Count == 0)
                {
                    _dictionary.Remove(type);
                }
                else
                {
                    _dictionary[type] = builder;
                }
            }
        }

        private static TypeCompareKind GetComparison(bool includeNullability)
        {
            return includeNullability?
                TypeCompareKind.IgnoreDynamicAndTupleNames | TypeCompareKind.CompareNullableModifiersForReferenceTypes :
                TypeCompareKind.IgnoreDynamicAndTupleNames;
        }

        /// <summary>
        /// This is a comparer that ignores differences in dynamic-ness and tuple names.
        /// But it has a special case for top-level object vs. dynamic for purpose of method type inference.
        /// </summary>
        private sealed class EqualsIgnoringDynamicAndTupleNamesComparer : EqualityComparer<TypeSymbolWithAnnotations>
        {
            internal static readonly EqualsIgnoringDynamicAndTupleNamesComparer WithNullability = new EqualsIgnoringDynamicAndTupleNamesComparer(GetComparison(includeNullability: true));
            internal static readonly EqualsIgnoringDynamicAndTupleNamesComparer WithoutNullability = new EqualsIgnoringDynamicAndTupleNamesComparer(GetComparison(includeNullability: false));

            private readonly TypeCompareKind _comparison;

            private EqualsIgnoringDynamicAndTupleNamesComparer(TypeCompareKind comparison)
            {
                _comparison = comparison;
            }

            public override int GetHashCode(TypeSymbolWithAnnotations obj)
            {
                return obj.TypeSymbol.GetHashCode();
            }

            public override bool Equals(TypeSymbolWithAnnotations x, TypeSymbolWithAnnotations y)
            {
                // We do a equality test ignoring dynamic and tuple names differences,
                // but dynamic and object are not considered equal for backwards compatibility.
                if (x.IsDynamic() ^ y.IsDynamic()) { return false; }

                return x.Equals(y, _comparison);
            }
        }
    }
}
<|MERGE_RESOLUTION|>--- conflicted
+++ resolved
@@ -1307,11 +1307,7 @@
             Debug.Assert((object)delegateInvokeMethod != null && !delegateType.DelegateInvokeMethod.HasUseSiteError,
                          "This method should only be called for valid delegate types");
 
-<<<<<<< HEAD
-            var delegateReturnType = delegateType.DelegateInvokeMethod.ReturnType;
-=======
-            TypeSymbol delegateReturnType = delegateInvokeMethod.ReturnType;
->>>>>>> 79ae6bcf
+            TypeSymbolWithAnnotations delegateReturnType = delegateInvokeMethod.ReturnType;
             if ((object)delegateReturnType == null || delegateReturnType.SpecialType == SpecialType.System_Void)
             {
                 return false;
@@ -2729,11 +2725,7 @@
             {
                 for (int p = 0; p < anonymousFunction.ParameterCount; ++p)
                 {
-<<<<<<< HEAD
-                    if (anonymousFunction.ParameterType(p).TypeSymbol != fixedDelegateParameters[p].Type.TypeSymbol)
-=======
-                    if (!anonymousFunction.ParameterType(p).Equals(fixedDelegateParameters[p].Type, TypeCompareKind.IgnoreDynamicAndTupleNames))
->>>>>>> 79ae6bcf
+                    if (!anonymousFunction.ParameterType(p).TypeSymbol.Equals(fixedDelegateParameters[p].Type.TypeSymbol, TypeCompareKind.IgnoreDynamicAndTupleNames))
                     {
                         return null;
                     }
