--- conflicted
+++ resolved
@@ -47,12 +47,8 @@
 
         protected override TypeSymbol GetCurrentReturnType(out RefKind refKind)
         {
-<<<<<<< HEAD
+            refKind = lambdaSymbol.RefKind;
             return lambdaSymbol.ReturnType.TypeSymbol;
-=======
-            refKind = lambdaSymbol.RefKind;
-            return lambdaSymbol.ReturnType;
->>>>>>> c7afb2d2
         }
 
         internal override Symbol ContainingMemberOrLambda
