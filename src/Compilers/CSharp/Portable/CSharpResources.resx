﻿<?xml version="1.0" encoding="utf-8"?>
<root>
  <!-- 
    Microsoft ResX Schema 
    
    Version 2.0
    
    The primary goals of this format is to allow a simple XML format 
    that is mostly human readable. The generation and parsing of the 
    various data types are done through the TypeConverter classes 
    associated with the data types.
    
    Example:
    
    ... ado.net/XML headers & schema ...
    <resheader name="resmimetype">text/microsoft-resx</resheader>
    <resheader name="version">2.0</resheader>
    <resheader name="reader">System.Resources.ResXResourceReader, System.Windows.Forms, ...</resheader>
    <resheader name="writer">System.Resources.ResXResourceWriter, System.Windows.Forms, ...</resheader>
    <data name="Name1"><value>this is my long string</value><comment>this is a comment</comment></data>
    <data name="Color1" type="System.Drawing.Color, System.Drawing">Blue</data>
    <data name="Bitmap1" mimetype="application/x-microsoft.net.object.binary.base64">
        <value>[base64 mime encoded serialized .NET Framework object]</value>
    </data>
    <data name="Icon1" type="System.Drawing.Icon, System.Drawing" mimetype="application/x-microsoft.net.object.bytearray.base64">
        <value>[base64 mime encoded string representing a byte array form of the .NET Framework object]</value>
        <comment>This is a comment</comment>
    </data>
                
    There are any number of "resheader" rows that contain simple 
    name/value pairs.
    
    Each data row contains a name, and value. The row also contains a 
    type or mimetype. Type corresponds to a .NET class that support 
    text/value conversion through the TypeConverter architecture. 
    Classes that don't support this are serialized and stored with the 
    mimetype set.
    
    The mimetype is used for serialized objects, and tells the 
    ResXResourceReader how to depersist the object. This is currently not 
    extensible. For a given mimetype the value must be set accordingly:
    
    Note - application/x-microsoft.net.object.binary.base64 is the format 
    that the ResXResourceWriter will generate, however the reader can 
    read any of the formats listed below.
    
    mimetype: application/x-microsoft.net.object.binary.base64
    value   : The object must be serialized with 
            : System.Runtime.Serialization.Formatters.Binary.BinaryFormatter
            : and then encoded with base64 encoding.
    
    mimetype: application/x-microsoft.net.object.soap.base64
    value   : The object must be serialized with 
            : System.Runtime.Serialization.Formatters.Soap.SoapFormatter
            : and then encoded with base64 encoding.

    mimetype: application/x-microsoft.net.object.bytearray.base64
    value   : The object must be serialized into a byte array 
            : using a System.ComponentModel.TypeConverter
            : and then encoded with base64 encoding.
    -->
  <xsd:schema id="root" xmlns="" xmlns:xsd="http://www.w3.org/2001/XMLSchema" xmlns:msdata="urn:schemas-microsoft-com:xml-msdata">
    <xsd:import namespace="http://www.w3.org/XML/1998/namespace" />
    <xsd:element name="root" msdata:IsDataSet="true">
      <xsd:complexType>
        <xsd:choice maxOccurs="unbounded">
          <xsd:element name="metadata">
            <xsd:complexType>
              <xsd:sequence>
                <xsd:element name="value" type="xsd:string" minOccurs="0" />
              </xsd:sequence>
              <xsd:attribute name="name" use="required" type="xsd:string" />
              <xsd:attribute name="type" type="xsd:string" />
              <xsd:attribute name="mimetype" type="xsd:string" />
              <xsd:attribute ref="xml:space" />
            </xsd:complexType>
          </xsd:element>
          <xsd:element name="assembly">
            <xsd:complexType>
              <xsd:attribute name="alias" type="xsd:string" />
              <xsd:attribute name="name" type="xsd:string" />
            </xsd:complexType>
          </xsd:element>
          <xsd:element name="data">
            <xsd:complexType>
              <xsd:sequence>
                <xsd:element name="value" type="xsd:string" minOccurs="0" msdata:Ordinal="1" />
                <xsd:element name="comment" type="xsd:string" minOccurs="0" msdata:Ordinal="2" />
              </xsd:sequence>
              <xsd:attribute name="name" type="xsd:string" use="required" msdata:Ordinal="1" />
              <xsd:attribute name="type" type="xsd:string" msdata:Ordinal="3" />
              <xsd:attribute name="mimetype" type="xsd:string" msdata:Ordinal="4" />
              <xsd:attribute ref="xml:space" />
            </xsd:complexType>
          </xsd:element>
          <xsd:element name="resheader">
            <xsd:complexType>
              <xsd:sequence>
                <xsd:element name="value" type="xsd:string" minOccurs="0" msdata:Ordinal="1" />
              </xsd:sequence>
              <xsd:attribute name="name" type="xsd:string" use="required" />
            </xsd:complexType>
          </xsd:element>
        </xsd:choice>
      </xsd:complexType>
    </xsd:element>
  </xsd:schema>
  <resheader name="resmimetype">
    <value>text/microsoft-resx</value>
  </resheader>
  <resheader name="version">
    <value>2.0</value>
  </resheader>
  <resheader name="reader">
    <value>System.Resources.ResXResourceReader, System.Windows.Forms, Version=4.0.0.0, Culture=neutral, PublicKeyToken=b77a5c561934e089</value>
  </resheader>
  <resheader name="writer">
    <value>System.Resources.ResXResourceWriter, System.Windows.Forms, Version=4.0.0.0, Culture=neutral, PublicKeyToken=b77a5c561934e089</value>
  </resheader>
  <data name="IDS_NULL" xml:space="preserve">
    <value>&lt;null&gt;</value>
  </data>
  <data name="IDS_ThrowExpression" xml:space="preserve">
    <value>&lt;throw expression&gt;</value>
  </data>
  <data name="IDS_RELATEDERROR" xml:space="preserve">
    <value>(Location of symbol related to previous error)</value>
  </data>
  <data name="IDS_RELATEDWARNING" xml:space="preserve">
    <value>(Location of symbol related to previous warning)</value>
  </data>
  <data name="IDS_XMLIGNORED" xml:space="preserve">
    <value>&lt;!-- Badly formed XML comment ignored for member "{0}" --&gt;</value>
  </data>
  <data name="IDS_XMLIGNORED2" xml:space="preserve">
    <value> Badly formed XML file "{0}" cannot be included </value>
  </data>
  <data name="IDS_XMLFAILEDINCLUDE" xml:space="preserve">
    <value> Failed to insert some or all of included XML </value>
  </data>
  <data name="IDS_XMLBADINCLUDE" xml:space="preserve">
    <value> Include tag is invalid </value>
  </data>
  <data name="IDS_XMLNOINCLUDE" xml:space="preserve">
    <value> No matching elements were found for the following include tag </value>
  </data>
  <data name="IDS_XMLMISSINGINCLUDEFILE" xml:space="preserve">
    <value>Missing file attribute</value>
  </data>
  <data name="IDS_XMLMISSINGINCLUDEPATH" xml:space="preserve">
    <value>Missing path attribute</value>
  </data>
  <data name="IDS_GlobalNamespace" xml:space="preserve">
    <value>&lt;global namespace&gt;</value>
  </data>
  <data name="IDS_FeatureGenerics" xml:space="preserve">
    <value>generics</value>
  </data>
  <data name="IDS_FeatureAnonDelegates" xml:space="preserve">
    <value>anonymous methods</value>
  </data>
  <data name="IDS_FeatureModuleAttrLoc" xml:space="preserve">
    <value>module as an attribute target specifier</value>
  </data>
  <data name="IDS_FeatureGlobalNamespace" xml:space="preserve">
    <value>namespace alias qualifier</value>
  </data>
  <data name="IDS_FeatureFixedBuffer" xml:space="preserve">
    <value>fixed size buffers</value>
  </data>
  <data name="IDS_FeaturePragma" xml:space="preserve">
    <value>#pragma</value>
  </data>
  <data name="IDS_FeatureStaticClasses" xml:space="preserve">
    <value>static classes</value>
  </data>
  <data name="IDS_FeaturePartialTypes" xml:space="preserve">
    <value>partial types</value>
  </data>
  <data name="IDS_FeatureAsync" xml:space="preserve">
    <value>async function</value>
  </data>
  <data name="IDS_FeatureSwitchOnBool" xml:space="preserve">
    <value>switch on boolean type</value>
  </data>
  <data name="IDS_MethodGroup" xml:space="preserve">
    <value>method group</value>
  </data>
  <data name="IDS_AnonMethod" xml:space="preserve">
    <value>anonymous method</value>
  </data>
  <data name="IDS_Lambda" xml:space="preserve">
    <value>lambda expression</value>
  </data>
  <data name="IDS_Collection" xml:space="preserve">
    <value>collection</value>
  </data>
  <data name="IDS_FeaturePropertyAccessorMods" xml:space="preserve">
    <value>access modifiers on properties</value>
  </data>
  <data name="IDS_FeatureExternAlias" xml:space="preserve">
    <value>extern alias</value>
  </data>
  <data name="IDS_FeatureIterators" xml:space="preserve">
    <value>iterators</value>
  </data>
  <data name="IDS_FeatureDefault" xml:space="preserve">
    <value>default operator</value>
  </data>
  <data name="IDS_FeatureDefaultLiteral" xml:space="preserve">
    <value>default literal</value>
  </data>
  <data name="IDS_FeatureNullable" xml:space="preserve">
    <value>nullable types</value>
  </data>
  <data name="IDS_FeaturePatternMatching" xml:space="preserve">
    <value>pattern matching</value>
  </data>
  <data name="IDS_FeatureExpressionBodiedAccessor" xml:space="preserve">
    <value>expression body property accessor</value>
  </data>
  <data name="IDS_FeatureExpressionBodiedDeOrConstructor" xml:space="preserve">
    <value>expression body constructor and destructor</value>
  </data>
  <data name="IDS_FeatureThrowExpression" xml:space="preserve">
    <value>throw expression</value>
  </data>
  <data name="IDS_FeatureImplicitArray" xml:space="preserve">
    <value>implicitly typed array</value>
  </data>
  <data name="IDS_FeatureImplicitLocal" xml:space="preserve">
    <value>implicitly typed local variable</value>
  </data>
  <data name="IDS_FeatureAnonymousTypes" xml:space="preserve">
    <value>anonymous types</value>
  </data>
  <data name="IDS_FeatureAutoImplementedProperties" xml:space="preserve">
    <value>automatically implemented properties</value>
  </data>
  <data name="IDS_FeatureReadonlyAutoImplementedProperties" xml:space="preserve">
    <value>readonly automatically implemented properties</value>
  </data>
  <data name="IDS_FeatureObjectInitializer" xml:space="preserve">
    <value>object initializer</value>
  </data>
  <data name="IDS_FeatureCollectionInitializer" xml:space="preserve">
    <value>collection initializer</value>
  </data>
  <data name="IDS_FeatureQueryExpression" xml:space="preserve">
    <value>query expression</value>
  </data>
  <data name="IDS_FeatureExtensionMethod" xml:space="preserve">
    <value>extension method</value>
  </data>
  <data name="IDS_FeaturePartialMethod" xml:space="preserve">
    <value>partial method</value>
  </data>
  <data name="IDS_SK_METHOD" xml:space="preserve">
    <value>method</value>
  </data>
  <data name="IDS_SK_TYPE" xml:space="preserve">
    <value>type</value>
  </data>
  <data name="IDS_SK_NAMESPACE" xml:space="preserve">
    <value>namespace</value>
  </data>
  <data name="IDS_SK_FIELD" xml:space="preserve">
    <value>field</value>
  </data>
  <data name="IDS_SK_PROPERTY" xml:space="preserve">
    <value>property</value>
  </data>
  <data name="IDS_SK_UNKNOWN" xml:space="preserve">
    <value>element</value>
  </data>
  <data name="IDS_SK_VARIABLE" xml:space="preserve">
    <value>variable</value>
  </data>
  <data name="IDS_SK_LABEL" xml:space="preserve">
    <value>label</value>
  </data>
  <data name="IDS_SK_EVENT" xml:space="preserve">
    <value>event</value>
  </data>
  <data name="IDS_SK_TYVAR" xml:space="preserve">
    <value>type parameter</value>
  </data>
  <data name="IDS_SK_ALIAS" xml:space="preserve">
    <value>using alias</value>
  </data>
  <data name="IDS_SK_EXTERNALIAS" xml:space="preserve">
    <value>extern alias</value>
  </data>
  <data name="IDS_FOREACHLOCAL" xml:space="preserve">
    <value>foreach iteration variable</value>
  </data>
  <data name="IDS_FIXEDLOCAL" xml:space="preserve">
    <value>fixed variable</value>
  </data>
  <data name="IDS_USINGLOCAL" xml:space="preserve">
    <value>using variable</value>
  </data>
  <data name="IDS_Contravariant" xml:space="preserve">
    <value>contravariant</value>
  </data>
  <data name="IDS_Contravariantly" xml:space="preserve">
    <value>contravariantly</value>
  </data>
  <data name="IDS_Covariant" xml:space="preserve">
    <value>covariant</value>
  </data>
  <data name="IDS_Covariantly" xml:space="preserve">
    <value>covariantly</value>
  </data>
  <data name="IDS_Invariantly" xml:space="preserve">
    <value>invariantly</value>
  </data>
  <data name="IDS_FeatureDynamic" xml:space="preserve">
    <value>dynamic</value>
  </data>
  <data name="IDS_FeatureNamedArgument" xml:space="preserve">
    <value>named argument</value>
  </data>
  <data name="IDS_FeatureOptionalParameter" xml:space="preserve">
    <value>optional parameter</value>
  </data>
  <data name="IDS_FeatureExceptionFilter" xml:space="preserve">
    <value>exception filter</value>
  </data>
  <data name="IDS_FeatureTypeVariance" xml:space="preserve">
    <value>type variance</value>
  </data>
  <data name="XML_InvalidToken" xml:space="preserve">
    <value>The character(s) '{0}' cannot be used at this location.</value>
  </data>
  <data name="XML_IncorrectComment" xml:space="preserve">
    <value>Incorrect syntax was used in a comment.</value>
  </data>
  <data name="XML_InvalidCharEntity" xml:space="preserve">
    <value>An invalid character was found inside an entity reference.</value>
  </data>
  <data name="XML_ExpectedEndOfTag" xml:space="preserve">
    <value>Expected '&gt;' or '/&gt;' to close tag '{0}'.</value>
  </data>
  <data name="XML_ExpectedIdentifier" xml:space="preserve">
    <value>An identifier was expected.</value>
  </data>
  <data name="XML_InvalidUnicodeChar" xml:space="preserve">
    <value>Invalid unicode character.</value>
  </data>
  <data name="XML_InvalidWhitespace" xml:space="preserve">
    <value>Whitespace is not allowed at this location.</value>
  </data>
  <data name="XML_LessThanInAttributeValue" xml:space="preserve">
    <value>The character '&lt;' cannot be used in an attribute value.</value>
  </data>
  <data name="XML_MissingEqualsAttribute" xml:space="preserve">
    <value>Missing equals sign between attribute and attribute value.</value>
  </data>
  <data name="XML_RefUndefinedEntity_1" xml:space="preserve">
    <value>Reference to undefined entity '{0}'.</value>
  </data>
  <data name="XML_StringLiteralNoStartQuote" xml:space="preserve">
    <value>A string literal was expected, but no opening quotation mark was found.</value>
  </data>
  <data name="XML_StringLiteralNoEndQuote" xml:space="preserve">
    <value>Missing closing quotation mark for string literal.</value>
  </data>
  <data name="XML_StringLiteralNonAsciiQuote" xml:space="preserve">
    <value>Non-ASCII quotations marks may not be used around string literals.</value>
  </data>
  <data name="XML_EndTagNotExpected" xml:space="preserve">
    <value>End tag was not expected at this location.</value>
  </data>
  <data name="XML_ElementTypeMatch" xml:space="preserve">
    <value>End tag '{0}' does not match the start tag '{1}'.</value>
  </data>
  <data name="XML_EndTagExpected" xml:space="preserve">
    <value>Expected an end tag for element '{0}'.</value>
  </data>
  <data name="XML_WhitespaceMissing" xml:space="preserve">
    <value>Required white space was missing.</value>
  </data>
  <data name="XML_ExpectedEndOfXml" xml:space="preserve">
    <value>Unexpected character at this location.</value>
  </data>
  <data name="XML_CDataEndTagNotAllowed" xml:space="preserve">
    <value>The literal string ']]&gt;' is not allowed in element content.</value>
  </data>
  <data name="XML_DuplicateAttribute" xml:space="preserve">
    <value>Duplicate '{0}' attribute</value>
  </data>
  <data name="ERR_NoMetadataFile" xml:space="preserve">
    <value>Metadata file '{0}' could not be found</value>
  </data>
  <data name="ERR_MetadataReferencesNotSupported" xml:space="preserve">
    <value>Metadata references are not supported.</value>
  </data>
  <data name="FTL_MetadataCantOpenFile" xml:space="preserve">
    <value>Metadata file '{0}' could not be opened -- {1}</value>
  </data>
  <data name="ERR_NoTypeDef" xml:space="preserve">
    <value>The type '{0}' is defined in an assembly that is not referenced. You must add a reference to assembly '{1}'.</value>
  </data>
  <data name="ERR_NoTypeDefFromModule" xml:space="preserve">
    <value>The type '{0}' is defined in a module that has not been added. You must add the module '{1}'.</value>
  </data>
  <data name="ERR_OutputWriteFailed" xml:space="preserve">
    <value>Could not write to output file '{0}' -- '{1}'</value>
  </data>
  <data name="ERR_MultipleEntryPoints" xml:space="preserve">
    <value>Program has more than one entry point defined. Compile with /main to specify the type that contains the entry point.</value>
  </data>
  <data name="ERR_BadBinaryOps" xml:space="preserve">
    <value>Operator '{0}' cannot be applied to operands of type '{1}' and '{2}'</value>
  </data>
  <data name="ERR_IntDivByZero" xml:space="preserve">
    <value>Division by constant zero</value>
  </data>
  <data name="ERR_BadIndexLHS" xml:space="preserve">
    <value>Cannot apply indexing with [] to an expression of type '{0}'</value>
  </data>
  <data name="ERR_BadIndexCount" xml:space="preserve">
    <value>Wrong number of indices inside []; expected {0}</value>
  </data>
  <data name="ERR_BadUnaryOp" xml:space="preserve">
    <value>Operator '{0}' cannot be applied to operand of type '{1}'</value>
  </data>
  <data name="ERR_ThisInStaticMeth" xml:space="preserve">
    <value>Keyword 'this' is not valid in a static property, static method, or static field initializer</value>
  </data>
  <data name="ERR_ThisInBadContext" xml:space="preserve">
    <value>Keyword 'this' is not available in the current context</value>
  </data>
  <data name="WRN_InvalidMainSig" xml:space="preserve">
    <value>'{0}' has the wrong signature to be an entry point</value>
  </data>
  <data name="WRN_InvalidMainSig_Title" xml:space="preserve">
    <value>Method has the wrong signature to be an entry point</value>
  </data>
  <data name="ERR_NoImplicitConv" xml:space="preserve">
    <value>Cannot implicitly convert type '{0}' to '{1}'</value>
  </data>
  <data name="ERR_NoExplicitConv" xml:space="preserve">
    <value>Cannot convert type '{0}' to '{1}'</value>
  </data>
  <data name="ERR_ConstOutOfRange" xml:space="preserve">
    <value>Constant value '{0}' cannot be converted to a '{1}'</value>
  </data>
  <data name="ERR_AmbigBinaryOps" xml:space="preserve">
    <value>Operator '{0}' is ambiguous on operands of type '{1}' and '{2}'</value>
  </data>
  <data name="ERR_AmbigUnaryOp" xml:space="preserve">
    <value>Operator '{0}' is ambiguous on an operand of type '{1}'</value>
  </data>
  <data name="ERR_InAttrOnOutParam" xml:space="preserve">
    <value>An out parameter cannot have the In attribute</value>
  </data>
  <data name="ERR_ValueCantBeNull" xml:space="preserve">
    <value>Cannot convert null to '{0}' because it is a non-nullable value type</value>
  </data>
  <data name="ERR_NoExplicitBuiltinConv" xml:space="preserve">
    <value>Cannot convert type '{0}' to '{1}' via a reference conversion, boxing conversion, unboxing conversion, wrapping conversion, or null type conversion</value>
  </data>
  <data name="FTL_DebugEmitFailure" xml:space="preserve">
    <value>Unexpected error writing debug information -- '{0}'</value>
  </data>
  <data name="ERR_BadVisReturnType" xml:space="preserve">
    <value>Inconsistent accessibility: return type '{1}' is less accessible than method '{0}'</value>
  </data>
  <data name="ERR_BadVisParamType" xml:space="preserve">
    <value>Inconsistent accessibility: parameter type '{1}' is less accessible than method '{0}'</value>
  </data>
  <data name="ERR_BadVisFieldType" xml:space="preserve">
    <value>Inconsistent accessibility: field type '{1}' is less accessible than field '{0}'</value>
  </data>
  <data name="ERR_BadVisPropertyType" xml:space="preserve">
    <value>Inconsistent accessibility: property type '{1}' is less accessible than property '{0}'</value>
  </data>
  <data name="ERR_BadVisIndexerReturn" xml:space="preserve">
    <value>Inconsistent accessibility: indexer return type '{1}' is less accessible than indexer '{0}'</value>
  </data>
  <data name="ERR_BadVisIndexerParam" xml:space="preserve">
    <value>Inconsistent accessibility: parameter type '{1}' is less accessible than indexer '{0}'</value>
  </data>
  <data name="ERR_BadVisOpReturn" xml:space="preserve">
    <value>Inconsistent accessibility: return type '{1}' is less accessible than operator '{0}'</value>
  </data>
  <data name="ERR_BadVisOpParam" xml:space="preserve">
    <value>Inconsistent accessibility: parameter type '{1}' is less accessible than operator '{0}'</value>
  </data>
  <data name="ERR_BadVisDelegateReturn" xml:space="preserve">
    <value>Inconsistent accessibility: return type '{1}' is less accessible than delegate '{0}'</value>
  </data>
  <data name="ERR_BadVisDelegateParam" xml:space="preserve">
    <value>Inconsistent accessibility: parameter type '{1}' is less accessible than delegate '{0}'</value>
  </data>
  <data name="ERR_BadVisBaseClass" xml:space="preserve">
    <value>Inconsistent accessibility: base class '{1}' is less accessible than class '{0}'</value>
  </data>
  <data name="ERR_BadVisBaseInterface" xml:space="preserve">
    <value>Inconsistent accessibility: base interface '{1}' is less accessible than interface '{0}'</value>
  </data>
  <data name="ERR_EventNeedsBothAccessors" xml:space="preserve">
    <value>'{0}': event property must have both add and remove accessors</value>
  </data>
  <data name="ERR_EventNotDelegate" xml:space="preserve">
    <value>'{0}': event must be of a delegate type</value>
  </data>
  <data name="WRN_UnreferencedEvent" xml:space="preserve">
    <value>The event '{0}' is never used</value>
  </data>
  <data name="WRN_UnreferencedEvent_Title" xml:space="preserve">
    <value>Event is never used</value>
  </data>
  <data name="ERR_InterfaceEventInitializer" xml:space="preserve">
    <value>'{0}': event in interface cannot have initializer</value>
  </data>
  <data name="ERR_EventPropertyInInterface" xml:space="preserve">
    <value>An event in an interface cannot have add or remove accessors</value>
  </data>
  <data name="ERR_BadEventUsage" xml:space="preserve">
    <value>The event '{0}' can only appear on the left hand side of += or -= (except when used from within the type '{1}')</value>
  </data>
  <data name="ERR_ExplicitEventFieldImpl" xml:space="preserve">
    <value>An explicit interface implementation of an event must use event accessor syntax</value>
  </data>
  <data name="ERR_CantOverrideNonEvent" xml:space="preserve">
    <value>'{0}': cannot override; '{1}' is not an event</value>
  </data>
  <data name="ERR_AddRemoveMustHaveBody" xml:space="preserve">
    <value>An add or remove accessor must have a body</value>
  </data>
  <data name="ERR_AbstractEventInitializer" xml:space="preserve">
    <value>'{0}': abstract event cannot have initializer</value>
  </data>
  <data name="ERR_ReservedAssemblyName" xml:space="preserve">
    <value>The assembly name '{0}' is reserved and cannot be used as a reference in an interactive session</value>
  </data>
  <data name="ERR_ReservedEnumerator" xml:space="preserve">
    <value>The enumerator name '{0}' is reserved and cannot be used</value>
  </data>
  <data name="ERR_AsMustHaveReferenceType" xml:space="preserve">
    <value>The as operator must be used with a reference type or nullable type ('{0}' is a non-nullable value type)</value>
  </data>
  <data name="WRN_LowercaseEllSuffix" xml:space="preserve">
    <value>The 'l' suffix is easily confused with the digit '1' -- use 'L' for clarity</value>
  </data>
  <data name="WRN_LowercaseEllSuffix_Title" xml:space="preserve">
    <value>The 'l' suffix is easily confused with the digit '1'</value>
  </data>
  <data name="ERR_BadEventUsageNoField" xml:space="preserve">
    <value>The event '{0}' can only appear on the left hand side of += or -=</value>
  </data>
  <data name="ERR_ConstraintOnlyAllowedOnGenericDecl" xml:space="preserve">
    <value>Constraints are not allowed on non-generic declarations</value>
  </data>
  <data name="ERR_TypeParamMustBeIdentifier" xml:space="preserve">
    <value>Type parameter declaration must be an identifier not a type</value>
  </data>
  <data name="ERR_MemberReserved" xml:space="preserve">
    <value>Type '{1}' already reserves a member called '{0}' with the same parameter types</value>
  </data>
  <data name="ERR_DuplicateParamName" xml:space="preserve">
    <value>The parameter name '{0}' is a duplicate</value>
  </data>
  <data name="ERR_DuplicateNameInNS" xml:space="preserve">
    <value>The namespace '{1}' already contains a definition for '{0}'</value>
  </data>
  <data name="ERR_DuplicateNameInClass" xml:space="preserve">
    <value>The type '{0}' already contains a definition for '{1}'</value>
  </data>
  <data name="ERR_NameNotInContext" xml:space="preserve">
    <value>The name '{0}' does not exist in the current context</value>
  </data>
  <data name="ERR_NameNotInContextPossibleMissingReference" xml:space="preserve">
    <value>The name '{0}' does not exist in the current context (are you missing a reference to assembly '{1}'?)</value>
  </data>
  <data name="ERR_AmbigContext" xml:space="preserve">
    <value>'{0}' is an ambiguous reference between '{1}' and '{2}'</value>
  </data>
  <data name="WRN_DuplicateUsing" xml:space="preserve">
    <value>The using directive for '{0}' appeared previously in this namespace</value>
  </data>
  <data name="WRN_DuplicateUsing_Title" xml:space="preserve">
    <value>Using directive appeared previously in this namespace</value>
  </data>
  <data name="ERR_BadMemberFlag" xml:space="preserve">
    <value>The modifier '{0}' is not valid for this item</value>
  </data>
  <data name="ERR_BadMemberProtection" xml:space="preserve">
    <value>More than one protection modifier</value>
  </data>
  <data name="WRN_NewRequired" xml:space="preserve">
    <value>'{0}' hides inherited member '{1}'. Use the new keyword if hiding was intended.</value>
  </data>
  <data name="WRN_NewRequired_Title" xml:space="preserve">
    <value>Member hides inherited member; missing new keyword</value>
  </data>
  <data name="WRN_NewRequired_Description" xml:space="preserve">
    <value>A variable was declared with the same name as a variable in a base class. However, the new keyword was not used. This warning informs you that you should use new; the variable is declared as if new had been used in the declaration.</value>
  </data>
  <data name="WRN_NewNotRequired" xml:space="preserve">
    <value>The member '{0}' does not hide an accessible member. The new keyword is not required.</value>
  </data>
  <data name="WRN_NewNotRequired_Title" xml:space="preserve">
    <value>Member does not hide an inherited member; new keyword is not required</value>
  </data>
  <data name="ERR_CircConstValue" xml:space="preserve">
    <value>The evaluation of the constant value for '{0}' involves a circular definition</value>
  </data>
  <data name="ERR_MemberAlreadyExists" xml:space="preserve">
    <value>Type '{1}' already defines a member called '{0}' with the same parameter types</value>
  </data>
  <data name="ERR_StaticNotVirtual" xml:space="preserve">
    <value>A static member '{0}' cannot be marked as override, virtual, or abstract</value>
  </data>
  <data name="ERR_OverrideNotNew" xml:space="preserve">
    <value>A member '{0}' marked as override cannot be marked as new or virtual</value>
  </data>
  <data name="WRN_NewOrOverrideExpected" xml:space="preserve">
    <value>'{0}' hides inherited member '{1}'. To make the current member override that implementation, add the override keyword. Otherwise add the new keyword.</value>
  </data>
  <data name="WRN_NewOrOverrideExpected_Title" xml:space="preserve">
    <value>Member hides inherited member; missing override keyword</value>
  </data>
  <data name="ERR_OverrideNotExpected" xml:space="preserve">
    <value>'{0}': no suitable method found to override</value>
  </data>
  <data name="ERR_NamespaceUnexpected" xml:space="preserve">
    <value>A namespace cannot directly contain members such as fields or methods</value>
  </data>
  <data name="ERR_NoSuchMember" xml:space="preserve">
    <value>'{0}' does not contain a definition for '{1}'</value>
  </data>
  <data name="ERR_BadSKknown" xml:space="preserve">
    <value>'{0}' is a {1} but is used like a {2}</value>
  </data>
  <data name="ERR_BadSKunknown" xml:space="preserve">
    <value>'{0}' is a {1}, which is not valid in the given context</value>
  </data>
  <data name="ERR_ObjectRequired" xml:space="preserve">
    <value>An object reference is required for the non-static field, method, or property '{0}'</value>
  </data>
  <data name="ERR_AmbigCall" xml:space="preserve">
    <value>The call is ambiguous between the following methods or properties: '{0}' and '{1}'</value>
  </data>
  <data name="ERR_BadAccess" xml:space="preserve">
    <value>'{0}' is inaccessible due to its protection level</value>
  </data>
  <data name="ERR_MethDelegateMismatch" xml:space="preserve">
    <value>No overload for '{0}' matches delegate '{1}'</value>
  </data>
  <data name="ERR_RetObjectRequired" xml:space="preserve">
    <value>An object of a type convertible to '{0}' is required</value>
  </data>
  <data name="ERR_RetNoObjectRequired" xml:space="preserve">
    <value>Since '{0}' returns void, a return keyword must not be followed by an object expression</value>
  </data>
  <data name="ERR_LocalDuplicate" xml:space="preserve">
    <value>A local variable or function named '{0}' is already defined in this scope</value>
  </data>
  <data name="ERR_AssgLvalueExpected" xml:space="preserve">
    <value>The left-hand side of an assignment must be a variable, property or indexer</value>
  </data>
  <data name="ERR_StaticConstParam" xml:space="preserve">
    <value>'{0}': a static constructor must be parameterless</value>
  </data>
  <data name="ERR_NotConstantExpression" xml:space="preserve">
    <value>The expression being assigned to '{0}' must be constant</value>
  </data>
  <data name="ERR_NotNullConstRefField" xml:space="preserve">
    <value>'{0}' is of type '{1}'. A const field of a reference type other than string can only be initialized with null.</value>
  </data>
  <data name="ERR_LocalIllegallyOverrides" xml:space="preserve">
    <value>A local or parameter named '{0}' cannot be declared in this scope because that name is used in an enclosing local scope to define a local or parameter</value>
  </data>
  <data name="ERR_BadUsingNamespace" xml:space="preserve">
    <value>A 'using namespace' directive can only be applied to namespaces; '{0}' is a type not a namespace. Consider a 'using static' directive instead</value>
  </data>
  <data name="ERR_BadUsingType" xml:space="preserve">
    <value>A 'using static' directive can only be applied to types; '{0}' is a namespace not a type. Consider a 'using namespace' directive instead</value>
  </data>
  <data name="ERR_NoAliasHere" xml:space="preserve">
    <value>A 'using static' directive cannot be used to declare an alias</value>
  </data>
  <data name="ERR_NoBreakOrCont" xml:space="preserve">
    <value>No enclosing loop out of which to break or continue</value>
  </data>
  <data name="ERR_DuplicateLabel" xml:space="preserve">
    <value>The label '{0}' is a duplicate</value>
  </data>
  <data name="ERR_NoConstructors" xml:space="preserve">
    <value>The type '{0}' has no constructors defined</value>
  </data>
  <data name="ERR_NoNewAbstract" xml:space="preserve">
    <value>Cannot create an instance of the abstract class or interface '{0}'</value>
  </data>
  <data name="ERR_ConstValueRequired" xml:space="preserve">
    <value>A const field requires a value to be provided</value>
  </data>
  <data name="ERR_CircularBase" xml:space="preserve">
    <value>Circular base class dependency involving '{0}' and '{1}'</value>
  </data>
  <data name="ERR_BadDelegateConstructor" xml:space="preserve">
    <value>The delegate '{0}' does not have a valid constructor</value>
  </data>
  <data name="ERR_MethodNameExpected" xml:space="preserve">
    <value>Method name expected</value>
  </data>
  <data name="ERR_ConstantExpected" xml:space="preserve">
    <value>A constant value is expected</value>
  </data>
  <data name="ERR_V6SwitchGoverningTypeValueExpected" xml:space="preserve">
    <value>A switch expression or case label must be a bool, char, string, integral, enum, or corresponding nullable type in C# 6 and earlier.</value>
  </data>
  <data name="ERR_IntegralTypeValueExpected" xml:space="preserve">
    <value>A value of an integral type expected</value>
  </data>
  <data name="ERR_DuplicateCaseLabel" xml:space="preserve">
    <value>The switch statement contains multiple cases with the label value '{0}'</value>
  </data>
  <data name="ERR_InvalidGotoCase" xml:space="preserve">
    <value>A goto case is only valid inside a switch statement</value>
  </data>
  <data name="ERR_PropertyLacksGet" xml:space="preserve">
    <value>The property or indexer '{0}' cannot be used in this context because it lacks the get accessor</value>
  </data>
  <data name="ERR_BadExceptionType" xml:space="preserve">
    <value>The type caught or thrown must be derived from System.Exception</value>
  </data>
  <data name="ERR_BadEmptyThrow" xml:space="preserve">
    <value>A throw statement with no arguments is not allowed outside of a catch clause</value>
  </data>
  <data name="ERR_BadFinallyLeave" xml:space="preserve">
    <value>Control cannot leave the body of a finally clause</value>
  </data>
  <data name="ERR_LabelShadow" xml:space="preserve">
    <value>The label '{0}' shadows another label by the same name in a contained scope</value>
  </data>
  <data name="ERR_LabelNotFound" xml:space="preserve">
    <value>No such label '{0}' within the scope of the goto statement</value>
  </data>
  <data name="ERR_UnreachableCatch" xml:space="preserve">
    <value>A previous catch clause already catches all exceptions of this or of a super type ('{0}')</value>
  </data>
  <data name="WRN_FilterIsConstant" xml:space="preserve">
    <value>Filter expression is a constant, consider removing the filter</value>
  </data>
  <data name="WRN_FilterIsConstant_Title" xml:space="preserve">
    <value>Filter expression is a constant</value>
  </data>
  <data name="ERR_ReturnExpected" xml:space="preserve">
    <value>'{0}': not all code paths return a value</value>
  </data>
  <data name="WRN_UnreachableCode" xml:space="preserve">
    <value>Unreachable code detected</value>
  </data>
  <data name="WRN_UnreachableCode_Title" xml:space="preserve">
    <value>Unreachable code detected</value>
  </data>
  <data name="ERR_SwitchFallThrough" xml:space="preserve">
    <value>Control cannot fall through from one case label ('{0}') to another</value>
  </data>
  <data name="WRN_UnreferencedLabel" xml:space="preserve">
    <value>This label has not been referenced</value>
  </data>
  <data name="WRN_UnreferencedLabel_Title" xml:space="preserve">
    <value>This label has not been referenced</value>
  </data>
  <data name="ERR_UseDefViolation" xml:space="preserve">
    <value>Use of unassigned local variable '{0}'</value>
  </data>
  <data name="WRN_UnreferencedVar" xml:space="preserve">
    <value>The variable '{0}' is declared but never used</value>
  </data>
  <data name="WRN_UnreferencedVar_Title" xml:space="preserve">
    <value>Variable is declared but never used</value>
  </data>
  <data name="WRN_UnreferencedField" xml:space="preserve">
    <value>The field '{0}' is never used</value>
  </data>
  <data name="WRN_UnreferencedField_Title" xml:space="preserve">
    <value>Field is never used</value>
  </data>
  <data name="ERR_UseDefViolationField" xml:space="preserve">
    <value>Use of possibly unassigned field '{0}'</value>
  </data>
  <data name="ERR_UseDefViolationProperty" xml:space="preserve">
    <value>Use of possibly unassigned auto-implemented property '{0}'</value>
  </data>
  <data name="ERR_UnassignedThis" xml:space="preserve">
    <value>Field '{0}' must be fully assigned before control is returned to the caller</value>
  </data>
  <data name="ERR_AmbigQM" xml:space="preserve">
    <value>Type of conditional expression cannot be determined because '{0}' and '{1}' implicitly convert to one another</value>
  </data>
  <data name="ERR_InvalidQM" xml:space="preserve">
    <value>Type of conditional expression cannot be determined because there is no implicit conversion between '{0}' and '{1}'</value>
  </data>
  <data name="ERR_NoBaseClass" xml:space="preserve">
    <value>A base class is required for a 'base' reference</value>
  </data>
  <data name="ERR_BaseIllegal" xml:space="preserve">
    <value>Use of keyword 'base' is not valid in this context</value>
  </data>
  <data name="ERR_ObjectProhibited" xml:space="preserve">
    <value>Member '{0}' cannot be accessed with an instance reference; qualify it with a type name instead</value>
  </data>
  <data name="ERR_ParamUnassigned" xml:space="preserve">
    <value>The out parameter '{0}' must be assigned to before control leaves the current method</value>
  </data>
  <data name="ERR_InvalidArray" xml:space="preserve">
    <value>Invalid rank specifier: expected ',' or ']'</value>
  </data>
  <data name="ERR_ExternHasBody" xml:space="preserve">
    <value>'{0}' cannot be extern and declare a body</value>
  </data>
  <data name="ERR_ExternHasConstructorInitializer" xml:space="preserve">
    <value>'{0}' cannot be extern and have a constructor initializer</value>
  </data>
  <data name="ERR_AbstractAndExtern" xml:space="preserve">
    <value>'{0}' cannot be both extern and abstract</value>
  </data>
  <data name="ERR_BadAttributeParamType" xml:space="preserve">
    <value>Attribute constructor parameter '{0}' has type '{1}', which is not a valid attribute parameter type</value>
  </data>
  <data name="ERR_BadAttributeArgument" xml:space="preserve">
    <value>An attribute argument must be a constant expression, typeof expression or array creation expression of an attribute parameter type</value>
  </data>
  <data name="ERR_BadAttributeParamDefaultArgument" xml:space="preserve">
    <value>Attribute constructor parameter '{0}' is optional, but no default parameter value was specified.</value>
  </data>
  <data name="WRN_IsAlwaysTrue" xml:space="preserve">
    <value>The given expression is always of the provided ('{0}') type</value>
  </data>
  <data name="WRN_IsAlwaysTrue_Title" xml:space="preserve">
    <value>'is' expression's given expression is always of the provided type</value>
  </data>
  <data name="WRN_IsAlwaysFalse" xml:space="preserve">
    <value>The given expression is never of the provided ('{0}') type</value>
  </data>
  <data name="WRN_IsAlwaysFalse_Title" xml:space="preserve">
    <value>'is' expression's given expression is never of the provided type</value>
  </data>
  <data name="ERR_LockNeedsReference" xml:space="preserve">
    <value>'{0}' is not a reference type as required by the lock statement</value>
  </data>
  <data name="ERR_NullNotValid" xml:space="preserve">
    <value>Use of null is not valid in this context</value>
  </data>
  <data name="ERR_DefaultLiteralNotValid" xml:space="preserve">
    <value>Use of default literal is not valid in this context</value>
  </data>
  <data name="ERR_UseDefViolationThis" xml:space="preserve">
    <value>The 'this' object cannot be used before all of its fields are assigned to</value>
  </data>
  <data name="ERR_ArgsInvalid" xml:space="preserve">
    <value>The __arglist construct is valid only within a variable argument method</value>
  </data>
  <data name="ERR_AssgReadonly" xml:space="preserve">
    <value>A readonly field cannot be assigned to (except in a constructor or a variable initializer)</value>
  </data>
  <data name="ERR_RefReadonly" xml:space="preserve">
    <value>A readonly field cannot be used as a ref or out value (except in a constructor)</value>
  </data>
  <data name="ERR_PtrExpected" xml:space="preserve">
    <value>The * or -&gt; operator must be applied to a pointer</value>
  </data>
  <data name="ERR_PtrIndexSingle" xml:space="preserve">
    <value>A pointer must be indexed by only one value</value>
  </data>
  <data name="WRN_ByRefNonAgileField" xml:space="preserve">
    <value>Using '{0}' as a ref or out value or taking its address may cause a runtime exception because it is a field of a marshal-by-reference class</value>
  </data>
  <data name="WRN_ByRefNonAgileField_Title" xml:space="preserve">
    <value>Using a field of a marshal-by-reference class as a ref or out value or taking its address may cause a runtime exception</value>
  </data>
  <data name="ERR_AssgReadonlyStatic" xml:space="preserve">
    <value>A static readonly field cannot be assigned to (except in a static constructor or a variable initializer)</value>
  </data>
  <data name="ERR_RefReadonlyStatic" xml:space="preserve">
    <value>A static readonly field cannot be used as a ref or out value (except in a static constructor)</value>
  </data>
  <data name="ERR_AssgReadonlyProp" xml:space="preserve">
    <value>Property or indexer '{0}' cannot be assigned to -- it is read only</value>
  </data>
  <data name="ERR_IllegalStatement" xml:space="preserve">
    <value>Only assignment, call, increment, decrement, and new object expressions can be used as a statement</value>
  </data>
  <data name="ERR_BadGetEnumerator" xml:space="preserve">
    <value>foreach requires that the return type '{0}' of '{1}' must have a suitable public MoveNext method and public Current property</value>
  </data>
  <data name="ERR_TooManyLocals" xml:space="preserve">
    <value>Only 65534 locals, including those generated by the compiler, are allowed</value>
  </data>
  <data name="ERR_AbstractBaseCall" xml:space="preserve">
    <value>Cannot call an abstract base member: '{0}'</value>
  </data>
  <data name="ERR_RefProperty" xml:space="preserve">
    <value>A property or indexer may not be passed as an out or ref parameter</value>
  </data>
  <data name="ERR_ManagedAddr" xml:space="preserve">
    <value>Cannot take the address of, get the size of, or declare a pointer to a managed type ('{0}')</value>
  </data>
  <data name="ERR_BadFixedInitType" xml:space="preserve">
    <value>The type of a local declared in a fixed statement must be a pointer type</value>
  </data>
  <data name="ERR_FixedMustInit" xml:space="preserve">
    <value>You must provide an initializer in a fixed or using statement declaration</value>
  </data>
  <data name="ERR_InvalidAddrOp" xml:space="preserve">
    <value>Cannot take the address of the given expression</value>
  </data>
  <data name="ERR_FixedNeeded" xml:space="preserve">
    <value>You can only take the address of an unfixed expression inside of a fixed statement initializer</value>
  </data>
  <data name="ERR_FixedNotNeeded" xml:space="preserve">
    <value>You cannot use the fixed statement to take the address of an already fixed expression</value>
  </data>
  <data name="ERR_UnsafeNeeded" xml:space="preserve">
    <value>Pointers and fixed size buffers may only be used in an unsafe context</value>
  </data>
  <data name="ERR_OpTFRetType" xml:space="preserve">
    <value>The return type of operator True or False must be bool</value>
  </data>
  <data name="ERR_OperatorNeedsMatch" xml:space="preserve">
    <value>The operator '{0}' requires a matching operator '{1}' to also be defined</value>
  </data>
  <data name="ERR_BadBoolOp" xml:space="preserve">
    <value>In order to be applicable as a short circuit operator a user-defined logical operator ('{0}') must have the same return type and parameter types</value>
  </data>
  <data name="ERR_MustHaveOpTF" xml:space="preserve">
    <value>In order for '{0}' to be applicable as a short circuit operator, its declaring type '{1}' must define operator true and operator false</value>
  </data>
  <data name="WRN_UnreferencedVarAssg" xml:space="preserve">
    <value>The variable '{0}' is assigned but its value is never used</value>
  </data>
  <data name="WRN_UnreferencedVarAssg_Title" xml:space="preserve">
    <value>Variable is assigned but its value is never used</value>
  </data>
  <data name="ERR_CheckedOverflow" xml:space="preserve">
    <value>The operation overflows at compile time in checked mode</value>
  </data>
  <data name="ERR_ConstOutOfRangeChecked" xml:space="preserve">
    <value>Constant value '{0}' cannot be converted to a '{1}' (use 'unchecked' syntax to override)</value>
  </data>
  <data name="ERR_BadVarargs" xml:space="preserve">
    <value>A method with vararg cannot be generic, be in a generic type, or have a params parameter</value>
  </data>
  <data name="ERR_ParamsMustBeArray" xml:space="preserve">
    <value>The params parameter must be a single dimensional array</value>
  </data>
  <data name="ERR_IllegalArglist" xml:space="preserve">
    <value>An __arglist expression may only appear inside of a call or new expression</value>
  </data>
  <data name="ERR_IllegalUnsafe" xml:space="preserve">
    <value>Unsafe code may only appear if compiling with /unsafe</value>
  </data>
  <data name="ERR_AmbigMember" xml:space="preserve">
    <value>Ambiguity between '{0}' and '{1}'</value>
  </data>
  <data name="ERR_BadForeachDecl" xml:space="preserve">
    <value>Type and identifier are both required in a foreach statement</value>
  </data>
  <data name="ERR_ParamsLast" xml:space="preserve">
    <value>A params parameter must be the last parameter in a formal parameter list</value>
  </data>
  <data name="ERR_SizeofUnsafe" xml:space="preserve">
    <value>'{0}' does not have a predefined size, therefore sizeof can only be used in an unsafe context (consider using System.Runtime.InteropServices.Marshal.SizeOf)</value>
  </data>
  <data name="ERR_DottedTypeNameNotFoundInNS" xml:space="preserve">
    <value>The type or namespace name '{0}' does not exist in the namespace '{1}' (are you missing an assembly reference?)</value>
  </data>
  <data name="ERR_FieldInitRefNonstatic" xml:space="preserve">
    <value>A field initializer cannot reference the non-static field, method, or property '{0}'</value>
  </data>
  <data name="ERR_SealedNonOverride" xml:space="preserve">
    <value>'{0}' cannot be sealed because it is not an override</value>
  </data>
  <data name="ERR_CantOverrideSealed" xml:space="preserve">
    <value>'{0}': cannot override inherited member '{1}' because it is sealed</value>
  </data>
  <data name="ERR_VoidError" xml:space="preserve">
    <value>The operation in question is undefined on void pointers</value>
  </data>
  <data name="ERR_ConditionalOnOverride" xml:space="preserve">
    <value>The Conditional attribute is not valid on '{0}' because it is an override method</value>
  </data>
  <data name="ERR_PointerInAsOrIs" xml:space="preserve">
    <value>Neither 'is' nor 'as' is valid on pointer types</value>
  </data>
  <data name="ERR_CallingFinalizeDeprecated" xml:space="preserve">
    <value>Destructors and object.Finalize cannot be called directly. Consider calling IDisposable.Dispose if available.</value>
  </data>
  <data name="ERR_SingleTypeNameNotFound" xml:space="preserve">
    <value>The type or namespace name '{0}' could not be found (are you missing a using directive or an assembly reference?)</value>
  </data>
  <data name="ERR_NegativeStackAllocSize" xml:space="preserve">
    <value>Cannot use a negative size with stackalloc</value>
  </data>
  <data name="ERR_NegativeArraySize" xml:space="preserve">
    <value>Cannot create an array with a negative size</value>
  </data>
  <data name="ERR_OverrideFinalizeDeprecated" xml:space="preserve">
    <value>Do not override object.Finalize. Instead, provide a destructor.</value>
  </data>
  <data name="ERR_CallingBaseFinalizeDeprecated" xml:space="preserve">
    <value>Do not directly call your base class Finalize method. It is called automatically from your destructor.</value>
  </data>
  <data name="WRN_NegativeArrayIndex" xml:space="preserve">
    <value>Indexing an array with a negative index (array indices always start at zero)</value>
  </data>
  <data name="WRN_NegativeArrayIndex_Title" xml:space="preserve">
    <value>Indexing an array with a negative index</value>
  </data>
  <data name="WRN_BadRefCompareLeft" xml:space="preserve">
    <value>Possible unintended reference comparison; to get a value comparison, cast the left hand side to type '{0}'</value>
  </data>
  <data name="WRN_BadRefCompareLeft_Title" xml:space="preserve">
    <value>Possible unintended reference comparison; left hand side needs cast</value>
  </data>
  <data name="WRN_BadRefCompareRight" xml:space="preserve">
    <value>Possible unintended reference comparison; to get a value comparison, cast the right hand side to type '{0}'</value>
  </data>
  <data name="WRN_BadRefCompareRight_Title" xml:space="preserve">
    <value>Possible unintended reference comparison; right hand side needs cast</value>
  </data>
  <data name="ERR_BadCastInFixed" xml:space="preserve">
    <value>The right hand side of a fixed statement assignment may not be a cast expression</value>
  </data>
  <data name="ERR_StackallocInCatchFinally" xml:space="preserve">
    <value>stackalloc may not be used in a catch or finally block</value>
  </data>
  <data name="ERR_VarargsLast" xml:space="preserve">
    <value>An __arglist parameter must be the last parameter in a formal parameter list</value>
  </data>
  <data name="ERR_MissingPartial" xml:space="preserve">
    <value>Missing partial modifier on declaration of type '{0}'; another partial declaration of this type exists</value>
  </data>
  <data name="ERR_PartialTypeKindConflict" xml:space="preserve">
    <value>Partial declarations of '{0}' must be all classes, all structs, or all interfaces</value>
  </data>
  <data name="ERR_PartialModifierConflict" xml:space="preserve">
    <value>Partial declarations of '{0}' have conflicting accessibility modifiers</value>
  </data>
  <data name="ERR_PartialMultipleBases" xml:space="preserve">
    <value>Partial declarations of '{0}' must not specify different base classes</value>
  </data>
  <data name="ERR_PartialWrongTypeParams" xml:space="preserve">
    <value>Partial declarations of '{0}' must have the same type parameter names in the same order</value>
  </data>
  <data name="ERR_PartialWrongConstraints" xml:space="preserve">
    <value>Partial declarations of '{0}' have inconsistent constraints for type parameter '{1}'</value>
  </data>
  <data name="ERR_NoImplicitConvCast" xml:space="preserve">
    <value>Cannot implicitly convert type '{0}' to '{1}'. An explicit conversion exists (are you missing a cast?)</value>
  </data>
  <data name="ERR_PartialMisplaced" xml:space="preserve">
    <value>The 'partial' modifier can only appear immediately before 'class', 'struct', 'interface', or 'void'</value>
  </data>
  <data name="ERR_ImportedCircularBase" xml:space="preserve">
    <value>Imported type '{0}' is invalid. It contains a circular base class dependency.</value>
  </data>
  <data name="ERR_UseDefViolationOut" xml:space="preserve">
    <value>Use of unassigned out parameter '{0}'</value>
  </data>
  <data name="ERR_ArraySizeInDeclaration" xml:space="preserve">
    <value>Array size cannot be specified in a variable declaration (try initializing with a 'new' expression)</value>
  </data>
  <data name="ERR_InaccessibleGetter" xml:space="preserve">
    <value>The property or indexer '{0}' cannot be used in this context because the get accessor is inaccessible</value>
  </data>
  <data name="ERR_InaccessibleSetter" xml:space="preserve">
    <value>The property or indexer '{0}' cannot be used in this context because the set accessor is inaccessible</value>
  </data>
  <data name="ERR_InvalidPropertyAccessMod" xml:space="preserve">
    <value>The accessibility modifier of the '{0}' accessor must be more restrictive than the property or indexer '{1}'</value>
  </data>
  <data name="ERR_DuplicatePropertyAccessMods" xml:space="preserve">
    <value>Cannot specify accessibility modifiers for both accessors of the property or indexer '{0}'</value>
  </data>
  <data name="ERR_PropertyAccessModInInterface" xml:space="preserve">
    <value>'{0}': accessibility modifiers may not be used on accessors in an interface</value>
  </data>
  <data name="ERR_AccessModMissingAccessor" xml:space="preserve">
    <value>'{0}': accessibility modifiers on accessors may only be used if the property or indexer has both a get and a set accessor</value>
  </data>
  <data name="ERR_UnimplementedInterfaceAccessor" xml:space="preserve">
    <value>'{0}' does not implement interface member '{1}'. '{2}' is not public.</value>
  </data>
  <data name="WRN_PatternIsAmbiguous" xml:space="preserve">
    <value>'{0}' does not implement the '{1}' pattern. '{2}' is ambiguous with '{3}'.</value>
  </data>
  <data name="WRN_PatternIsAmbiguous_Title" xml:space="preserve">
    <value>Type does not implement the collection pattern; members are ambiguous</value>
  </data>
  <data name="WRN_PatternStaticOrInaccessible" xml:space="preserve">
    <value>'{0}' does not implement the '{1}' pattern. '{2}' is either static or not public.</value>
  </data>
  <data name="WRN_PatternStaticOrInaccessible_Title" xml:space="preserve">
    <value>Type does not implement the collection pattern; member is either static or not public</value>
  </data>
  <data name="WRN_PatternBadSignature" xml:space="preserve">
    <value>'{0}' does not implement the '{1}' pattern. '{2}' has the wrong signature.</value>
  </data>
  <data name="WRN_PatternBadSignature_Title" xml:space="preserve">
    <value>Type does not implement the collection pattern; member has the wrong signature</value>
  </data>
  <data name="ERR_FriendRefNotEqualToThis" xml:space="preserve">
    <value>Friend access was granted by '{0}', but the public key of the output assembly does not match that specified by the attribute in the granting assembly.</value>
  </data>
  <data name="ERR_FriendRefSigningMismatch" xml:space="preserve">
    <value>Friend access was granted by '{0}', but the strong name signing state of the output assembly does not match that of the granting assembly.</value>
  </data>
  <data name="WRN_SequentialOnPartialClass" xml:space="preserve">
    <value>There is no defined ordering between fields in multiple declarations of partial struct '{0}'. To specify an ordering, all instance fields must be in the same declaration.</value>
  </data>
  <data name="WRN_SequentialOnPartialClass_Title" xml:space="preserve">
    <value>There is no defined ordering between fields in multiple declarations of partial struct</value>
  </data>
  <data name="ERR_BadConstType" xml:space="preserve">
    <value>The type '{0}' cannot be declared const</value>
  </data>
  <data name="ERR_NoNewTyvar" xml:space="preserve">
    <value>Cannot create an instance of the variable type '{0}' because it does not have the new() constraint</value>
  </data>
  <data name="ERR_BadArity" xml:space="preserve">
    <value>Using the generic {1} '{0}' requires {2} type arguments</value>
  </data>
  <data name="ERR_BadTypeArgument" xml:space="preserve">
    <value>The type '{0}' may not be used as a type argument</value>
  </data>
  <data name="ERR_TypeArgsNotAllowed" xml:space="preserve">
    <value>The {1} '{0}' cannot be used with type arguments</value>
  </data>
  <data name="ERR_HasNoTypeVars" xml:space="preserve">
    <value>The non-generic {1} '{0}' cannot be used with type arguments</value>
  </data>
  <data name="ERR_NewConstraintNotSatisfied" xml:space="preserve">
    <value>'{2}' must be a non-abstract type with a public parameterless constructor in order to use it as parameter '{1}' in the generic type or method '{0}'</value>
  </data>
  <data name="ERR_GenericConstraintNotSatisfiedRefType" xml:space="preserve">
    <value>The type '{3}' cannot be used as type parameter '{2}' in the generic type or method '{0}'. There is no implicit reference conversion from '{3}' to '{1}'.</value>
  </data>
  <data name="ERR_GenericConstraintNotSatisfiedNullableEnum" xml:space="preserve">
    <value>The type '{3}' cannot be used as type parameter '{2}' in the generic type or method '{0}'. The nullable type '{3}' does not satisfy the constraint of '{1}'.</value>
  </data>
  <data name="ERR_GenericConstraintNotSatisfiedNullableInterface" xml:space="preserve">
    <value>The type '{3}' cannot be used as type parameter '{2}' in the generic type or method '{0}'. The nullable type '{3}' does not satisfy the constraint of '{1}'. Nullable types can not satisfy any interface constraints.</value>
  </data>
  <data name="ERR_GenericConstraintNotSatisfiedTyVar" xml:space="preserve">
    <value>The type '{3}' cannot be used as type parameter '{2}' in the generic type or method '{0}'. There is no boxing conversion or type parameter conversion from '{3}' to '{1}'.</value>
  </data>
  <data name="ERR_GenericConstraintNotSatisfiedValType" xml:space="preserve">
    <value>The type '{3}' cannot be used as type parameter '{2}' in the generic type or method '{0}'. There is no boxing conversion from '{3}' to '{1}'.</value>
  </data>
  <data name="ERR_DuplicateGeneratedName" xml:space="preserve">
    <value>The parameter name '{0}' conflicts with an automatically-generated parameter name</value>
  </data>
  <data name="ERR_GlobalSingleTypeNameNotFound" xml:space="preserve">
    <value>The type or namespace name '{0}' could not be found in the global namespace (are you missing an assembly reference?)</value>
  </data>
  <data name="ERR_NewBoundMustBeLast" xml:space="preserve">
    <value>The new() constraint must be the last constraint specified</value>
  </data>
  <data name="WRN_MainCantBeGeneric" xml:space="preserve">
    <value>'{0}': an entry point cannot be generic or in a generic type</value>
  </data>
  <data name="WRN_MainCantBeGeneric_Title" xml:space="preserve">
    <value>An entry point cannot be generic or in a generic type</value>
  </data>
  <data name="ERR_TypeVarCantBeNull" xml:space="preserve">
    <value>Cannot convert null to type parameter '{0}' because it could be a non-nullable value type. Consider using 'default({0})' instead.</value>
  </data>
  <data name="ERR_AttributeCantBeGeneric" xml:space="preserve">
    <value>Cannot apply attribute class '{0}' because it is generic</value>
  </data>
  <data name="ERR_DuplicateBound" xml:space="preserve">
    <value>Duplicate constraint '{0}' for type parameter '{1}'</value>
  </data>
  <data name="ERR_ClassBoundNotFirst" xml:space="preserve">
    <value>The class type constraint '{0}' must come before any other constraints</value>
  </data>
  <data name="ERR_BadRetType" xml:space="preserve">
    <value>'{1} {0}' has the wrong return type</value>
  </data>
  <data name="ERR_DelegateRefMismatch" xml:space="preserve">
    <value>Ref mismatch between '{0}' and delegate '{1}'</value>
  </data>
  <data name="ERR_DuplicateConstraintClause" xml:space="preserve">
    <value>A constraint clause has already been specified for type parameter '{0}'. All of the constraints for a type parameter must be specified in a single where clause.</value>
  </data>
  <data name="ERR_CantInferMethTypeArgs" xml:space="preserve">
    <value>The type arguments for method '{0}' cannot be inferred from the usage. Try specifying the type arguments explicitly.</value>
  </data>
  <data name="ERR_LocalSameNameAsTypeParam" xml:space="preserve">
    <value>'{0}': a parameter, local variable, or local function cannot have the same name as a method type parameter</value>
  </data>
  <data name="ERR_AsWithTypeVar" xml:space="preserve">
    <value>The type parameter '{0}' cannot be used with the 'as' operator because it does not have a class type constraint nor a 'class' constraint</value>
  </data>
  <data name="WRN_UnreferencedFieldAssg" xml:space="preserve">
    <value>The field '{0}' is assigned but its value is never used</value>
  </data>
  <data name="WRN_UnreferencedFieldAssg_Title" xml:space="preserve">
    <value>Field is assigned but its value is never used</value>
  </data>
  <data name="ERR_BadIndexerNameAttr" xml:space="preserve">
    <value>The '{0}' attribute is valid only on an indexer that is not an explicit interface member declaration</value>
  </data>
  <data name="ERR_AttrArgWithTypeVars" xml:space="preserve">
    <value>'{0}': an attribute argument cannot use type parameters</value>
  </data>
  <data name="ERR_NewTyvarWithArgs" xml:space="preserve">
    <value>'{0}': cannot provide arguments when creating an instance of a variable type</value>
  </data>
  <data name="ERR_AbstractSealedStatic" xml:space="preserve">
    <value>'{0}': an abstract class cannot be sealed or static</value>
  </data>
  <data name="WRN_AmbiguousXMLReference" xml:space="preserve">
    <value>Ambiguous reference in cref attribute: '{0}'. Assuming '{1}', but could have also matched other overloads including '{2}'.</value>
  </data>
  <data name="WRN_AmbiguousXMLReference_Title" xml:space="preserve">
    <value>Ambiguous reference in cref attribute</value>
  </data>
  <data name="WRN_VolatileByRef" xml:space="preserve">
    <value>'{0}': a reference to a volatile field will not be treated as volatile</value>
  </data>
  <data name="WRN_VolatileByRef_Title" xml:space="preserve">
    <value>A reference to a volatile field will not be treated as volatile</value>
  </data>
  <data name="WRN_VolatileByRef_Description" xml:space="preserve">
    <value>A volatile field should not normally be used as a ref or out value, since it will not be treated as volatile. There are exceptions to this, such as when calling an interlocked API.</value>
  </data>
  <data name="ERR_ComImportWithImpl" xml:space="preserve">
    <value>Since '{1}' has the ComImport attribute, '{0}' must be extern or abstract</value>
  </data>
  <data name="ERR_ComImportWithBase" xml:space="preserve">
    <value>'{0}': a class with the ComImport attribute cannot specify a base class</value>
  </data>
  <data name="ERR_ImplBadConstraints" xml:space="preserve">
    <value>The constraints for type parameter '{0}' of method '{1}' must match the constraints for type parameter '{2}' of interface method '{3}'. Consider using an explicit interface implementation instead.</value>
  </data>
  <data name="ERR_ImplBadTupleNames" xml:space="preserve">
    <value>The tuple element names in the signature of method '{0}' must match the tuple element names of interface method '{1}' (including on the return type).</value>
  </data>
  <data name="ERR_DottedTypeNameNotFoundInAgg" xml:space="preserve">
    <value>The type name '{0}' does not exist in the type '{1}'</value>
  </data>
  <data name="ERR_MethGrpToNonDel" xml:space="preserve">
    <value>Cannot convert method group '{0}' to non-delegate type '{1}'. Did you intend to invoke the method?</value>
  </data>
  <data name="ERR_BadExternAlias" xml:space="preserve">
    <value>The extern alias '{0}' was not specified in a /reference option</value>
  </data>
  <data name="ERR_ColColWithTypeAlias" xml:space="preserve">
    <value>Cannot use alias '{0}' with '::' since the alias references a type. Use '.' instead.</value>
  </data>
  <data name="ERR_AliasNotFound" xml:space="preserve">
    <value>Alias '{0}' not found</value>
  </data>
  <data name="ERR_SameFullNameAggAgg" xml:space="preserve">
    <value>The type '{1}' exists in both '{0}' and '{2}'</value>
  </data>
  <data name="ERR_SameFullNameNsAgg" xml:space="preserve">
    <value>The namespace '{1}' in '{0}' conflicts with the type '{3}' in '{2}'</value>
  </data>
  <data name="WRN_SameFullNameThisNsAgg" xml:space="preserve">
    <value>The namespace '{1}' in '{0}' conflicts with the imported type '{3}' in '{2}'. Using the namespace defined in '{0}'.</value>
  </data>
  <data name="WRN_SameFullNameThisNsAgg_Title" xml:space="preserve">
    <value>Namespace conflicts with imported type</value>
  </data>
  <data name="WRN_SameFullNameThisAggAgg" xml:space="preserve">
    <value>The type '{1}' in '{0}' conflicts with the imported type '{3}' in '{2}'. Using the type defined in '{0}'.</value>
  </data>
  <data name="WRN_SameFullNameThisAggAgg_Title" xml:space="preserve">
    <value>Type conflicts with imported type</value>
  </data>
  <data name="WRN_SameFullNameThisAggNs" xml:space="preserve">
    <value>The type '{1}' in '{0}' conflicts with the imported namespace '{3}' in '{2}'. Using the type defined in '{0}'.</value>
  </data>
  <data name="WRN_SameFullNameThisAggNs_Title" xml:space="preserve">
    <value>Type conflicts with imported namespace</value>
  </data>
  <data name="ERR_SameFullNameThisAggThisNs" xml:space="preserve">
    <value>The type '{1}' in '{0}' conflicts with the namespace '{3}' in '{2}'</value>
  </data>
  <data name="ERR_ExternAfterElements" xml:space="preserve">
    <value>An extern alias declaration must precede all other elements defined in the namespace</value>
  </data>
  <data name="WRN_GlobalAliasDefn" xml:space="preserve">
    <value>Defining an alias named 'global' is ill-advised since 'global::' always references the global namespace and not an alias</value>
  </data>
  <data name="WRN_GlobalAliasDefn_Title" xml:space="preserve">
    <value>Defining an alias named 'global' is ill-advised</value>
  </data>
  <data name="ERR_SealedStaticClass" xml:space="preserve">
    <value>'{0}': a class cannot be both static and sealed</value>
  </data>
  <data name="ERR_PrivateAbstractAccessor" xml:space="preserve">
    <value>'{0}': abstract properties cannot have private accessors</value>
  </data>
  <data name="ERR_ValueExpected" xml:space="preserve">
    <value>Syntax error; value expected</value>
  </data>
  <data name="ERR_UnboxNotLValue" xml:space="preserve">
    <value>Cannot modify the result of an unboxing conversion</value>
  </data>
  <data name="ERR_AnonMethGrpInForEach" xml:space="preserve">
    <value>Foreach cannot operate on a '{0}'. Did you intend to invoke the '{0}'?</value>
  </data>
  <data name="ERR_BadIncDecRetType" xml:space="preserve">
    <value>The return type for ++ or -- operator must match the parameter type or be derived from the parameter type</value>
  </data>
  <data name="ERR_RefValBoundMustBeFirst" xml:space="preserve">
    <value>The 'class' or 'struct' constraint must come before any other constraints</value>
  </data>
  <data name="ERR_RefValBoundWithClass" xml:space="preserve">
    <value>'{0}': cannot specify both a constraint class and the 'class' or 'struct' constraint</value>
  </data>
  <data name="ERR_NewBoundWithVal" xml:space="preserve">
    <value>The 'new()' constraint cannot be used with the 'struct' constraint</value>
  </data>
  <data name="ERR_RefConstraintNotSatisfied" xml:space="preserve">
    <value>The type '{2}' must be a reference type in order to use it as parameter '{1}' in the generic type or method '{0}'</value>
  </data>
  <data name="ERR_ValConstraintNotSatisfied" xml:space="preserve">
    <value>The type '{2}' must be a non-nullable value type in order to use it as parameter '{1}' in the generic type or method '{0}'</value>
  </data>
  <data name="ERR_CircularConstraint" xml:space="preserve">
    <value>Circular constraint dependency involving '{0}' and '{1}'</value>
  </data>
  <data name="ERR_BaseConstraintConflict" xml:space="preserve">
    <value>Type parameter '{0}' inherits conflicting constraints '{1}' and '{2}'</value>
  </data>
  <data name="ERR_ConWithValCon" xml:space="preserve">
    <value>Type parameter '{1}' has the 'struct' constraint so '{1}' cannot be used as a constraint for '{0}'</value>
  </data>
  <data name="ERR_AmbigUDConv" xml:space="preserve">
    <value>Ambiguous user defined conversions '{0}' and '{1}' when converting from '{2}' to '{3}'</value>
  </data>
  <data name="WRN_AlwaysNull" xml:space="preserve">
    <value>The result of the expression is always 'null' of type '{0}'</value>
  </data>
  <data name="WRN_AlwaysNull_Title" xml:space="preserve">
    <value>The result of the expression is always 'null'</value>
  </data>
  <data name="ERR_AddrOnReadOnlyLocal" xml:space="preserve">
    <value>Cannot take the address of a read-only local variable</value>
  </data>
  <data name="ERR_OverrideWithConstraints" xml:space="preserve">
    <value>Constraints for override and explicit interface implementation methods are inherited from the base method, so they cannot be specified directly</value>
  </data>
  <data name="ERR_AmbigOverride" xml:space="preserve">
    <value>The inherited members '{0}' and '{1}' have the same signature in type '{2}', so they cannot be overridden</value>
  </data>
  <data name="ERR_DecConstError" xml:space="preserve">
    <value>Evaluation of the decimal constant expression failed</value>
  </data>
  <data name="WRN_CmpAlwaysFalse" xml:space="preserve">
    <value>Comparing with null of type '{0}' always produces 'false'</value>
  </data>
  <data name="WRN_CmpAlwaysFalse_Title" xml:space="preserve">
    <value>Comparing with null of struct type always produces 'false'</value>
  </data>
  <data name="WRN_FinalizeMethod" xml:space="preserve">
    <value>Introducing a 'Finalize' method can interfere with destructor invocation. Did you intend to declare a destructor?</value>
  </data>
  <data name="WRN_FinalizeMethod_Title" xml:space="preserve">
    <value>Introducing a 'Finalize' method can interfere with destructor invocation</value>
  </data>
  <data name="WRN_FinalizeMethod_Description" xml:space="preserve">
    <value>This warning occurs when you create a class with a method whose signature is public virtual void Finalize.

If such a class is used as a base class and if the deriving class defines a destructor, the destructor will override the base class Finalize method, not Finalize.</value>
  </data>
  <data name="ERR_ExplicitImplParams" xml:space="preserve">
    <value>'{0}' should not have a params parameter since '{1}' does not</value>
  </data>
  <data name="WRN_GotoCaseShouldConvert" xml:space="preserve">
    <value>The 'goto case' value is not implicitly convertible to type '{0}'</value>
  </data>
  <data name="WRN_GotoCaseShouldConvert_Title" xml:space="preserve">
    <value>The 'goto case' value is not implicitly convertible to the switch type</value>
  </data>
  <data name="ERR_MethodImplementingAccessor" xml:space="preserve">
    <value>Method '{0}' cannot implement interface accessor '{1}' for type '{2}'. Use an explicit interface implementation.</value>
  </data>
  <data name="WRN_NubExprIsConstBool" xml:space="preserve">
    <value>The result of the expression is always '{0}' since a value of type '{1}' is never equal to 'null' of type '{2}'</value>
  </data>
  <data name="WRN_NubExprIsConstBool_Title" xml:space="preserve">
    <value>The result of the expression is always the same since a value of this type is never equal to 'null'</value>
  </data>
  <data name="WRN_NubExprIsConstBool2" xml:space="preserve">
    <value>The result of the expression is always '{0}' since a value of type '{1}' is never equal to 'null' of type '{2}'</value>
  </data>
  <data name="WRN_NubExprIsConstBool2_Title" xml:space="preserve">
    <value>The result of the expression is always the same since a value of this type is never equal to 'null'</value>
  </data>
  <data name="WRN_ExplicitImplCollision" xml:space="preserve">
    <value>Explicit interface implementation '{0}' matches more than one interface member. Which interface member is actually chosen is implementation-dependent. Consider using a non-explicit implementation instead.</value>
  </data>
  <data name="WRN_ExplicitImplCollision_Title" xml:space="preserve">
    <value>Explicit interface implementation matches more than one interface member</value>
  </data>
  <data name="ERR_AbstractHasBody" xml:space="preserve">
    <value>'{0}' cannot declare a body because it is marked abstract</value>
  </data>
  <data name="ERR_ConcreteMissingBody" xml:space="preserve">
    <value>'{0}' must declare a body because it is not marked abstract, extern, or partial</value>
  </data>
  <data name="ERR_AbstractAndSealed" xml:space="preserve">
    <value>'{0}' cannot be both abstract and sealed</value>
  </data>
  <data name="ERR_AbstractNotVirtual" xml:space="preserve">
    <value>The abstract method '{0}' cannot be marked virtual</value>
  </data>
  <data name="ERR_StaticConstant" xml:space="preserve">
    <value>The constant '{0}' cannot be marked static</value>
  </data>
  <data name="ERR_CantOverrideNonFunction" xml:space="preserve">
    <value>'{0}': cannot override because '{1}' is not a function</value>
  </data>
  <data name="ERR_CantOverrideNonVirtual" xml:space="preserve">
    <value>'{0}': cannot override inherited member '{1}' because it is not marked virtual, abstract, or override</value>
  </data>
  <data name="ERR_CantChangeAccessOnOverride" xml:space="preserve">
    <value>'{0}': cannot change access modifiers when overriding '{1}' inherited member '{2}'</value>
  </data>
  <data name="ERR_CantChangeTupleNamesOnOverride" xml:space="preserve">
    <value>'{0}': cannot change tuple element names when overriding inherited member '{1}'</value>
  </data>
  <data name="ERR_CantChangeReturnTypeOnOverride" xml:space="preserve">
    <value>'{0}': return type must be '{2}' to match overridden member '{1}'</value>
  </data>
  <data name="ERR_CantDeriveFromSealedType" xml:space="preserve">
    <value>'{0}': cannot derive from sealed type '{1}'</value>
  </data>
  <data name="ERR_AbstractInConcreteClass" xml:space="preserve">
    <value>'{0}' is abstract but it is contained in non-abstract class '{1}'</value>
  </data>
  <data name="ERR_StaticConstructorWithExplicitConstructorCall" xml:space="preserve">
    <value>'{0}': static constructor cannot have an explicit 'this' or 'base' constructor call</value>
  </data>
  <data name="ERR_StaticConstructorWithAccessModifiers" xml:space="preserve">
    <value>'{0}': access modifiers are not allowed on static constructors</value>
  </data>
  <data name="ERR_RecursiveConstructorCall" xml:space="preserve">
    <value>Constructor '{0}' cannot call itself</value>
  </data>
  <data name="ERR_IndirectRecursiveConstructorCall" xml:space="preserve">
    <value>Constructor '{0}' cannot call itself through another constructor</value>
  </data>
  <data name="ERR_ObjectCallingBaseConstructor" xml:space="preserve">
    <value>'{0}' has no base class and cannot call a base constructor</value>
  </data>
  <data name="ERR_PredefinedTypeNotFound" xml:space="preserve">
    <value>Predefined type '{0}' is not defined or imported</value>
  </data>
  <data name="ERR_PredefinedValueTupleTypeNotFound" xml:space="preserve">
    <value>Predefined type '{0}' is not defined or imported</value>
  </data>
  <data name="ERR_StructWithBaseConstructorCall" xml:space="preserve">
    <value>'{0}': structs cannot call base class constructors</value>
  </data>
  <data name="ERR_StructLayoutCycle" xml:space="preserve">
    <value>Struct member '{0}' of type '{1}' causes a cycle in the struct layout</value>
  </data>
  <data name="ERR_InterfacesCannotContainTypes" xml:space="preserve">
    <value>'{0}': interfaces cannot declare types</value>
  </data>
  <data name="ERR_InterfacesCantContainFields" xml:space="preserve">
    <value>Interfaces cannot contain fields</value>
  </data>
  <data name="ERR_InterfacesCantContainConstructors" xml:space="preserve">
    <value>Interfaces cannot contain constructors</value>
  </data>
  <data name="ERR_NonInterfaceInInterfaceList" xml:space="preserve">
    <value>Type '{0}' in interface list is not an interface</value>
  </data>
  <data name="ERR_DuplicateInterfaceInBaseList" xml:space="preserve">
    <value>'{0}' is already listed in interface list</value>
  </data>
  <data name="ERR_DuplicateInterfaceWithTupleNamesInBaseList" xml:space="preserve">
    <value>'{0}' is already listed in the interface list on type '{2}' with different tuple element names, as '{1}'.</value>
  </data>
  <data name="ERR_CycleInInterfaceInheritance" xml:space="preserve">
    <value>Inherited interface '{1}' causes a cycle in the interface hierarchy of '{0}'</value>
  </data>
  <data name="ERR_InterfaceMemberHasBody" xml:space="preserve">
    <value>'{0}': interface members cannot have a definition</value>
  </data>
  <data name="ERR_HidingAbstractMethod" xml:space="preserve">
    <value>'{0}' hides inherited abstract member '{1}'</value>
  </data>
  <data name="ERR_UnimplementedAbstractMethod" xml:space="preserve">
    <value>'{0}' does not implement inherited abstract member '{1}'</value>
  </data>
  <data name="ERR_UnimplementedInterfaceMember" xml:space="preserve">
    <value>'{0}' does not implement interface member '{1}'</value>
  </data>
  <data name="ERR_ObjectCantHaveBases" xml:space="preserve">
    <value>The class System.Object cannot have a base class or implement an interface</value>
  </data>
  <data name="ERR_ExplicitInterfaceImplementationNotInterface" xml:space="preserve">
    <value>'{0}' in explicit interface declaration is not an interface</value>
  </data>
  <data name="ERR_InterfaceMemberNotFound" xml:space="preserve">
    <value>'{0}' in explicit interface declaration is not a member of interface</value>
  </data>
  <data name="ERR_ClassDoesntImplementInterface" xml:space="preserve">
    <value>'{0}': containing type does not implement interface '{1}'</value>
  </data>
  <data name="ERR_ExplicitInterfaceImplementationInNonClassOrStruct" xml:space="preserve">
    <value>'{0}': explicit interface declaration can only be declared in a class or struct</value>
  </data>
  <data name="ERR_MemberNameSameAsType" xml:space="preserve">
    <value>'{0}': member names cannot be the same as their enclosing type</value>
  </data>
  <data name="ERR_EnumeratorOverflow" xml:space="preserve">
    <value>'{0}': the enumerator value is too large to fit in its type</value>
  </data>
  <data name="ERR_CantOverrideNonProperty" xml:space="preserve">
    <value>'{0}': cannot override because '{1}' is not a property</value>
  </data>
  <data name="ERR_NoGetToOverride" xml:space="preserve">
    <value>'{0}': cannot override because '{1}' does not have an overridable get accessor</value>
  </data>
  <data name="ERR_NoSetToOverride" xml:space="preserve">
    <value>'{0}': cannot override because '{1}' does not have an overridable set accessor</value>
  </data>
  <data name="ERR_PropertyCantHaveVoidType" xml:space="preserve">
    <value>'{0}': property or indexer cannot have void type</value>
  </data>
  <data name="ERR_PropertyWithNoAccessors" xml:space="preserve">
    <value>'{0}': property or indexer must have at least one accessor</value>
  </data>
  <data name="ERR_NewVirtualInSealed" xml:space="preserve">
    <value>'{0}' is a new virtual member in sealed class '{1}'</value>
  </data>
  <data name="ERR_ExplicitPropertyAddingAccessor" xml:space="preserve">
    <value>'{0}' adds an accessor not found in interface member '{1}'</value>
  </data>
  <data name="ERR_ExplicitPropertyMissingAccessor" xml:space="preserve">
    <value>Explicit interface implementation '{0}' is missing accessor '{1}'</value>
  </data>
  <data name="ERR_ConversionWithInterface" xml:space="preserve">
    <value>'{0}': user-defined conversions to or from an interface are not allowed</value>
  </data>
  <data name="ERR_ConversionWithBase" xml:space="preserve">
    <value>'{0}': user-defined conversions to or from a base class are not allowed</value>
  </data>
  <data name="ERR_ConversionWithDerived" xml:space="preserve">
    <value>'{0}': user-defined conversions to or from a derived class are not allowed</value>
  </data>
  <data name="ERR_IdentityConversion" xml:space="preserve">
    <value>User-defined operator cannot take an object of the enclosing type and convert to an object of the enclosing type</value>
  </data>
  <data name="ERR_ConversionNotInvolvingContainedType" xml:space="preserve">
    <value>User-defined conversion must convert to or from the enclosing type</value>
  </data>
  <data name="ERR_DuplicateConversionInClass" xml:space="preserve">
    <value>Duplicate user-defined conversion in type '{0}'</value>
  </data>
  <data name="ERR_OperatorsMustBeStatic" xml:space="preserve">
    <value>User-defined operator '{0}' must be declared static and public</value>
  </data>
  <data name="ERR_BadIncDecSignature" xml:space="preserve">
    <value>The parameter type for ++ or -- operator must be the containing type</value>
  </data>
  <data name="ERR_BadUnaryOperatorSignature" xml:space="preserve">
    <value>The parameter of a unary operator must be the containing type</value>
  </data>
  <data name="ERR_BadBinaryOperatorSignature" xml:space="preserve">
    <value>One of the parameters of a binary operator must be the containing type</value>
  </data>
  <data name="ERR_BadShiftOperatorSignature" xml:space="preserve">
    <value>The first operand of an overloaded shift operator must have the same type as the containing type, and the type of the second operand must be int</value>
  </data>
  <data name="ERR_InterfacesCantContainOperators" xml:space="preserve">
    <value>Interfaces cannot contain operators</value>
  </data>
  <data name="ERR_StructsCantContainDefaultConstructor" xml:space="preserve">
    <value>Structs cannot contain explicit parameterless constructors</value>
  </data>
  <data name="ERR_EnumsCantContainDefaultConstructor" xml:space="preserve">
    <value>Enums cannot contain explicit parameterless constructors</value>
  </data>
  <data name="ERR_CantOverrideBogusMethod" xml:space="preserve">
    <value>'{0}': cannot override '{1}' because it is not supported by the language</value>
  </data>
  <data name="ERR_BindToBogus" xml:space="preserve">
    <value>'{0}' is not supported by the language</value>
  </data>
  <data name="ERR_CantCallSpecialMethod" xml:space="preserve">
    <value>'{0}': cannot explicitly call operator or accessor</value>
  </data>
  <data name="ERR_BadTypeReference" xml:space="preserve">
    <value>'{0}': cannot reference a type through an expression; try '{1}' instead</value>
  </data>
  <data name="ERR_FieldInitializerInStruct" xml:space="preserve">
    <value>'{0}': cannot have instance property or field initializers in structs</value>
  </data>
  <data name="ERR_BadDestructorName" xml:space="preserve">
    <value>Name of destructor must match name of class</value>
  </data>
  <data name="ERR_OnlyClassesCanContainDestructors" xml:space="preserve">
    <value>Only class types can contain destructors</value>
  </data>
  <data name="ERR_ConflictAliasAndMember" xml:space="preserve">
    <value>Namespace '{1}' contains a definition conflicting with alias '{0}'</value>
  </data>
  <data name="ERR_ConflictingAliasAndDefinition" xml:space="preserve">
    <value>Alias '{0}' conflicts with {1} definition</value>
  </data>
  <data name="ERR_ConditionalOnSpecialMethod" xml:space="preserve">
    <value>The Conditional attribute is not valid on '{0}' because it is a constructor, destructor, operator, or explicit interface implementation</value>
  </data>
  <data name="ERR_ConditionalMustReturnVoid" xml:space="preserve">
    <value>The Conditional attribute is not valid on '{0}' because its return type is not void</value>
  </data>
  <data name="ERR_DuplicateAttribute" xml:space="preserve">
    <value>Duplicate '{0}' attribute</value>
  </data>
  <data name="ERR_DuplicateAttributeInNetModule" xml:space="preserve">
    <value>Duplicate '{0}' attribute in '{1}'</value>
  </data>
  <data name="ERR_ConditionalOnInterfaceMethod" xml:space="preserve">
    <value>The Conditional attribute is not valid on interface members</value>
  </data>
  <data name="ERR_OperatorCantReturnVoid" xml:space="preserve">
    <value>User-defined operators cannot return void</value>
  </data>
  <data name="ERR_BadDynamicConversion" xml:space="preserve">
    <value>'{0}': user-defined conversions to or from the dynamic type are not allowed</value>
  </data>
  <data name="ERR_InvalidAttributeArgument" xml:space="preserve">
    <value>Invalid value for argument to '{0}' attribute</value>
  </data>
  <data name="ERR_ParameterNotValidForType" xml:space="preserve">
    <value>Parameter not valid for the specified unmanaged type.</value>
  </data>
  <data name="ERR_AttributeParameterRequired1" xml:space="preserve">
    <value>Attribute parameter '{0}' must be specified.</value>
  </data>
  <data name="ERR_AttributeParameterRequired2" xml:space="preserve">
    <value>Attribute parameter '{0}' or '{1}' must be specified.</value>
  </data>
  <data name="ERR_MarshalUnmanagedTypeNotValidForFields" xml:space="preserve">
    <value>Unmanaged type '{0}' not valid for fields.</value>
  </data>
  <data name="ERR_MarshalUnmanagedTypeOnlyValidForFields" xml:space="preserve">
    <value>Unmanaged type '{0}' is only valid for fields.</value>
  </data>
  <data name="ERR_AttributeOnBadSymbolType" xml:space="preserve">
    <value>Attribute '{0}' is not valid on this declaration type. It is only valid on '{1}' declarations.</value>
  </data>
  <data name="ERR_FloatOverflow" xml:space="preserve">
    <value>Floating-point constant is outside the range of type '{0}'</value>
  </data>
  <data name="ERR_ComImportWithoutUuidAttribute" xml:space="preserve">
    <value>The Guid attribute must be specified with the ComImport attribute</value>
  </data>
  <data name="ERR_InvalidNamedArgument" xml:space="preserve">
    <value>Invalid value for named attribute argument '{0}'</value>
  </data>
  <data name="ERR_DllImportOnInvalidMethod" xml:space="preserve">
    <value>The DllImport attribute must be specified on a method marked 'static' and 'extern'</value>
  </data>
  <data name="ERR_EncUpdateFailedMissingAttribute" xml:space="preserve">
    <value>Cannot update '{0}'; attribute '{1}' is missing.</value>
  </data>
  <data name="ERR_DllImportOnGenericMethod" xml:space="preserve">
    <value>The DllImport attribute cannot be applied to a method that is generic or contained in a generic type.</value>
  </data>
  <data name="ERR_FieldCantBeRefAny" xml:space="preserve">
    <value>Field or property cannot be of type '{0}'</value>
  </data>
  <data name="ERR_ArrayElementCantBeRefAny" xml:space="preserve">
    <value>Array elements cannot be of type '{0}'</value>
  </data>
  <data name="WRN_DeprecatedSymbol" xml:space="preserve">
    <value>'{0}' is obsolete</value>
  </data>
  <data name="WRN_DeprecatedSymbol_Title" xml:space="preserve">
    <value>Type or member is obsolete</value>
  </data>
  <data name="ERR_NotAnAttributeClass" xml:space="preserve">
    <value>'{0}' is not an attribute class</value>
  </data>
  <data name="ERR_BadNamedAttributeArgument" xml:space="preserve">
    <value>'{0}' is not a valid named attribute argument. Named attribute arguments must be fields which are not readonly, static, or const, or read-write properties which are public and not static.</value>
  </data>
  <data name="WRN_DeprecatedSymbolStr" xml:space="preserve">
    <value>'{0}' is obsolete: '{1}'</value>
  </data>
  <data name="WRN_DeprecatedSymbolStr_Title" xml:space="preserve">
    <value>Type or member is obsolete</value>
  </data>
  <data name="ERR_DeprecatedSymbolStr" xml:space="preserve">
    <value>'{0}' is obsolete: '{1}'</value>
  </data>
  <data name="ERR_IndexerCantHaveVoidType" xml:space="preserve">
    <value>Indexers cannot have void type</value>
  </data>
  <data name="ERR_VirtualPrivate" xml:space="preserve">
    <value>'{0}': virtual or abstract members cannot be private</value>
  </data>
  <data name="ERR_ArrayInitToNonArrayType" xml:space="preserve">
    <value>Can only use array initializer expressions to assign to array types. Try using a new expression instead.</value>
  </data>
  <data name="ERR_ArrayInitInBadPlace" xml:space="preserve">
    <value>Array initializers can only be used in a variable or field initializer. Try using a new expression instead.</value>
  </data>
  <data name="ERR_MissingStructOffset" xml:space="preserve">
    <value>'{0}': instance field types marked with StructLayout(LayoutKind.Explicit) must have a FieldOffset attribute</value>
  </data>
  <data name="WRN_ExternMethodNoImplementation" xml:space="preserve">
    <value>Method, operator, or accessor '{0}' is marked external and has no attributes on it. Consider adding a DllImport attribute to specify the external implementation.</value>
  </data>
  <data name="WRN_ExternMethodNoImplementation_Title" xml:space="preserve">
    <value>Method, operator, or accessor is marked external and has no attributes on it</value>
  </data>
  <data name="WRN_ProtectedInSealed" xml:space="preserve">
    <value>'{0}': new protected member declared in sealed class</value>
  </data>
  <data name="WRN_ProtectedInSealed_Title" xml:space="preserve">
    <value>New protected member declared in sealed class</value>
  </data>
  <data name="ERR_InterfaceImplementedByConditional" xml:space="preserve">
    <value>Conditional member '{0}' cannot implement interface member '{1}' in type '{2}'</value>
  </data>
  <data name="ERR_IllegalRefParam" xml:space="preserve">
    <value>ref and out are not valid in this context</value>
  </data>
  <data name="ERR_BadArgumentToAttribute" xml:space="preserve">
    <value>The argument to the '{0}' attribute must be a valid identifier</value>
  </data>
  <data name="ERR_StructOffsetOnBadStruct" xml:space="preserve">
    <value>The FieldOffset attribute can only be placed on members of types marked with the StructLayout(LayoutKind.Explicit)</value>
  </data>
  <data name="ERR_StructOffsetOnBadField" xml:space="preserve">
    <value>The FieldOffset attribute is not allowed on static or const fields</value>
  </data>
  <data name="ERR_AttributeUsageOnNonAttributeClass" xml:space="preserve">
    <value>Attribute '{0}' is only valid on classes derived from System.Attribute</value>
  </data>
  <data name="WRN_PossibleMistakenNullStatement" xml:space="preserve">
    <value>Possible mistaken empty statement</value>
  </data>
  <data name="WRN_PossibleMistakenNullStatement_Title" xml:space="preserve">
    <value>Possible mistaken empty statement</value>
  </data>
  <data name="ERR_DuplicateNamedAttributeArgument" xml:space="preserve">
    <value>'{0}' duplicate named attribute argument</value>
  </data>
  <data name="ERR_DeriveFromEnumOrValueType" xml:space="preserve">
    <value>'{0}' cannot derive from special class '{1}'</value>
  </data>
  <data name="ERR_DefaultMemberOnIndexedType" xml:space="preserve">
    <value>Cannot specify the DefaultMember attribute on a type containing an indexer</value>
  </data>
  <data name="ERR_BogusType" xml:space="preserve">
    <value>'{0}' is a type not supported by the language</value>
  </data>
  <data name="WRN_UnassignedInternalField" xml:space="preserve">
    <value>Field '{0}' is never assigned to, and will always have its default value {1}</value>
  </data>
  <data name="WRN_UnassignedInternalField_Title" xml:space="preserve">
    <value>Field is never assigned to, and will always have its default value</value>
  </data>
  <data name="ERR_CStyleArray" xml:space="preserve">
    <value>Bad array declarator: To declare a managed array the rank specifier precedes the variable's identifier. To declare a fixed size buffer field, use the fixed keyword before the field type.</value>
  </data>
  <data name="WRN_VacuousIntegralComp" xml:space="preserve">
    <value>Comparison to integral constant is useless; the constant is outside the range of type '{0}'</value>
  </data>
  <data name="WRN_VacuousIntegralComp_Title" xml:space="preserve">
    <value>Comparison to integral constant is useless; the constant is outside the range of the type</value>
  </data>
  <data name="ERR_AbstractAttributeClass" xml:space="preserve">
    <value>Cannot apply attribute class '{0}' because it is abstract</value>
  </data>
  <data name="ERR_BadNamedAttributeArgumentType" xml:space="preserve">
    <value>'{0}' is not a valid named attribute argument because it is not a valid attribute parameter type</value>
  </data>
  <data name="ERR_MissingPredefinedMember" xml:space="preserve">
    <value>Missing compiler required member '{0}.{1}'</value>
  </data>
  <data name="WRN_AttributeLocationOnBadDeclaration" xml:space="preserve">
    <value>'{0}' is not a valid attribute location for this declaration. Valid attribute locations for this declaration are '{1}'. All attributes in this block will be ignored.</value>
  </data>
  <data name="WRN_AttributeLocationOnBadDeclaration_Title" xml:space="preserve">
    <value>Not a valid attribute location for this declaration</value>
  </data>
  <data name="WRN_InvalidAttributeLocation" xml:space="preserve">
    <value>'{0}' is not a recognized attribute location. Valid attribute locations for this declaration are '{1}'. All attributes in this block will be ignored.</value>
  </data>
  <data name="WRN_InvalidAttributeLocation_Title" xml:space="preserve">
    <value>Not a recognized attribute location</value>
  </data>
  <data name="WRN_EqualsWithoutGetHashCode" xml:space="preserve">
    <value>'{0}' overrides Object.Equals(object o) but does not override Object.GetHashCode()</value>
  </data>
  <data name="WRN_EqualsWithoutGetHashCode_Title" xml:space="preserve">
    <value>Type overrides Object.Equals(object o) but does not override Object.GetHashCode()</value>
  </data>
  <data name="WRN_EqualityOpWithoutEquals" xml:space="preserve">
    <value>'{0}' defines operator == or operator != but does not override Object.Equals(object o)</value>
  </data>
  <data name="WRN_EqualityOpWithoutEquals_Title" xml:space="preserve">
    <value>Type defines operator == or operator != but does not override Object.Equals(object o)</value>
  </data>
  <data name="WRN_EqualityOpWithoutGetHashCode" xml:space="preserve">
    <value>'{0}' defines operator == or operator != but does not override Object.GetHashCode()</value>
  </data>
  <data name="WRN_EqualityOpWithoutGetHashCode_Title" xml:space="preserve">
    <value>Type defines operator == or operator != but does not override Object.GetHashCode()</value>
  </data>
  <data name="ERR_OutAttrOnRefParam" xml:space="preserve">
    <value>Cannot specify only Out attribute on a ref parameter. Use both In and Out attributes, or neither.</value>
  </data>
  <data name="ERR_OverloadRefOut" xml:space="preserve">
    <value>'{0}' cannot define overloaded methods that differ only on ref and out</value>
  </data>
  <data name="ERR_LiteralDoubleCast" xml:space="preserve">
    <value>Literal of type double cannot be implicitly converted to type '{1}'; use an '{0}' suffix to create a literal of this type</value>
  </data>
  <data name="WRN_IncorrectBooleanAssg" xml:space="preserve">
    <value>Assignment in conditional expression is always constant; did you mean to use == instead of = ?</value>
  </data>
  <data name="WRN_IncorrectBooleanAssg_Title" xml:space="preserve">
    <value>Assignment in conditional expression is always constant</value>
  </data>
  <data name="ERR_ProtectedInStruct" xml:space="preserve">
    <value>'{0}': new protected member declared in struct</value>
  </data>
  <data name="ERR_InconsistentIndexerNames" xml:space="preserve">
    <value>Two indexers have different names; the IndexerName attribute must be used with the same name on every indexer within a type</value>
  </data>
  <data name="ERR_ComImportWithUserCtor" xml:space="preserve">
    <value>A class with the ComImport attribute cannot have a user-defined constructor</value>
  </data>
  <data name="ERR_FieldCantHaveVoidType" xml:space="preserve">
    <value>Field cannot have void type</value>
  </data>
  <data name="WRN_NonObsoleteOverridingObsolete" xml:space="preserve">
    <value>Member '{0}' overrides obsolete member '{1}'. Add the Obsolete attribute to '{0}'.</value>
  </data>
  <data name="WRN_NonObsoleteOverridingObsolete_Title" xml:space="preserve">
    <value>Member overrides obsolete member</value>
  </data>
  <data name="ERR_SystemVoid" xml:space="preserve">
    <value>System.Void cannot be used from C# -- use typeof(void) to get the void type object</value>
  </data>
  <data name="ERR_ExplicitParamArray" xml:space="preserve">
    <value>Do not use 'System.ParamArrayAttribute'. Use the 'params' keyword instead.</value>
  </data>
  <data name="WRN_BitwiseOrSignExtend" xml:space="preserve">
    <value>Bitwise-or operator used on a sign-extended operand; consider casting to a smaller unsigned type first</value>
  </data>
  <data name="WRN_BitwiseOrSignExtend_Title" xml:space="preserve">
    <value>Bitwise-or operator used on a sign-extended operand</value>
  </data>
  <data name="WRN_BitwiseOrSignExtend_Description" xml:space="preserve">
    <value>The compiler implicitly widened and sign-extended a variable, and then used the resulting value in a bitwise OR operation. This can result in unexpected behavior.</value>
  </data>
  <data name="ERR_VolatileStruct" xml:space="preserve">
    <value>'{0}': a volatile field cannot be of the type '{1}'</value>
  </data>
  <data name="ERR_VolatileAndReadonly" xml:space="preserve">
    <value>'{0}': a field cannot be both volatile and readonly</value>
  </data>
  <data name="ERR_AbstractField" xml:space="preserve">
    <value>The modifier 'abstract' is not valid on fields. Try using a property instead.</value>
  </data>
  <data name="ERR_BogusExplicitImpl" xml:space="preserve">
    <value>'{0}' cannot implement '{1}' because it is not supported by the language</value>
  </data>
  <data name="ERR_ExplicitMethodImplAccessor" xml:space="preserve">
    <value>'{0}' explicit method implementation cannot implement '{1}' because it is an accessor</value>
  </data>
  <data name="WRN_CoClassWithoutComImport" xml:space="preserve">
    <value>'{0}' interface marked with 'CoClassAttribute' not marked with 'ComImportAttribute'</value>
  </data>
  <data name="WRN_CoClassWithoutComImport_Title" xml:space="preserve">
    <value>Interface marked with 'CoClassAttribute' not marked with 'ComImportAttribute'</value>
  </data>
  <data name="ERR_ConditionalWithOutParam" xml:space="preserve">
    <value>Conditional member '{0}' cannot have an out parameter</value>
  </data>
  <data name="ERR_AccessorImplementingMethod" xml:space="preserve">
    <value>Accessor '{0}' cannot implement interface member '{1}' for type '{2}'. Use an explicit interface implementation.</value>
  </data>
  <data name="ERR_AliasQualAsExpression" xml:space="preserve">
    <value>The namespace alias qualifier '::' always resolves to a type or namespace so is illegal here. Consider using '.' instead.</value>
  </data>
  <data name="ERR_DerivingFromATyVar" xml:space="preserve">
    <value>Cannot derive from '{0}' because it is a type parameter</value>
  </data>
  <data name="ERR_DuplicateTypeParameter" xml:space="preserve">
    <value>Duplicate type parameter '{0}'</value>
  </data>
  <data name="WRN_TypeParameterSameAsOuterTypeParameter" xml:space="preserve">
    <value>Type parameter '{0}' has the same name as the type parameter from outer type '{1}'</value>
  </data>
  <data name="WRN_TypeParameterSameAsOuterTypeParameter_Title" xml:space="preserve">
    <value>Type parameter has the same name as the type parameter from outer type</value>
  </data>
  <data name="ERR_TypeVariableSameAsParent" xml:space="preserve">
    <value>Type parameter '{0}' has the same name as the containing type, or method</value>
  </data>
  <data name="ERR_UnifyingInterfaceInstantiations" xml:space="preserve">
    <value>'{0}' cannot implement both '{1}' and '{2}' because they may unify for some type parameter substitutions</value>
  </data>
  <data name="ERR_GenericDerivingFromAttribute" xml:space="preserve">
    <value>A generic type cannot derive from '{0}' because it is an attribute class</value>
  </data>
  <data name="ERR_TyVarNotFoundInConstraint" xml:space="preserve">
    <value>'{1}' does not define type parameter '{0}'</value>
  </data>
  <data name="ERR_BadBoundType" xml:space="preserve">
    <value>'{0}' is not a valid constraint. A type used as a constraint must be an interface, a non-sealed class or a type parameter.</value>
  </data>
  <data name="ERR_SpecialTypeAsBound" xml:space="preserve">
    <value>Constraint cannot be special class '{0}'</value>
  </data>
  <data name="ERR_BadVisBound" xml:space="preserve">
    <value>Inconsistent accessibility: constraint type '{1}' is less accessible than '{0}'</value>
  </data>
  <data name="ERR_LookupInTypeVariable" xml:space="preserve">
    <value>Cannot do member lookup in '{0}' because it is a type parameter</value>
  </data>
  <data name="ERR_BadConstraintType" xml:space="preserve">
    <value>Invalid constraint type. A type used as a constraint must be an interface, a non-sealed class or a type parameter.</value>
  </data>
  <data name="ERR_InstanceMemberInStaticClass" xml:space="preserve">
    <value>'{0}': cannot declare instance members in a static class</value>
  </data>
  <data name="ERR_StaticBaseClass" xml:space="preserve">
    <value>'{1}': cannot derive from static class '{0}'</value>
  </data>
  <data name="ERR_ConstructorInStaticClass" xml:space="preserve">
    <value>Static classes cannot have instance constructors</value>
  </data>
  <data name="ERR_DestructorInStaticClass" xml:space="preserve">
    <value>Static classes cannot contain destructors</value>
  </data>
  <data name="ERR_InstantiatingStaticClass" xml:space="preserve">
    <value>Cannot create an instance of the static class '{0}'</value>
  </data>
  <data name="ERR_StaticDerivedFromNonObject" xml:space="preserve">
    <value>Static class '{0}' cannot derive from type '{1}'. Static classes must derive from object.</value>
  </data>
  <data name="ERR_StaticClassInterfaceImpl" xml:space="preserve">
    <value>'{0}': static classes cannot implement interfaces</value>
  </data>
  <data name="ERR_OperatorInStaticClass" xml:space="preserve">
    <value>'{0}': static classes cannot contain user-defined operators</value>
  </data>
  <data name="ERR_ConvertToStaticClass" xml:space="preserve">
    <value>Cannot convert to static type '{0}'</value>
  </data>
  <data name="ERR_ConstraintIsStaticClass" xml:space="preserve">
    <value>'{0}': static classes cannot be used as constraints</value>
  </data>
  <data name="ERR_GenericArgIsStaticClass" xml:space="preserve">
    <value>'{0}': static types cannot be used as type arguments</value>
  </data>
  <data name="ERR_ArrayOfStaticClass" xml:space="preserve">
    <value>'{0}': array elements cannot be of static type</value>
  </data>
  <data name="ERR_IndexerInStaticClass" xml:space="preserve">
    <value>'{0}': cannot declare indexers in a static class</value>
  </data>
  <data name="ERR_ParameterIsStaticClass" xml:space="preserve">
    <value>'{0}': static types cannot be used as parameters</value>
  </data>
  <data name="ERR_ReturnTypeIsStaticClass" xml:space="preserve">
    <value>'{0}': static types cannot be used as return types</value>
  </data>
  <data name="ERR_VarDeclIsStaticClass" xml:space="preserve">
    <value>Cannot declare a variable of static type '{0}'</value>
  </data>
  <data name="ERR_BadEmptyThrowInFinally" xml:space="preserve">
    <value>A throw statement with no arguments is not allowed in a finally clause that is nested inside the nearest enclosing catch clause</value>
  </data>
  <data name="ERR_InvalidSpecifier" xml:space="preserve">
    <value>'{0}' is not a valid format specifier</value>
  </data>
  <data name="WRN_AssignmentToLockOrDispose" xml:space="preserve">
    <value>Possibly incorrect assignment to local '{0}' which is the argument to a using or lock statement. The Dispose call or unlocking will happen on the original value of the local.</value>
  </data>
  <data name="WRN_AssignmentToLockOrDispose_Title" xml:space="preserve">
    <value>Possibly incorrect assignment to local which is the argument to a using or lock statement</value>
  </data>
  <data name="ERR_ForwardedTypeInThisAssembly" xml:space="preserve">
    <value>Type '{0}' is defined in this assembly, but a type forwarder is specified for it</value>
  </data>
  <data name="ERR_ForwardedTypeIsNested" xml:space="preserve">
    <value>Cannot forward type '{0}' because it is a nested type of '{1}'</value>
  </data>
  <data name="ERR_CycleInTypeForwarder" xml:space="preserve">
    <value>The type forwarder for type '{0}' in assembly '{1}' causes a cycle</value>
  </data>
  <data name="ERR_AssemblyNameOnNonModule" xml:space="preserve">
    <value>The /moduleassemblyname option may only be specified when building a target type of 'module'</value>
  </data>
  <data name="ERR_InvalidAssemblyName" xml:space="preserve">
    <value>Assembly reference '{0}' is invalid and cannot be resolved</value>
  </data>
  <data name="ERR_InvalidFwdType" xml:space="preserve">
    <value>Invalid type specified as an argument for TypeForwardedTo attribute</value>
  </data>
  <data name="ERR_CloseUnimplementedInterfaceMemberStatic" xml:space="preserve">
    <value>'{0}' does not implement interface member '{1}'. '{2}' cannot implement an interface member because it is static.</value>
  </data>
  <data name="ERR_CloseUnimplementedInterfaceMemberNotPublic" xml:space="preserve">
    <value>'{0}' does not implement interface member '{1}'. '{2}' cannot implement an interface member because it is not public.</value>
  </data>
  <data name="ERR_CloseUnimplementedInterfaceMemberWrongReturnType" xml:space="preserve">
    <value>'{0}' does not implement interface member '{1}'. '{2}' cannot implement '{1}' because it does not have the matching return type of '{3}'.</value>
  </data>
  <data name="ERR_DuplicateTypeForwarder" xml:space="preserve">
    <value>'{0}' duplicate TypeForwardedToAttribute</value>
  </data>
  <data name="ERR_ExpectedSelectOrGroup" xml:space="preserve">
    <value>A query body must end with a select clause or a group clause</value>
  </data>
  <data name="ERR_ExpectedContextualKeywordOn" xml:space="preserve">
    <value>Expected contextual keyword 'on'</value>
  </data>
  <data name="ERR_ExpectedContextualKeywordEquals" xml:space="preserve">
    <value>Expected contextual keyword 'equals'</value>
  </data>
  <data name="ERR_ExpectedContextualKeywordBy" xml:space="preserve">
    <value>Expected contextual keyword 'by'</value>
  </data>
  <data name="ERR_InvalidAnonymousTypeMemberDeclarator" xml:space="preserve">
    <value>Invalid anonymous type member declarator. Anonymous type members must be declared with a member assignment, simple name or member access.</value>
  </data>
  <data name="ERR_InvalidInitializerElementInitializer" xml:space="preserve">
    <value>Invalid initializer member declarator</value>
  </data>
  <data name="ERR_InconsistentLambdaParameterUsage" xml:space="preserve">
    <value>Inconsistent lambda parameter usage; parameter types must be all explicit or all implicit</value>
  </data>
  <data name="ERR_PartialMethodInvalidModifier" xml:space="preserve">
    <value>A partial method cannot have access modifiers or the virtual, abstract, override, new, sealed, or extern modifiers</value>
  </data>
  <data name="ERR_PartialMethodOnlyInPartialClass" xml:space="preserve">
    <value>A partial method must be declared within a partial class or partial struct</value>
  </data>
  <data name="ERR_PartialMethodCannotHaveOutParameters" xml:space="preserve">
    <value>A partial method cannot have out parameters</value>
  </data>
  <data name="ERR_PartialMethodOnlyMethods" xml:space="preserve">
    <value>Only methods, classes, structs, or interfaces may be partial</value>
  </data>
  <data name="ERR_PartialMethodNotExplicit" xml:space="preserve">
    <value>A partial method may not explicitly implement an interface method</value>
  </data>
  <data name="ERR_PartialMethodExtensionDifference" xml:space="preserve">
    <value>Both partial method declarations must be extension methods or neither may be an extension method</value>
  </data>
  <data name="ERR_PartialMethodOnlyOneLatent" xml:space="preserve">
    <value>A partial method may not have multiple defining declarations</value>
  </data>
  <data name="ERR_PartialMethodOnlyOneActual" xml:space="preserve">
    <value>A partial method may not have multiple implementing declarations</value>
  </data>
  <data name="ERR_PartialMethodParamsDifference" xml:space="preserve">
    <value>Both partial method declarations must use a params parameter or neither may use a params parameter</value>
  </data>
  <data name="ERR_PartialMethodMustHaveLatent" xml:space="preserve">
    <value>No defining declaration found for implementing declaration of partial method '{0}'</value>
  </data>
  <data name="ERR_PartialMethodInconsistentTupleNames" xml:space="preserve">
    <value>Both partial method declarations, '{0}' and '{1}', must use the same tuple element names.</value>
  </data>
  <data name="ERR_PartialMethodInconsistentConstraints" xml:space="preserve">
    <value>Partial method declarations of '{0}' have inconsistent type parameter constraints</value>
  </data>
  <data name="ERR_PartialMethodToDelegate" xml:space="preserve">
    <value>Cannot create delegate from method '{0}' because it is a partial method without an implementing declaration</value>
  </data>
  <data name="ERR_PartialMethodStaticDifference" xml:space="preserve">
    <value>Both partial method declarations must be static or neither may be static</value>
  </data>
  <data name="ERR_PartialMethodUnsafeDifference" xml:space="preserve">
    <value>Both partial method declarations must be unsafe or neither may be unsafe</value>
  </data>
  <data name="ERR_PartialMethodInExpressionTree" xml:space="preserve">
    <value>Partial methods with only a defining declaration or removed conditional methods cannot be used in expression trees</value>
  </data>
  <data name="ERR_PartialMethodMustReturnVoid" xml:space="preserve">
    <value>Partial methods must have a void return type</value>
  </data>
  <data name="WRN_ObsoleteOverridingNonObsolete" xml:space="preserve">
    <value>Obsolete member '{0}' overrides non-obsolete member '{1}'</value>
  </data>
  <data name="WRN_ObsoleteOverridingNonObsolete_Title" xml:space="preserve">
    <value>Obsolete member overrides non-obsolete member</value>
  </data>
  <data name="WRN_DebugFullNameTooLong" xml:space="preserve">
    <value>The fully qualified name for '{0}' is too long for debug information. Compile without '/debug' option.</value>
  </data>
  <data name="WRN_DebugFullNameTooLong_Title" xml:space="preserve">
    <value>Fully qualified name is too long for debug information</value>
  </data>
  <data name="ERR_ImplicitlyTypedVariableAssignedBadValue" xml:space="preserve">
    <value>Cannot assign {0} to an implicitly-typed variable</value>
  </data>
  <data name="ERR_ImplicitlyTypedVariableWithNoInitializer" xml:space="preserve">
    <value>Implicitly-typed variables must be initialized</value>
  </data>
  <data name="ERR_ImplicitlyTypedVariableMultipleDeclarator" xml:space="preserve">
    <value>Implicitly-typed variables cannot have multiple declarators</value>
  </data>
  <data name="ERR_ImplicitlyTypedVariableAssignedArrayInitializer" xml:space="preserve">
    <value>Cannot initialize an implicitly-typed variable with an array initializer</value>
  </data>
  <data name="ERR_ImplicitlyTypedLocalCannotBeFixed" xml:space="preserve">
    <value>Implicitly-typed local variables cannot be fixed</value>
  </data>
  <data name="ERR_ImplicitlyTypedVariableCannotBeConst" xml:space="preserve">
    <value>Implicitly-typed variables cannot be constant</value>
  </data>
  <data name="WRN_ExternCtorNoImplementation" xml:space="preserve">
    <value>Constructor '{0}' is marked external</value>
  </data>
  <data name="WRN_ExternCtorNoImplementation_Title" xml:space="preserve">
    <value>Constructor is marked external</value>
  </data>
  <data name="ERR_TypeVarNotFound" xml:space="preserve">
    <value>The contextual keyword 'var' may only appear within a local variable declaration or in script code</value>
  </data>
  <data name="ERR_ImplicitlyTypedArrayNoBestType" xml:space="preserve">
    <value>No best type found for implicitly-typed array</value>
  </data>
  <data name="ERR_AnonymousTypePropertyAssignedBadValue" xml:space="preserve">
    <value>Cannot assign '{0}' to anonymous type property</value>
  </data>
  <data name="ERR_ExpressionTreeContainsBaseAccess" xml:space="preserve">
    <value>An expression tree may not contain a base access</value>
  </data>
  <data name="ERR_ExpressionTreeContainsAssignment" xml:space="preserve">
    <value>An expression tree may not contain an assignment operator</value>
  </data>
  <data name="ERR_AnonymousTypeDuplicatePropertyName" xml:space="preserve">
    <value>An anonymous type cannot have multiple properties with the same name</value>
  </data>
  <data name="ERR_StatementLambdaToExpressionTree" xml:space="preserve">
    <value>A lambda expression with a statement body cannot be converted to an expression tree</value>
  </data>
  <data name="ERR_ExpressionTreeMustHaveDelegate" xml:space="preserve">
    <value>Cannot convert lambda to an expression tree whose type argument '{0}' is not a delegate type</value>
  </data>
  <data name="ERR_AnonymousTypeNotAvailable" xml:space="preserve">
    <value>Cannot use anonymous type in a constant expression</value>
  </data>
  <data name="ERR_LambdaInIsAs" xml:space="preserve">
    <value>The first operand of an 'is' or 'as' operator may not be a lambda expression, anonymous method, or method group.</value>
  </data>
  <data name="ERR_ExpressionTreeContainsMultiDimensionalArrayInitializer" xml:space="preserve">
    <value>An expression tree may not contain a multidimensional array initializer</value>
  </data>
  <data name="ERR_MissingArgument" xml:space="preserve">
    <value>Argument missing</value>
  </data>
  <data name="ERR_VariableUsedBeforeDeclaration" xml:space="preserve">
    <value>Cannot use local variable '{0}' before it is declared</value>
  </data>
  <data name="ERR_RecursivelyTypedVariable" xml:space="preserve">
    <value>Type of '{0}' cannot be inferred since its initializer directly or indirectly refers to the definition.</value>
  </data>
  <data name="ERR_ExplicitLayoutAndAutoImplementedProperty" xml:space="preserve">
    <value>'{0}': Auto-implemented properties cannot be used inside a type marked with StructLayout(LayoutKind.Explicit)</value>
  </data>
  <data name="ERR_UnassignedThisAutoProperty" xml:space="preserve">
    <value>Auto-implemented property '{0}' must be fully assigned before control is returned to the caller.</value>
  </data>
  <data name="ERR_VariableUsedBeforeDeclarationAndHidesField" xml:space="preserve">
    <value>Cannot use local variable '{0}' before it is declared. The declaration of the local variable hides the field '{1}'.</value>
  </data>
  <data name="ERR_ExpressionTreeContainsBadCoalesce" xml:space="preserve">
    <value>An expression tree lambda may not contain a coalescing operator with a null or default literal left-hand side</value>
  </data>
  <data name="ERR_IdentifierExpected" xml:space="preserve">
    <value>Identifier expected</value>
  </data>
  <data name="ERR_SemicolonExpected" xml:space="preserve">
    <value>; expected</value>
  </data>
  <data name="ERR_SyntaxError" xml:space="preserve">
    <value>Syntax error, '{0}' expected</value>
  </data>
  <data name="ERR_DuplicateModifier" xml:space="preserve">
    <value>Duplicate '{0}' modifier</value>
  </data>
  <data name="ERR_DuplicateAccessor" xml:space="preserve">
    <value>Property accessor already defined</value>
  </data>
  <data name="ERR_IntegralTypeExpected" xml:space="preserve">
    <value>Type byte, sbyte, short, ushort, int, uint, long, or ulong expected</value>
  </data>
  <data name="ERR_IllegalEscape" xml:space="preserve">
    <value>Unrecognized escape sequence</value>
  </data>
  <data name="ERR_NewlineInConst" xml:space="preserve">
    <value>Newline in constant</value>
  </data>
  <data name="ERR_EmptyCharConst" xml:space="preserve">
    <value>Empty character literal</value>
  </data>
  <data name="ERR_TooManyCharsInConst" xml:space="preserve">
    <value>Too many characters in character literal</value>
  </data>
  <data name="ERR_InvalidNumber" xml:space="preserve">
    <value>Invalid number</value>
  </data>
  <data name="ERR_GetOrSetExpected" xml:space="preserve">
    <value>A get or set accessor expected</value>
  </data>
  <data name="ERR_ClassTypeExpected" xml:space="preserve">
    <value>An object, string, or class type expected</value>
  </data>
  <data name="ERR_NamedArgumentExpected" xml:space="preserve">
    <value>Named attribute argument expected</value>
  </data>
  <data name="ERR_TooManyCatches" xml:space="preserve">
    <value>Catch clauses cannot follow the general catch clause of a try statement</value>
  </data>
  <data name="ERR_ThisOrBaseExpected" xml:space="preserve">
    <value>Keyword 'this' or 'base' expected</value>
  </data>
  <data name="ERR_OvlUnaryOperatorExpected" xml:space="preserve">
    <value>Overloadable unary operator expected</value>
  </data>
  <data name="ERR_OvlBinaryOperatorExpected" xml:space="preserve">
    <value>Overloadable binary operator expected</value>
  </data>
  <data name="ERR_IntOverflow" xml:space="preserve">
    <value>Integral constant is too large</value>
  </data>
  <data name="ERR_EOFExpected" xml:space="preserve">
    <value>Type or namespace definition, or end-of-file expected</value>
  </data>
  <data name="ERR_GlobalDefinitionOrStatementExpected" xml:space="preserve">
    <value>Member definition, statement, or end-of-file expected</value>
  </data>
  <data name="ERR_BadEmbeddedStmt" xml:space="preserve">
    <value>Embedded statement cannot be a declaration or labeled statement</value>
  </data>
  <data name="ERR_PPDirectiveExpected" xml:space="preserve">
    <value>Preprocessor directive expected</value>
  </data>
  <data name="ERR_EndOfPPLineExpected" xml:space="preserve">
    <value>Single-line comment or end-of-line expected</value>
  </data>
  <data name="ERR_CloseParenExpected" xml:space="preserve">
    <value>) expected</value>
  </data>
  <data name="ERR_EndifDirectiveExpected" xml:space="preserve">
    <value>#endif directive expected</value>
  </data>
  <data name="ERR_UnexpectedDirective" xml:space="preserve">
    <value>Unexpected preprocessor directive</value>
  </data>
  <data name="ERR_ErrorDirective" xml:space="preserve">
    <value>#error: '{0}'</value>
  </data>
  <data name="WRN_WarningDirective" xml:space="preserve">
    <value>#warning: '{0}'</value>
  </data>
  <data name="WRN_WarningDirective_Title" xml:space="preserve">
    <value>#warning directive</value>
  </data>
  <data name="ERR_TypeExpected" xml:space="preserve">
    <value>Type expected</value>
  </data>
  <data name="ERR_PPDefFollowsToken" xml:space="preserve">
    <value>Cannot define/undefine preprocessor symbols after first token in file</value>
  </data>
  <data name="ERR_PPReferenceFollowsToken" xml:space="preserve">
    <value>Cannot use #r after first token in file</value>
  </data>
  <data name="ERR_OpenEndedComment" xml:space="preserve">
    <value>End-of-file found, '*/' expected</value>
  </data>
  <data name="ERR_Merge_conflict_marker_encountered" xml:space="preserve">
    <value>Merge conflict marker encountered</value>
  </data>
  <data name="ERR_OvlOperatorExpected" xml:space="preserve">
    <value>Overloadable operator expected</value>
  </data>
  <data name="ERR_EndRegionDirectiveExpected" xml:space="preserve">
    <value>#endregion directive expected</value>
  </data>
  <data name="ERR_UnterminatedStringLit" xml:space="preserve">
    <value>Unterminated string literal</value>
  </data>
  <data name="ERR_BadDirectivePlacement" xml:space="preserve">
    <value>Preprocessor directives must appear as the first non-whitespace character on a line</value>
  </data>
  <data name="ERR_IdentifierExpectedKW" xml:space="preserve">
    <value>Identifier expected; '{1}' is a keyword</value>
  </data>
  <data name="ERR_SemiOrLBraceExpected" xml:space="preserve">
    <value>{ or ; expected</value>
  </data>
  <data name="ERR_MultiTypeInDeclaration" xml:space="preserve">
    <value>Cannot use more than one type in a for, using, fixed, or declaration statement</value>
  </data>
  <data name="ERR_AddOrRemoveExpected" xml:space="preserve">
    <value>An add or remove accessor expected</value>
  </data>
  <data name="ERR_UnexpectedCharacter" xml:space="preserve">
    <value>Unexpected character '{0}'</value>
  </data>
  <data name="ERR_UnexpectedToken" xml:space="preserve">
    <value>Unexpected token '{0}'</value>
  </data>
  <data name="ERR_ProtectedInStatic" xml:space="preserve">
    <value>'{0}': static classes cannot contain protected members</value>
  </data>
  <data name="WRN_UnreachableGeneralCatch" xml:space="preserve">
    <value>A previous catch clause already catches all exceptions. All non-exceptions thrown will be wrapped in a System.Runtime.CompilerServices.RuntimeWrappedException.</value>
  </data>
  <data name="WRN_UnreachableGeneralCatch_Title" xml:space="preserve">
    <value>A previous catch clause already catches all exceptions</value>
  </data>
  <data name="WRN_UnreachableGeneralCatch_Description" xml:space="preserve">
    <value>This warning is caused when a catch() block has no specified exception type after a catch (System.Exception e) block. The warning advises that the catch() block will not catch any exceptions.

A catch() block after a catch (System.Exception e) block can catch non-CLS exceptions if the RuntimeCompatibilityAttribute is set to false in the AssemblyInfo.cs file: [assembly: RuntimeCompatibilityAttribute(WrapNonExceptionThrows = false)]. If this attribute is not set explicitly to false, all thrown non-CLS exceptions are wrapped as Exceptions and the catch (System.Exception e) block catches them.</value>
  </data>
  <data name="ERR_IncrementLvalueExpected" xml:space="preserve">
    <value>The operand of an increment or decrement operator must be a variable, property or indexer</value>
  </data>
  <data name="ERR_NoSuchMemberOrExtension" xml:space="preserve">
    <value>'{0}' does not contain a definition for '{1}' and no extension method '{1}' accepting a first argument of type '{0}' could be found (are you missing a using directive or an assembly reference?)</value>
  </data>
  <data name="ERR_NoSuchMemberOrExtensionNeedUsing" xml:space="preserve">
    <value>'{0}' does not contain a definition for '{1}' and no extension method '{1}' accepting a first argument of type '{0}' could be found (are you missing a using directive for '{2}'?)</value>
  </data>
  <data name="ERR_BadThisParam" xml:space="preserve">
    <value>Method '{0}' has a parameter modifier 'this' which is not on the first parameter</value>
  </data>
  <data name="ERR_BadRefWithThis" xml:space="preserve">
    <value> The parameter modifier 'ref' cannot be used with 'this' </value>
  </data>
  <data name="ERR_BadOutWithThis" xml:space="preserve">
    <value> The parameter modifier 'out' cannot be used with 'this' </value>
  </data>
  <data name="ERR_BadTypeforThis" xml:space="preserve">
    <value>The first parameter of an extension method cannot be of type '{0}'</value>
  </data>
  <data name="ERR_BadParamModThis" xml:space="preserve">
    <value>A parameter array cannot be used with 'this' modifier on an extension method</value>
  </data>
  <data name="ERR_BadExtensionMeth" xml:space="preserve">
    <value>Extension method must be static</value>
  </data>
  <data name="ERR_BadExtensionAgg" xml:space="preserve">
    <value>Extension method must be defined in a non-generic static class</value>
  </data>
  <data name="ERR_DupParamMod" xml:space="preserve">
    <value>A parameter can only have one '{0}' modifier</value>
  </data>
  <data name="ERR_MultiParamMod" xml:space="preserve">
    <value>A parameter cannot have all the specified modifiers; there are too many modifiers on the parameter</value>
  </data>
  <data name="ERR_ExtensionMethodsDecl" xml:space="preserve">
    <value>Extension methods must be defined in a top level static class; {0} is a nested class</value>
  </data>
  <data name="ERR_ExtensionAttrNotFound" xml:space="preserve">
    <value>Cannot define a new extension method because the compiler required type '{0}' cannot be found. Are you missing a reference to System.Core.dll?</value>
  </data>
  <data name="ERR_ExplicitExtension" xml:space="preserve">
    <value>Do not use 'System.Runtime.CompilerServices.ExtensionAttribute'. Use the 'this' keyword instead.</value>
  </data>
  <data name="ERR_ExplicitDynamicAttr" xml:space="preserve">
    <value>Do not use 'System.Runtime.CompilerServices.DynamicAttribute'. Use the 'dynamic' keyword instead.</value>
  </data>
  <data name="ERR_NoDynamicPhantomOnBaseCtor" xml:space="preserve">
    <value>The constructor call needs to be dynamically dispatched, but cannot be because it is part of a constructor initializer. Consider casting the dynamic arguments.</value>
  </data>
  <data name="ERR_ValueTypeExtDelegate" xml:space="preserve">
    <value>Extension method '{0}' defined on value type '{1}' cannot be used to create delegates</value>
  </data>
  <data name="ERR_BadArgCount" xml:space="preserve">
    <value>No overload for method '{0}' takes {1} arguments</value>
  </data>
  <data name="ERR_BadArgType" xml:space="preserve">
    <value>Argument {0}: cannot convert from '{1}' to '{2}'</value>
  </data>
  <data name="ERR_NoSourceFile" xml:space="preserve">
    <value>Source file '{0}' could not be opened -- {1}</value>
  </data>
  <data name="ERR_CantRefResource" xml:space="preserve">
    <value>Cannot link resource files when building a module</value>
  </data>
  <data name="ERR_ResourceNotUnique" xml:space="preserve">
    <value>Resource identifier '{0}' has already been used in this assembly</value>
  </data>
  <data name="ERR_ResourceFileNameNotUnique" xml:space="preserve">
    <value>Each linked resource and module must have a unique filename. Filename '{0}' is specified more than once in this assembly</value>
  </data>
  <data name="ERR_ImportNonAssembly" xml:space="preserve">
    <value>The referenced file '{0}' is not an assembly</value>
  </data>
  <data name="ERR_RefLvalueExpected" xml:space="preserve">
    <value>A ref or out value must be an assignable variable</value>
  </data>
  <data name="ERR_BaseInStaticMeth" xml:space="preserve">
    <value>Keyword 'base' is not available in a static method</value>
  </data>
  <data name="ERR_BaseInBadContext" xml:space="preserve">
    <value>Keyword 'base' is not available in the current context</value>
  </data>
  <data name="ERR_RbraceExpected" xml:space="preserve">
    <value>} expected</value>
  </data>
  <data name="ERR_LbraceExpected" xml:space="preserve">
    <value>{ expected</value>
  </data>
  <data name="ERR_InExpected" xml:space="preserve">
    <value>'in' expected</value>
  </data>
  <data name="ERR_InvalidPreprocExpr" xml:space="preserve">
    <value>Invalid preprocessor expression</value>
  </data>
  <data name="ERR_InvalidMemberDecl" xml:space="preserve">
    <value>Invalid token '{0}' in class, struct, or interface member declaration</value>
  </data>
  <data name="ERR_MemberNeedsType" xml:space="preserve">
    <value>Method must have a return type</value>
  </data>
  <data name="ERR_BadBaseType" xml:space="preserve">
    <value>Invalid base type</value>
  </data>
  <data name="WRN_EmptySwitch" xml:space="preserve">
    <value>Empty switch block</value>
  </data>
  <data name="WRN_EmptySwitch_Title" xml:space="preserve">
    <value>Empty switch block</value>
  </data>
  <data name="ERR_ExpectedEndTry" xml:space="preserve">
    <value>Expected catch or finally</value>
  </data>
  <data name="ERR_InvalidExprTerm" xml:space="preserve">
    <value>Invalid expression term '{0}'</value>
  </data>
  <data name="ERR_BadNewExpr" xml:space="preserve">
    <value>A new expression requires (), [], or {} after type</value>
  </data>
  <data name="ERR_NoNamespacePrivate" xml:space="preserve">
    <value>Elements defined in a namespace cannot be explicitly declared as private, protected, or protected internal</value>
  </data>
  <data name="ERR_BadVarDecl" xml:space="preserve">
    <value>Expected ; or = (cannot specify constructor arguments in declaration)</value>
  </data>
  <data name="ERR_UsingAfterElements" xml:space="preserve">
    <value>A using clause must precede all other elements defined in the namespace except extern alias declarations</value>
  </data>
  <data name="ERR_BadBinOpArgs" xml:space="preserve">
    <value>Overloaded binary operator '{0}' takes two parameters</value>
  </data>
  <data name="ERR_BadUnOpArgs" xml:space="preserve">
    <value>Overloaded unary operator '{0}' takes one parameter</value>
  </data>
  <data name="ERR_NoVoidParameter" xml:space="preserve">
    <value>Invalid parameter type 'void'</value>
  </data>
  <data name="ERR_DuplicateAlias" xml:space="preserve">
    <value>The using alias '{0}' appeared previously in this namespace</value>
  </data>
  <data name="ERR_BadProtectedAccess" xml:space="preserve">
    <value>Cannot access protected member '{0}' via a qualifier of type '{1}'; the qualifier must be of type '{2}' (or derived from it)</value>
  </data>
  <data name="ERR_AddModuleAssembly" xml:space="preserve">
    <value>'{0}' cannot be added to this assembly because it already is an assembly</value>
  </data>
  <data name="ERR_BindToBogusProp2" xml:space="preserve">
    <value>Property, indexer, or event '{0}' is not supported by the language; try directly calling accessor methods '{1}' or '{2}'</value>
  </data>
  <data name="ERR_BindToBogusProp1" xml:space="preserve">
    <value>Property, indexer, or event '{0}' is not supported by the language; try directly calling accessor method '{1}'</value>
  </data>
  <data name="ERR_NoVoidHere" xml:space="preserve">
    <value>Keyword 'void' cannot be used in this context</value>
  </data>
  <data name="ERR_IndexerNeedsParam" xml:space="preserve">
    <value>Indexers must have at least one parameter</value>
  </data>
  <data name="ERR_BadArraySyntax" xml:space="preserve">
    <value>Array type specifier, [], must appear before parameter name</value>
  </data>
  <data name="ERR_BadOperatorSyntax" xml:space="preserve">
    <value>Declaration is not valid; use '{0} operator &lt;dest-type&gt; (...' instead</value>
  </data>
  <data name="ERR_MainClassNotFound" xml:space="preserve">
    <value>Could not find '{0}' specified for Main method</value>
  </data>
  <data name="ERR_MainClassNotClass" xml:space="preserve">
    <value>'{0}' specified for Main method must be a valid non-generic class or struct</value>
  </data>
  <data name="ERR_NoMainInClass" xml:space="preserve">
    <value>'{0}' does not have a suitable static Main method</value>
  </data>
  <data name="ERR_MainClassIsImport" xml:space="preserve">
    <value>Cannot use '{0}' for Main method because it is imported</value>
  </data>
  <data name="ERR_OutputNeedsName" xml:space="preserve">
    <value>Outputs without source must have the /out option specified</value>
  </data>
  <data name="ERR_CantHaveWin32ResAndManifest" xml:space="preserve">
    <value>Conflicting options specified: Win32 resource file; Win32 manifest</value>
  </data>
  <data name="ERR_CantHaveWin32ResAndIcon" xml:space="preserve">
    <value>Conflicting options specified: Win32 resource file; Win32 icon</value>
  </data>
  <data name="ERR_CantReadResource" xml:space="preserve">
    <value>Error reading resource '{0}' -- '{1}'</value>
  </data>
  <data name="ERR_DocFileGen" xml:space="preserve">
    <value>Error writing to XML documentation file: {0}</value>
  </data>
  <data name="WRN_XMLParseError" xml:space="preserve">
    <value>XML comment has badly formed XML -- '{0}'</value>
  </data>
  <data name="WRN_XMLParseError_Title" xml:space="preserve">
    <value>XML comment has badly formed XML</value>
  </data>
  <data name="WRN_DuplicateParamTag" xml:space="preserve">
    <value>XML comment has a duplicate param tag for '{0}'</value>
  </data>
  <data name="WRN_DuplicateParamTag_Title" xml:space="preserve">
    <value>XML comment has a duplicate param tag</value>
  </data>
  <data name="WRN_UnmatchedParamTag" xml:space="preserve">
    <value>XML comment has a param tag for '{0}', but there is no parameter by that name</value>
  </data>
  <data name="WRN_UnmatchedParamTag_Title" xml:space="preserve">
    <value>XML comment has a param tag, but there is no parameter by that name</value>
  </data>
  <data name="WRN_UnmatchedParamRefTag" xml:space="preserve">
    <value>XML comment on '{1}' has a paramref tag for '{0}', but there is no parameter by that name</value>
  </data>
  <data name="WRN_UnmatchedParamRefTag_Title" xml:space="preserve">
    <value>XML comment has a paramref tag, but there is no parameter by that name</value>
  </data>
  <data name="WRN_MissingParamTag" xml:space="preserve">
    <value>Parameter '{0}' has no matching param tag in the XML comment for '{1}' (but other parameters do)</value>
  </data>
  <data name="WRN_MissingParamTag_Title" xml:space="preserve">
    <value>Parameter has no matching param tag in the XML comment (but other parameters do)</value>
  </data>
  <data name="WRN_BadXMLRef" xml:space="preserve">
    <value>XML comment has cref attribute '{0}' that could not be resolved</value>
  </data>
  <data name="WRN_BadXMLRef_Title" xml:space="preserve">
    <value>XML comment has cref attribute that could not be resolved</value>
  </data>
  <data name="ERR_BadStackAllocExpr" xml:space="preserve">
    <value>A stackalloc expression requires [] after type</value>
  </data>
  <data name="ERR_InvalidLineNumber" xml:space="preserve">
    <value>The line number specified for #line directive is missing or invalid</value>
  </data>
  <data name="ERR_MissingPPFile" xml:space="preserve">
    <value>Quoted file name, single-line comment or end-of-line expected</value>
  </data>
  <data name="ERR_ExpectedPPFile" xml:space="preserve">
    <value>Quoted file name expected</value>
  </data>
  <data name="ERR_ReferenceDirectiveOnlyAllowedInScripts" xml:space="preserve">
    <value>#r is only allowed in scripts</value>
  </data>
  <data name="ERR_ForEachMissingMember" xml:space="preserve">
    <value>foreach statement cannot operate on variables of type '{0}' because '{0}' does not contain a public definition for '{1}'</value>
  </data>
  <data name="WRN_BadXMLRefParamType" xml:space="preserve">
    <value>Invalid type for parameter {0} in XML comment cref attribute: '{1}'</value>
  </data>
  <data name="WRN_BadXMLRefParamType_Title" xml:space="preserve">
    <value>Invalid type for parameter in XML comment cref attribute</value>
  </data>
  <data name="WRN_BadXMLRefReturnType" xml:space="preserve">
    <value>Invalid return type in XML comment cref attribute</value>
  </data>
  <data name="WRN_BadXMLRefReturnType_Title" xml:space="preserve">
    <value>Invalid return type in XML comment cref attribute</value>
  </data>
  <data name="ERR_BadWin32Res" xml:space="preserve">
    <value>Error reading Win32 resources -- {0}</value>
  </data>
  <data name="WRN_BadXMLRefSyntax" xml:space="preserve">
    <value>XML comment has syntactically incorrect cref attribute '{0}'</value>
  </data>
  <data name="WRN_BadXMLRefSyntax_Title" xml:space="preserve">
    <value>XML comment has syntactically incorrect cref attribute</value>
  </data>
  <data name="ERR_BadModifierLocation" xml:space="preserve">
    <value>Member modifier '{0}' must precede the member type and name</value>
  </data>
  <data name="ERR_MissingArraySize" xml:space="preserve">
    <value>Array creation must have array size or array initializer</value>
  </data>
  <data name="WRN_UnprocessedXMLComment" xml:space="preserve">
    <value>XML comment is not placed on a valid language element</value>
  </data>
  <data name="WRN_UnprocessedXMLComment_Title" xml:space="preserve">
    <value>XML comment is not placed on a valid language element</value>
  </data>
  <data name="WRN_FailedInclude" xml:space="preserve">
    <value>Unable to include XML fragment '{1}' of file '{0}' -- {2}</value>
  </data>
  <data name="WRN_FailedInclude_Title" xml:space="preserve">
    <value>Unable to include XML fragment</value>
  </data>
  <data name="WRN_InvalidInclude" xml:space="preserve">
    <value>Invalid XML include element -- {0}</value>
  </data>
  <data name="WRN_InvalidInclude_Title" xml:space="preserve">
    <value>Invalid XML include element</value>
  </data>
  <data name="WRN_MissingXMLComment" xml:space="preserve">
    <value>Missing XML comment for publicly visible type or member '{0}'</value>
  </data>
  <data name="WRN_MissingXMLComment_Title" xml:space="preserve">
    <value>Missing XML comment for publicly visible type or member</value>
  </data>
  <data name="WRN_MissingXMLComment_Description" xml:space="preserve">
    <value>The /doc compiler option was specified, but one or more constructs did not have comments.</value>
  </data>
  <data name="WRN_XMLParseIncludeError" xml:space="preserve">
    <value>Badly formed XML in included comments file -- '{0}'</value>
  </data>
  <data name="WRN_XMLParseIncludeError_Title" xml:space="preserve">
    <value>Badly formed XML in included comments file</value>
  </data>
  <data name="ERR_BadDelArgCount" xml:space="preserve">
    <value>Delegate '{0}' does not take {1} arguments</value>
  </data>
  <data name="ERR_UnexpectedSemicolon" xml:space="preserve">
    <value>Semicolon after method or accessor block is not valid</value>
  </data>
  <data name="ERR_MethodReturnCantBeRefAny" xml:space="preserve">
    <value>Method or delegate cannot return type '{0}'</value>
  </data>
  <data name="ERR_CompileCancelled" xml:space="preserve">
    <value>Compilation cancelled by user</value>
  </data>
  <data name="ERR_MethodArgCantBeRefAny" xml:space="preserve">
    <value>Cannot make reference to variable of type '{0}'</value>
  </data>
  <data name="ERR_AssgReadonlyLocal" xml:space="preserve">
    <value>Cannot assign to '{0}' because it is read-only</value>
  </data>
  <data name="ERR_RefReadonlyLocal" xml:space="preserve">
    <value>Cannot use '{0}' as a ref or out value because it is read-only</value>
  </data>
  <data name="ERR_CantUseRequiredAttribute" xml:space="preserve">
    <value>The RequiredAttribute attribute is not permitted on C# types</value>
  </data>
  <data name="ERR_NoModifiersOnAccessor" xml:space="preserve">
    <value>Modifiers cannot be placed on event accessor declarations</value>
  </data>
  <data name="ERR_ParamsCantBeRefOut" xml:space="preserve">
    <value>The params parameter cannot be declared as ref or out</value>
  </data>
  <data name="ERR_ReturnNotLValue" xml:space="preserve">
    <value>Cannot modify the return value of '{0}' because it is not a variable</value>
  </data>
  <data name="ERR_MissingCoClass" xml:space="preserve">
    <value>The managed coclass wrapper class '{0}' for interface '{1}' cannot be found (are you missing an assembly reference?)</value>
  </data>
  <data name="ERR_AmbiguousAttribute" xml:space="preserve">
    <value>'{0}' is ambiguous between '{1}' and '{2}'; use either '@{0}' or '{0}Attribute'</value>
  </data>
  <data name="ERR_BadArgExtraRef" xml:space="preserve">
    <value>Argument {0} may not be passed with the '{1}' keyword</value>
  </data>
  <data name="WRN_CmdOptionConflictsSource" xml:space="preserve">
    <value>Option '{0}' overrides attribute '{1}' given in a source file or added module</value>
  </data>
  <data name="WRN_CmdOptionConflictsSource_Title" xml:space="preserve">
    <value>Option overrides attribute given in a source file or added module</value>
  </data>
  <data name="WRN_CmdOptionConflictsSource_Description" xml:space="preserve">
    <value>This warning occurs if the assembly attributes AssemblyKeyFileAttribute or AssemblyKeyNameAttribute found in source conflict with the /keyfile or /keycontainer command line option or key file name or key container specified in the Project Properties.</value>
  </data>
  <data name="ERR_BadCompatMode" xml:space="preserve">
    <value>Invalid option '{0}' for /langversion; must be ISO-1, ISO-2, Default, Latest or a valid version in range 1 to 7.1.</value>
  </data>
  <data name="ERR_DelegateOnConditional" xml:space="preserve">
    <value>Cannot create delegate with '{0}' because it or a method it overrides has a Conditional attribute</value>
  </data>
  <data name="ERR_CantMakeTempFile" xml:space="preserve">
    <value>Cannot create temporary file -- {0}</value>
  </data>
  <data name="ERR_BadArgRef" xml:space="preserve">
    <value>Argument {0} must be passed with the '{1}' keyword</value>
  </data>
  <data name="ERR_YieldInAnonMeth" xml:space="preserve">
    <value>The yield statement cannot be used inside an anonymous method or lambda expression</value>
  </data>
  <data name="ERR_ReturnInIterator" xml:space="preserve">
    <value>Cannot return a value from an iterator. Use the yield return statement to return a value, or yield break to end the iteration.</value>
  </data>
  <data name="ERR_BadIteratorArgType" xml:space="preserve">
    <value>Iterators cannot have ref or out parameters</value>
  </data>
  <data name="ERR_BadIteratorReturn" xml:space="preserve">
    <value>The body of '{0}' cannot be an iterator block because '{1}' is not an iterator interface type</value>
  </data>
  <data name="ERR_BadYieldInFinally" xml:space="preserve">
    <value>Cannot yield in the body of a finally clause</value>
  </data>
  <data name="ERR_BadYieldInTryOfCatch" xml:space="preserve">
    <value>Cannot yield a value in the body of a try block with a catch clause</value>
  </data>
  <data name="ERR_EmptyYield" xml:space="preserve">
    <value>Expression expected after yield return</value>
  </data>
  <data name="ERR_AnonDelegateCantUse" xml:space="preserve">
    <value>Cannot use ref or out parameter '{0}' inside an anonymous method, lambda expression, or query expression</value>
  </data>
  <data name="ERR_IllegalInnerUnsafe" xml:space="preserve">
    <value>Unsafe code may not appear in iterators</value>
  </data>
  <data name="ERR_BadYieldInCatch" xml:space="preserve">
    <value>Cannot yield a value in the body of a catch clause</value>
  </data>
  <data name="ERR_BadDelegateLeave" xml:space="preserve">
    <value>Control cannot leave the body of an anonymous method or lambda expression</value>
  </data>
  <data name="WRN_IllegalPragma" xml:space="preserve">
    <value>Unrecognized #pragma directive</value>
  </data>
  <data name="WRN_IllegalPragma_Title" xml:space="preserve">
    <value>Unrecognized #pragma directive</value>
  </data>
  <data name="WRN_IllegalPPWarning" xml:space="preserve">
    <value>Expected disable or restore</value>
  </data>
  <data name="WRN_IllegalPPWarning_Title" xml:space="preserve">
    <value>Expected disable or restore after #pragma warning</value>
  </data>
  <data name="WRN_BadRestoreNumber" xml:space="preserve">
    <value>Cannot restore warning 'CS{0}' because it was disabled globally</value>
  </data>
  <data name="WRN_BadRestoreNumber_Title" xml:space="preserve">
    <value>Cannot restore warning because it was disabled globally</value>
  </data>
  <data name="ERR_VarargsIterator" xml:space="preserve">
    <value>__arglist is not allowed in the parameter list of iterators</value>
  </data>
  <data name="ERR_UnsafeIteratorArgType" xml:space="preserve">
    <value>Iterators cannot have unsafe parameters or yield types</value>
  </data>
  <data name="ERR_BadCoClassSig" xml:space="preserve">
    <value>The managed coclass wrapper class signature '{0}' for interface '{1}' is not a valid class name signature</value>
  </data>
  <data name="ERR_MultipleIEnumOfT" xml:space="preserve">
    <value>foreach statement cannot operate on variables of type '{0}' because it implements multiple instantiations of '{1}'; try casting to a specific interface instantiation</value>
  </data>
  <data name="ERR_FixedDimsRequired" xml:space="preserve">
    <value>A fixed size buffer field must have the array size specifier after the field name</value>
  </data>
  <data name="ERR_FixedNotInStruct" xml:space="preserve">
    <value>Fixed size buffer fields may only be members of structs</value>
  </data>
  <data name="ERR_AnonymousReturnExpected" xml:space="preserve">
    <value>Not all code paths return a value in {0} of type '{1}'</value>
  </data>
  <data name="WRN_NonECMAFeature" xml:space="preserve">
    <value>Feature '{0}' is not part of the standardized ISO C# language specification, and may not be accepted by other compilers</value>
  </data>
  <data name="WRN_NonECMAFeature_Title" xml:space="preserve">
    <value>Feature is not part of the standardized ISO C# language specification, and may not be accepted by other compilers</value>
  </data>
  <data name="ERR_ExpectedVerbatimLiteral" xml:space="preserve">
    <value>Keyword, identifier, or string expected after verbatim specifier: @</value>
  </data>
  <data name="ERR_AssgReadonly2" xml:space="preserve">
    <value>Members of readonly field '{0}' cannot be modified (except in a constructor or a variable initializer)</value>
  </data>
  <data name="ERR_RefReadonly2" xml:space="preserve">
    <value>Members of readonly field '{0}' cannot be used as a ref or out value (except in a constructor)</value>
  </data>
  <data name="ERR_AssgReadonlyStatic2" xml:space="preserve">
    <value>Fields of static readonly field '{0}' cannot be assigned to (except in a static constructor or a variable initializer)</value>
  </data>
  <data name="ERR_RefReadonlyStatic2" xml:space="preserve">
    <value>Fields of static readonly field '{0}' cannot be used as a ref or out value (except in a static constructor)</value>
  </data>
  <data name="ERR_AssgReadonlyLocal2Cause" xml:space="preserve">
    <value>Cannot modify members of '{0}' because it is a '{1}'</value>
  </data>
  <data name="ERR_RefReadonlyLocal2Cause" xml:space="preserve">
    <value>Cannot use fields of '{0}' as a ref or out value because it is a '{1}'</value>
  </data>
  <data name="ERR_AssgReadonlyLocalCause" xml:space="preserve">
    <value>Cannot assign to '{0}' because it is a '{1}'</value>
  </data>
  <data name="ERR_RefReadonlyLocalCause" xml:space="preserve">
    <value>Cannot use '{0}' as a ref or out value because it is a '{1}'</value>
  </data>
  <data name="WRN_ErrorOverride" xml:space="preserve">
    <value>{0}. See also error CS{1}.</value>
  </data>
  <data name="WRN_ErrorOverride_Title" xml:space="preserve">
    <value>Warning is overriding an error</value>
  </data>
  <data name="WRN_ErrorOverride_Description" xml:space="preserve">
    <value>The compiler emits this warning when it overrides an error with a warning. For information about the problem, search for the error code mentioned.</value>
  </data>
  <data name="ERR_AnonMethToNonDel" xml:space="preserve">
    <value>Cannot convert {0} to type '{1}' because it is not a delegate type</value>
  </data>
  <data name="ERR_CantConvAnonMethParams" xml:space="preserve">
    <value>Cannot convert {0} to delegate type '{1}' because the parameter types do not match the delegate parameter types</value>
  </data>
  <data name="ERR_CantConvAnonMethReturns" xml:space="preserve">
    <value>Cannot convert {0} to intended delegate type because some of the return types in the block are not implicitly convertible to the delegate return type</value>
  </data>
  <data name="ERR_BadAsyncReturnExpression" xml:space="preserve">
    <value>Since this is an async method, the return expression must be of type '{0}' rather than 'Task&lt;{0}&gt;'</value>
  </data>
  <data name="ERR_CantConvAsyncAnonFuncReturns" xml:space="preserve">
    <value>Cannot convert async {0} to delegate type '{1}'. An async {0} may return void, Task or Task&lt;T&gt;, none of which are convertible to '{1}'.</value>
  </data>
  <data name="ERR_IllegalFixedType" xml:space="preserve">
    <value>Fixed size buffer type must be one of the following: bool, byte, short, int, long, char, sbyte, ushort, uint, ulong, float or double</value>
  </data>
  <data name="ERR_FixedOverflow" xml:space="preserve">
    <value>Fixed size buffer of length {0} and type '{1}' is too big</value>
  </data>
  <data name="ERR_InvalidFixedArraySize" xml:space="preserve">
    <value>Fixed size buffers must have a length greater than zero</value>
  </data>
  <data name="ERR_FixedBufferNotFixed" xml:space="preserve">
    <value>You cannot use fixed size buffers contained in unfixed expressions. Try using the fixed statement.</value>
  </data>
  <data name="ERR_AttributeNotOnAccessor" xml:space="preserve">
    <value>Attribute '{0}' is not valid on property or event accessors. It is only valid on '{1}' declarations.</value>
  </data>
  <data name="WRN_InvalidSearchPathDir" xml:space="preserve">
    <value>Invalid search path '{0}' specified in '{1}' -- '{2}'</value>
  </data>
  <data name="WRN_InvalidSearchPathDir_Title" xml:space="preserve">
    <value>Invalid search path specified</value>
  </data>
  <data name="ERR_IllegalVarArgs" xml:space="preserve">
    <value>__arglist is not valid in this context</value>
  </data>
  <data name="ERR_IllegalParams" xml:space="preserve">
    <value>params is not valid in this context</value>
  </data>
  <data name="ERR_BadModifiersOnNamespace" xml:space="preserve">
    <value>A namespace declaration cannot have modifiers or attributes</value>
  </data>
  <data name="ERR_BadPlatformType" xml:space="preserve">
    <value>Invalid option '{0}' for /platform; must be anycpu, x86, Itanium or x64</value>
  </data>
  <data name="ERR_ThisStructNotInAnonMeth" xml:space="preserve">
    <value>Anonymous methods, lambda expressions, and query expressions inside structs cannot access instance members of 'this'. Consider copying 'this' to a local variable outside the anonymous method, lambda expression or query expression and using the local instead.</value>
  </data>
  <data name="ERR_NoConvToIDisp" xml:space="preserve">
    <value>'{0}': type used in a using statement must be implicitly convertible to 'System.IDisposable'</value>
  </data>
  <data name="ERR_BadParamRef" xml:space="preserve">
    <value>Parameter {0} must be declared with the '{1}' keyword</value>
  </data>
  <data name="ERR_BadParamExtraRef" xml:space="preserve">
    <value>Parameter {0} should not be declared with the '{1}' keyword</value>
  </data>
  <data name="ERR_BadParamType" xml:space="preserve">
    <value>Parameter {0} is declared as type '{1}{2}' but should be '{3}{4}'</value>
  </data>
  <data name="ERR_BadExternIdentifier" xml:space="preserve">
    <value>Invalid extern alias for '/reference'; '{0}' is not a valid identifier</value>
  </data>
  <data name="ERR_AliasMissingFile" xml:space="preserve">
    <value>Invalid reference alias option: '{0}=' -- missing filename</value>
  </data>
  <data name="ERR_GlobalExternAlias" xml:space="preserve">
    <value>You cannot redefine the global extern alias</value>
  </data>
  <data name="ERR_MissingTypeInSource" xml:space="preserve">
    <value>Reference to type '{0}' claims it is defined in this assembly, but it is not defined in source or any added modules</value>
  </data>
  <data name="ERR_MissingTypeInAssembly" xml:space="preserve">
    <value>Reference to type '{0}' claims it is defined in '{1}', but it could not be found</value>
  </data>
  <data name="WRN_MultiplePredefTypes" xml:space="preserve">
    <value>The predefined type '{0}' is defined in multiple assemblies in the global alias; using definition from '{1}'</value>
  </data>
  <data name="WRN_MultiplePredefTypes_Title" xml:space="preserve">
    <value>Predefined type is defined in multiple assemblies in the global alias</value>
  </data>
  <data name="WRN_MultiplePredefTypes_Description" xml:space="preserve">
    <value>This error occurs when a predefined system type such as System.Int32 is found in two assemblies. One way this can happen is if you are referencing mscorlib or System.Runtime.dll from two different places, such as trying to run two versions of the .NET Framework side-by-side.</value>
  </data>
  <data name="ERR_LocalCantBeFixedAndHoisted" xml:space="preserve">
    <value>Local '{0}' or its members cannot have their address taken and be used inside an anonymous method or lambda expression</value>
  </data>
  <data name="WRN_TooManyLinesForDebugger" xml:space="preserve">
    <value>Source file has exceeded the limit of 16,707,565 lines representable in the PDB; debug information will be incorrect</value>
  </data>
  <data name="WRN_TooManyLinesForDebugger_Title" xml:space="preserve">
    <value>Source file has exceeded the limit of 16,707,565 lines representable in the PDB; debug information will be incorrect</value>
  </data>
  <data name="ERR_CantConvAnonMethNoParams" xml:space="preserve">
    <value>Cannot convert anonymous method block without a parameter list to delegate type '{0}' because it has one or more out parameters</value>
  </data>
  <data name="ERR_ConditionalOnNonAttributeClass" xml:space="preserve">
    <value>Attribute '{0}' is only valid on methods or attribute classes</value>
  </data>
  <data name="WRN_CallOnNonAgileField" xml:space="preserve">
    <value>Accessing a member on '{0}' may cause a runtime exception because it is a field of a marshal-by-reference class</value>
  </data>
  <data name="WRN_CallOnNonAgileField_Title" xml:space="preserve">
    <value>Accessing a member on a field of a marshal-by-reference class may cause a runtime exception</value>
  </data>
  <data name="WRN_CallOnNonAgileField_Description" xml:space="preserve">
    <value>This warning occurs when you try to call a method, property, or indexer on a member of a class that derives from MarshalByRefObject, and the member is a value type. Objects that inherit from MarshalByRefObject are typically intended to be marshaled by reference across an application domain. If any code ever attempts to directly access the value-type member of such an object across an application domain, a runtime exception will occur. To resolve the warning, first copy the member into a local variable and call the method on that variable.</value>
  </data>
  <data name="WRN_BadWarningNumber" xml:space="preserve">
    <value>'{0}' is not a valid warning number</value>
  </data>
  <data name="WRN_BadWarningNumber_Title" xml:space="preserve">
    <value>Not a valid warning number</value>
  </data>
  <data name="WRN_BadWarningNumber_Description" xml:space="preserve">
    <value>A number that was passed to the #pragma warning preprocessor directive was not a valid warning number. Verify that the number represents a warning, not an error.</value>
  </data>
  <data name="WRN_InvalidNumber" xml:space="preserve">
    <value>Invalid number</value>
  </data>
  <data name="WRN_InvalidNumber_Title" xml:space="preserve">
    <value>Invalid number</value>
  </data>
  <data name="WRN_FileNameTooLong" xml:space="preserve">
    <value>Invalid filename specified for preprocessor directive. Filename is too long or not a valid filename.</value>
  </data>
  <data name="WRN_FileNameTooLong_Title" xml:space="preserve">
    <value>Invalid filename specified for preprocessor directive</value>
  </data>
  <data name="WRN_IllegalPPChecksum" xml:space="preserve">
    <value>Invalid #pragma checksum syntax; should be #pragma checksum "filename" "{XXXXXXXX-XXXX-XXXX-XXXX-XXXXXXXXXXXX}" "XXXX..."</value>
  </data>
  <data name="WRN_IllegalPPChecksum_Title" xml:space="preserve">
    <value>Invalid #pragma checksum syntax</value>
  </data>
  <data name="WRN_EndOfPPLineExpected" xml:space="preserve">
    <value>Single-line comment or end-of-line expected</value>
  </data>
  <data name="WRN_EndOfPPLineExpected_Title" xml:space="preserve">
    <value>Single-line comment or end-of-line expected after #pragma directive</value>
  </data>
  <data name="WRN_ConflictingChecksum" xml:space="preserve">
    <value>Different checksum values given for '{0}'</value>
  </data>
  <data name="WRN_ConflictingChecksum_Title" xml:space="preserve">
    <value>Different #pragma checksum values given</value>
  </data>
  <data name="WRN_InvalidAssemblyName" xml:space="preserve">
    <value>Assembly reference '{0}' is invalid and cannot be resolved</value>
  </data>
  <data name="WRN_InvalidAssemblyName_Title" xml:space="preserve">
    <value>Assembly reference is invalid and cannot be resolved</value>
  </data>
  <data name="WRN_InvalidAssemblyName_Description" xml:space="preserve">
    <value>This warning indicates that an attribute, such as InternalsVisibleToAttribute, was not specified correctly.</value>
  </data>
  <data name="WRN_UnifyReferenceMajMin" xml:space="preserve">
    <value>Assuming assembly reference '{0}' used by '{1}' matches identity '{2}' of '{3}', you may need to supply runtime policy</value>
  </data>
  <data name="WRN_UnifyReferenceMajMin_Title" xml:space="preserve">
    <value>Assuming assembly reference matches identity</value>
  </data>
  <data name="WRN_UnifyReferenceMajMin_Description" xml:space="preserve">
    <value>The two assemblies differ in release and/or version number. For unification to occur, you must specify directives in the application's .config file, and you must provide the correct strong name of an assembly.</value>
  </data>
  <data name="WRN_UnifyReferenceBldRev" xml:space="preserve">
    <value>Assuming assembly reference '{0}' used by '{1}' matches identity '{2}' of '{3}', you may need to supply runtime policy</value>
  </data>
  <data name="WRN_UnifyReferenceBldRev_Title" xml:space="preserve">
    <value>Assuming assembly reference matches identity</value>
  </data>
  <data name="WRN_UnifyReferenceBldRev_Description" xml:space="preserve">
    <value>The two assemblies differ in release and/or version number. For unification to occur, you must specify directives in the application's .config file, and you must provide the correct strong name of an assembly.</value>
  </data>
  <data name="ERR_DuplicateImport" xml:space="preserve">
    <value>Multiple assemblies with equivalent identity have been imported: '{0}' and '{1}'. Remove one of the duplicate references.</value>
  </data>
  <data name="ERR_DuplicateImportSimple" xml:space="preserve">
    <value>An assembly with the same simple name '{0}' has already been imported. Try removing one of the references (e.g. '{1}') or sign them to enable side-by-side.</value>
  </data>
  <data name="ERR_AssemblyMatchBadVersion" xml:space="preserve">
    <value>Assembly '{0}' with identity '{1}' uses '{2}' which has a higher version than referenced assembly '{3}' with identity '{4}'</value>
  </data>
  <data name="ERR_FixedNeedsLvalue" xml:space="preserve">
    <value>Fixed size buffers can only be accessed through locals or fields</value>
  </data>
  <data name="WRN_DuplicateTypeParamTag" xml:space="preserve">
    <value>XML comment has a duplicate typeparam tag for '{0}'</value>
  </data>
  <data name="WRN_DuplicateTypeParamTag_Title" xml:space="preserve">
    <value>XML comment has a duplicate typeparam tag</value>
  </data>
  <data name="WRN_UnmatchedTypeParamTag" xml:space="preserve">
    <value>XML comment has a typeparam tag for '{0}', but there is no type parameter by that name</value>
  </data>
  <data name="WRN_UnmatchedTypeParamTag_Title" xml:space="preserve">
    <value>XML comment has a typeparam tag, but there is no type parameter by that name</value>
  </data>
  <data name="WRN_UnmatchedTypeParamRefTag" xml:space="preserve">
    <value>XML comment on '{1}' has a typeparamref tag for '{0}', but there is no type parameter by that name</value>
  </data>
  <data name="WRN_UnmatchedTypeParamRefTag_Title" xml:space="preserve">
    <value>XML comment has a typeparamref tag, but there is no type parameter by that name</value>
  </data>
  <data name="WRN_MissingTypeParamTag" xml:space="preserve">
    <value>Type parameter '{0}' has no matching typeparam tag in the XML comment on '{1}' (but other type parameters do)</value>
  </data>
  <data name="WRN_MissingTypeParamTag_Title" xml:space="preserve">
    <value>Type parameter has no matching typeparam tag in the XML comment (but other type parameters do)</value>
  </data>
  <data name="ERR_CantChangeTypeOnOverride" xml:space="preserve">
    <value>'{0}': type must be '{2}' to match overridden member '{1}'</value>
  </data>
  <data name="ERR_DoNotUseFixedBufferAttr" xml:space="preserve">
    <value>Do not use 'System.Runtime.CompilerServices.FixedBuffer' attribute. Use the 'fixed' field modifier instead.</value>
  </data>
  <data name="WRN_AssignmentToSelf" xml:space="preserve">
    <value>Assignment made to same variable; did you mean to assign something else?</value>
  </data>
  <data name="WRN_AssignmentToSelf_Title" xml:space="preserve">
    <value>Assignment made to same variable</value>
  </data>
  <data name="WRN_ComparisonToSelf" xml:space="preserve">
    <value>Comparison made to same variable; did you mean to compare something else?</value>
  </data>
  <data name="WRN_ComparisonToSelf_Title" xml:space="preserve">
    <value>Comparison made to same variable</value>
  </data>
  <data name="ERR_CantOpenWin32Res" xml:space="preserve">
    <value>Error opening Win32 resource file '{0}' -- '{1}'</value>
  </data>
  <data name="WRN_DotOnDefault" xml:space="preserve">
    <value>Expression will always cause a System.NullReferenceException because the default value of '{0}' is null</value>
  </data>
  <data name="WRN_DotOnDefault_Title" xml:space="preserve">
    <value>Expression will always cause a System.NullReferenceException because the type's default value is null</value>
  </data>
  <data name="ERR_NoMultipleInheritance" xml:space="preserve">
    <value>Class '{0}' cannot have multiple base classes: '{1}' and '{2}'</value>
  </data>
  <data name="ERR_BaseClassMustBeFirst" xml:space="preserve">
    <value>Base class '{0}' must come before any interfaces</value>
  </data>
  <data name="WRN_BadXMLRefTypeVar" xml:space="preserve">
    <value>XML comment has cref attribute '{0}' that refers to a type parameter</value>
  </data>
  <data name="WRN_BadXMLRefTypeVar_Title" xml:space="preserve">
    <value>XML comment has cref attribute that refers to a type parameter</value>
  </data>
  <data name="ERR_FriendAssemblyBadArgs" xml:space="preserve">
    <value>Friend assembly reference '{0}' is invalid. InternalsVisibleTo declarations cannot have a version, culture, public key token, or processor architecture specified.</value>
  </data>
  <data name="ERR_FriendAssemblySNReq" xml:space="preserve">
    <value>Friend assembly reference '{0}' is invalid. Strong-name signed assemblies must specify a public key in their InternalsVisibleTo declarations.</value>
  </data>
  <data name="ERR_DelegateOnNullable" xml:space="preserve">
    <value>Cannot bind delegate to '{0}' because it is a member of 'System.Nullable&lt;T&gt;'</value>
  </data>
  <data name="ERR_BadCtorArgCount" xml:space="preserve">
    <value>'{0}' does not contain a constructor that takes {1} arguments</value>
  </data>
  <data name="ERR_GlobalAttributesNotFirst" xml:space="preserve">
    <value>Assembly and module attributes must precede all other elements defined in a file except using clauses and extern alias declarations</value>
  </data>
  <data name="ERR_ExpressionExpected" xml:space="preserve">
    <value>Expected expression</value>
  </data>
  <data name="ERR_InvalidSubsystemVersion" xml:space="preserve">
    <value>Invalid version {0} for /subsystemversion. The version must be 6.02 or greater for ARM or AppContainerExe, and 4.00 or greater otherwise</value>
  </data>
  <data name="ERR_InteropMethodWithBody" xml:space="preserve">
    <value>Embedded interop method '{0}' contains a body.</value>
  </data>
  <data name="ERR_BadWarningLevel" xml:space="preserve">
    <value>Warning level must be in the range 0-4</value>
  </data>
  <data name="ERR_BadDebugType" xml:space="preserve">
    <value>Invalid option '{0}' for /debug; must be 'portable', 'embedded', 'full' or 'pdbonly'</value>
  </data>
  <data name="ERR_BadResourceVis" xml:space="preserve">
    <value>Invalid option '{0}'; Resource visibility must be either 'public' or 'private'</value>
  </data>
  <data name="ERR_DefaultValueTypeMustMatch" xml:space="preserve">
    <value>The type of the argument to the DefaultParameterValue attribute must match the parameter type</value>
  </data>
  <data name="ERR_DefaultValueBadValueType" xml:space="preserve">
    <value>Argument of type '{0}' is not applicable for the DefaultParameterValue attribute</value>
  </data>
  <data name="ERR_MemberAlreadyInitialized" xml:space="preserve">
    <value>Duplicate initialization of member '{0}'</value>
  </data>
  <data name="ERR_MemberCannotBeInitialized" xml:space="preserve">
    <value>Member '{0}' cannot be initialized. It is not a field or property.</value>
  </data>
  <data name="ERR_StaticMemberInObjectInitializer" xml:space="preserve">
    <value>Static field or property '{0}' cannot be assigned in an object initializer</value>
  </data>
  <data name="ERR_ReadonlyValueTypeInObjectInitializer" xml:space="preserve">
    <value>Members of readonly field '{0}' of type '{1}' cannot be assigned with an object initializer because it is of a value type</value>
  </data>
  <data name="ERR_ValueTypePropertyInObjectInitializer" xml:space="preserve">
    <value>Members of property '{0}' of type '{1}' cannot be assigned with an object initializer because it is of a value type</value>
  </data>
  <data name="ERR_UnsafeTypeInObjectCreation" xml:space="preserve">
    <value>Unsafe type '{0}' cannot be used in object creation</value>
  </data>
  <data name="ERR_EmptyElementInitializer" xml:space="preserve">
    <value>Element initializer cannot be empty</value>
  </data>
  <data name="ERR_InitializerAddHasWrongSignature" xml:space="preserve">
    <value>The best overloaded method match for '{0}' has wrong signature for the initializer element. The initializable Add must be an accessible instance method.</value>
  </data>
  <data name="ERR_CollectionInitRequiresIEnumerable" xml:space="preserve">
    <value>Cannot initialize type '{0}' with a collection initializer because it does not implement 'System.Collections.IEnumerable'</value>
  </data>
  <data name="ERR_CantSetWin32Manifest" xml:space="preserve">
    <value>Error reading Win32 manifest file '{0}' -- '{1}'</value>
  </data>
  <data name="WRN_CantHaveManifestForModule" xml:space="preserve">
    <value>Ignoring /win32manifest for module because it only applies to assemblies</value>
  </data>
  <data name="WRN_CantHaveManifestForModule_Title" xml:space="preserve">
    <value>Ignoring /win32manifest for module because it only applies to assemblies</value>
  </data>
  <data name="ERR_BadExtensionArgTypes" xml:space="preserve">
    <value>'{0}' does not contain a definition for '{1}' and the best extension method overload '{2}' has some invalid arguments</value>
  </data>
  <data name="ERR_BadInstanceArgType" xml:space="preserve">
    <value>'{0}' does not contain a definition for '{1}' and the best extension method overload '{2}' requires a receiver of type '{3}'</value>
  </data>
  <data name="ERR_QueryDuplicateRangeVariable" xml:space="preserve">
    <value>The range variable '{0}' has already been declared</value>
  </data>
  <data name="ERR_QueryRangeVariableOverrides" xml:space="preserve">
    <value>The range variable '{0}' conflicts with a previous declaration of '{0}'</value>
  </data>
  <data name="ERR_QueryRangeVariableAssignedBadValue" xml:space="preserve">
    <value>Cannot assign {0} to a range variable</value>
  </data>
  <data name="ERR_QueryNoProviderCastable" xml:space="preserve">
    <value>Could not find an implementation of the query pattern for source type '{0}'.  '{1}' not found.  Consider explicitly specifying the type of the range variable '{2}'.</value>
  </data>
  <data name="ERR_QueryNoProviderStandard" xml:space="preserve">
    <value>Could not find an implementation of the query pattern for source type '{0}'.  '{1}' not found.  Are you missing a reference to 'System.Core.dll' or a using directive for 'System.Linq'?</value>
  </data>
  <data name="ERR_QueryNoProvider" xml:space="preserve">
    <value>Could not find an implementation of the query pattern for source type '{0}'.  '{1}' not found.</value>
  </data>
  <data name="ERR_QueryOuterKey" xml:space="preserve">
    <value>The name '{0}' is not in scope on the left side of 'equals'.  Consider swapping the expressions on either side of 'equals'.</value>
  </data>
  <data name="ERR_QueryInnerKey" xml:space="preserve">
    <value>The name '{0}' is not in scope on the right side of 'equals'.  Consider swapping the expressions on either side of 'equals'.</value>
  </data>
  <data name="ERR_QueryOutRefRangeVariable" xml:space="preserve">
    <value>Cannot pass the range variable '{0}' as an out or ref parameter</value>
  </data>
  <data name="ERR_QueryMultipleProviders" xml:space="preserve">
    <value>Multiple implementations of the query pattern were found for source type '{0}'.  Ambiguous call to '{1}'.</value>
  </data>
  <data name="ERR_QueryTypeInferenceFailedMulti" xml:space="preserve">
    <value>The type of one of the expressions in the {0} clause is incorrect.  Type inference failed in the call to '{1}'.</value>
  </data>
  <data name="ERR_QueryTypeInferenceFailed" xml:space="preserve">
    <value>The type of the expression in the {0} clause is incorrect.  Type inference failed in the call to '{1}'.</value>
  </data>
  <data name="ERR_QueryTypeInferenceFailedSelectMany" xml:space="preserve">
    <value>An expression of type '{0}' is not allowed in a subsequent from clause in a query expression with source type '{1}'.  Type inference failed in the call to '{2}'.</value>
  </data>
  <data name="ERR_ExpressionTreeContainsPointerOp" xml:space="preserve">
    <value>An expression tree may not contain an unsafe pointer operation</value>
  </data>
  <data name="ERR_ExpressionTreeContainsAnonymousMethod" xml:space="preserve">
    <value>An expression tree may not contain an anonymous method expression</value>
  </data>
  <data name="ERR_AnonymousMethodToExpressionTree" xml:space="preserve">
    <value>An anonymous method expression cannot be converted to an expression tree</value>
  </data>
  <data name="ERR_QueryRangeVariableReadOnly" xml:space="preserve">
    <value>Range variable '{0}' cannot be assigned to -- it is read only</value>
  </data>
  <data name="ERR_QueryRangeVariableSameAsTypeParam" xml:space="preserve">
    <value>The range variable '{0}' cannot have the same name as a method type parameter</value>
  </data>
  <data name="ERR_TypeVarNotFoundRangeVariable" xml:space="preserve">
    <value>The contextual keyword 'var' cannot be used in a range variable declaration</value>
  </data>
  <data name="ERR_BadArgTypesForCollectionAdd" xml:space="preserve">
    <value>The best overloaded Add method '{0}' for the collection initializer has some invalid arguments</value>
  </data>
  <data name="ERR_ByRefParameterInExpressionTree" xml:space="preserve">
    <value>An expression tree lambda may not contain an out or ref parameter</value>
  </data>
  <data name="ERR_VarArgsInExpressionTree" xml:space="preserve">
    <value>An expression tree lambda may not contain a method with variable arguments</value>
  </data>
  <data name="ERR_MemGroupInExpressionTree" xml:space="preserve">
    <value>An expression tree lambda may not contain a method group</value>
  </data>
  <data name="ERR_InitializerAddHasParamModifiers" xml:space="preserve">
    <value>The best overloaded method match '{0}' for the collection initializer element cannot be used. Collection initializer 'Add' methods cannot have ref or out parameters.</value>
  </data>
  <data name="ERR_NonInvocableMemberCalled" xml:space="preserve">
    <value>Non-invocable member '{0}' cannot be used like a method.</value>
  </data>
  <data name="WRN_MultipleRuntimeImplementationMatches" xml:space="preserve">
    <value>Member '{0}' implements interface member '{1}' in type '{2}'. There are multiple matches for the interface member at run-time. It is implementation dependent which method will be called.</value>
  </data>
  <data name="WRN_MultipleRuntimeImplementationMatches_Title" xml:space="preserve">
    <value>Member implements interface member with multiple matches at run-time</value>
  </data>
  <data name="WRN_MultipleRuntimeImplementationMatches_Description" xml:space="preserve">
    <value>This warning can be generated when two interface methods are differentiated only by whether a particular parameter is marked with ref or with out. It is best to change your code to avoid this warning because it is not obvious or guaranteed which method is called at runtime.

Although C# distinguishes between out and ref, the CLR sees them as the same. When deciding which method implements the interface, the CLR just picks one.

Give the compiler some way to differentiate the methods. For example, you can give them different names or provide an additional parameter on one of them.</value>
  </data>
  <data name="WRN_MultipleRuntimeOverrideMatches" xml:space="preserve">
    <value>Member '{1}' overrides '{0}'. There are multiple override candidates at run-time. It is implementation dependent which method will be called.</value>
  </data>
  <data name="WRN_MultipleRuntimeOverrideMatches_Title" xml:space="preserve">
    <value>Member overrides base member with multiple override candidates at run-time</value>
  </data>
  <data name="ERR_ObjectOrCollectionInitializerWithDelegateCreation" xml:space="preserve">
    <value>Object and collection initializer expressions may not be applied to a delegate creation expression</value>
  </data>
  <data name="ERR_InvalidConstantDeclarationType" xml:space="preserve">
    <value>'{0}' is of type '{1}'. The type specified in a constant declaration must be sbyte, byte, short, ushort, int, uint, long, ulong, char, float, double, decimal, bool, string, an enum-type, or a reference-type.</value>
  </data>
  <data name="ERR_FileNotFound" xml:space="preserve">
    <value>Source file '{0}' could not be found.</value>
  </data>
  <data name="WRN_FileAlreadyIncluded" xml:space="preserve">
    <value>Source file '{0}' specified multiple times</value>
  </data>
  <data name="WRN_FileAlreadyIncluded_Title" xml:space="preserve">
    <value>Source file specified multiple times</value>
  </data>
  <data name="ERR_NoFileSpec" xml:space="preserve">
    <value>Missing file specification for '{0}' option</value>
  </data>
  <data name="ERR_SwitchNeedsString" xml:space="preserve">
    <value>Command-line syntax error: Missing '{0}' for '{1}' option</value>
  </data>
  <data name="ERR_BadSwitch" xml:space="preserve">
    <value>Unrecognized option: '{0}'</value>
  </data>
  <data name="WRN_NoSources" xml:space="preserve">
    <value>No source files specified.</value>
  </data>
  <data name="WRN_NoSources_Title" xml:space="preserve">
    <value>No source files specified</value>
  </data>
  <data name="ERR_ExpectedSingleScript" xml:space="preserve">
    <value>Expected a script (.csx file) but none specified</value>
  </data>
  <data name="ERR_OpenResponseFile" xml:space="preserve">
    <value>Error opening response file '{0}'</value>
  </data>
  <data name="ERR_CantOpenFileWrite" xml:space="preserve">
    <value>Cannot open '{0}' for writing -- '{1}'</value>
  </data>
  <data name="ERR_BadBaseNumber" xml:space="preserve">
    <value>Invalid image base number '{0}'</value>
  </data>
  <data name="ERR_BinaryFile" xml:space="preserve">
    <value>'{0}' is a binary file instead of a text file</value>
  </data>
  <data name="FTL_BadCodepage" xml:space="preserve">
    <value>Code page '{0}' is invalid or not installed</value>
  </data>
  <data name="FTL_BadChecksumAlgorithm" xml:space="preserve">
    <value>Algorithm '{0}' is not supported</value>
  </data>
  <data name="ERR_NoMainOnDLL" xml:space="preserve">
    <value>Cannot specify /main if building a module or library</value>
  </data>
  <data name="FTL_InvalidTarget" xml:space="preserve">
    <value>Invalid target type for /target: must specify 'exe', 'winexe', 'library', or 'module'</value>
  </data>
  <data name="FTL_InputFileNameTooLong" xml:space="preserve">
    <value>File name '{0}' is empty, contains invalid characters, has a drive specification without an absolute path, or is too long</value>
  </data>
  <data name="WRN_NoConfigNotOnCommandLine" xml:space="preserve">
    <value>Ignoring /noconfig option because it was specified in a response file</value>
  </data>
  <data name="WRN_NoConfigNotOnCommandLine_Title" xml:space="preserve">
    <value>Ignoring /noconfig option because it was specified in a response file</value>
  </data>
  <data name="ERR_InvalidFileAlignment" xml:space="preserve">
    <value>Invalid file section alignment '{0}'</value>
  </data>
  <data name="ERR_InvalidOutputName" xml:space="preserve">
    <value>Invalid output name: {0}</value>
  </data>
  <data name="ERR_InvalidDebugInformationFormat" xml:space="preserve">
    <value>Invalid debug information format: {0}</value>
  </data>
  <data name="ERR_LegacyObjectIdSyntax" xml:space="preserve">
    <value>'id#' syntax is no longer supported. Use '$id' instead.</value>
  </data>
  <data name="WRN_DefineIdentifierRequired" xml:space="preserve">
    <value>Invalid name for a preprocessing symbol; '{0}' is not a valid identifier</value>
  </data>
  <data name="WRN_DefineIdentifierRequired_Title" xml:space="preserve">
    <value>Invalid name for a preprocessing symbol; not a valid identifier</value>
  </data>
  <data name="FTL_OutputFileExists" xml:space="preserve">
    <value>Cannot create short filename '{0}' when a long filename with the same short filename already exists</value>
  </data>
  <data name="ERR_OneAliasPerReference" xml:space="preserve">
    <value>A /reference option that declares an extern alias can only have one filename. To specify multiple aliases or filenames, use multiple /reference options.</value>
  </data>
  <data name="ERR_SwitchNeedsNumber" xml:space="preserve">
    <value>Command-line syntax error: Missing ':&lt;number&gt;' for '{0}' option</value>
  </data>
  <data name="ERR_MissingDebugSwitch" xml:space="preserve">
    <value>The /pdb option requires that the /debug option also be used</value>
  </data>
  <data name="ERR_ComRefCallInExpressionTree" xml:space="preserve">
    <value>An expression tree lambda may not contain a COM call with ref omitted on arguments</value>
  </data>
  <data name="ERR_InvalidFormatForGuidForOption" xml:space="preserve">
    <value>Command-line syntax error: Invalid Guid format '{0}' for option '{1}'</value>
  </data>
  <data name="ERR_MissingGuidForOption" xml:space="preserve">
    <value>Command-line syntax error: Missing Guid for option '{1}'</value>
  </data>
  <data name="WRN_CLS_NoVarArgs" xml:space="preserve">
    <value>Methods with variable arguments are not CLS-compliant</value>
  </data>
  <data name="WRN_CLS_NoVarArgs_Title" xml:space="preserve">
    <value>Methods with variable arguments are not CLS-compliant</value>
  </data>
  <data name="WRN_CLS_BadArgType" xml:space="preserve">
    <value>Argument type '{0}' is not CLS-compliant</value>
  </data>
  <data name="WRN_CLS_BadArgType_Title" xml:space="preserve">
    <value>Argument type is not CLS-compliant</value>
  </data>
  <data name="WRN_CLS_BadReturnType" xml:space="preserve">
    <value>Return type of '{0}' is not CLS-compliant</value>
  </data>
  <data name="WRN_CLS_BadReturnType_Title" xml:space="preserve">
    <value>Return type is not CLS-compliant</value>
  </data>
  <data name="WRN_CLS_BadFieldPropType" xml:space="preserve">
    <value>Type of '{0}' is not CLS-compliant</value>
  </data>
  <data name="WRN_CLS_BadFieldPropType_Title" xml:space="preserve">
    <value>Type is not CLS-compliant</value>
  </data>
  <data name="WRN_CLS_BadFieldPropType_Description" xml:space="preserve">
    <value>A public, protected, or protected internal variable must be of a type that is compliant with the Common Language Specification (CLS).</value>
  </data>
  <data name="WRN_CLS_BadIdentifierCase" xml:space="preserve">
    <value>Identifier '{0}' differing only in case is not CLS-compliant</value>
  </data>
  <data name="WRN_CLS_BadIdentifierCase_Title" xml:space="preserve">
    <value>Identifier differing only in case is not CLS-compliant</value>
  </data>
  <data name="WRN_CLS_OverloadRefOut" xml:space="preserve">
    <value>Overloaded method '{0}' differing only in ref or out, or in array rank, is not CLS-compliant</value>
  </data>
  <data name="WRN_CLS_OverloadRefOut_Title" xml:space="preserve">
    <value>Overloaded method differing only in ref or out, or in array rank, is not CLS-compliant</value>
  </data>
  <data name="WRN_CLS_OverloadUnnamed" xml:space="preserve">
    <value>Overloaded method '{0}' differing only by unnamed array types is not CLS-compliant</value>
  </data>
  <data name="WRN_CLS_OverloadUnnamed_Title" xml:space="preserve">
    <value>Overloaded method differing only by unnamed array types is not CLS-compliant</value>
  </data>
  <data name="WRN_CLS_OverloadUnnamed_Description" xml:space="preserve">
    <value>This error occurs if you have an overloaded method that takes a jagged array and the only difference between the method signatures is the element type of the array. To avoid this error, consider using a rectangular array rather than a jagged array; use an additional parameter to disambiguate the function call; rename one or more of the overloaded methods; or, if CLS Compliance is not needed, remove the CLSCompliantAttribute attribute.</value>
  </data>
  <data name="WRN_CLS_BadIdentifier" xml:space="preserve">
    <value>Identifier '{0}' is not CLS-compliant</value>
  </data>
  <data name="WRN_CLS_BadIdentifier_Title" xml:space="preserve">
    <value>Identifier is not CLS-compliant</value>
  </data>
  <data name="WRN_CLS_BadBase" xml:space="preserve">
    <value>'{0}': base type '{1}' is not CLS-compliant</value>
  </data>
  <data name="WRN_CLS_BadBase_Title" xml:space="preserve">
    <value>Base type is not CLS-compliant</value>
  </data>
  <data name="WRN_CLS_BadBase_Description" xml:space="preserve">
    <value>A base type was marked as not having to be compliant with the Common Language Specification (CLS) in an assembly that was marked as being CLS compliant. Either remove the attribute that specifies the assembly is CLS compliant or remove the attribute that indicates the type is not CLS compliant.</value>
  </data>
  <data name="WRN_CLS_BadInterfaceMember" xml:space="preserve">
    <value>'{0}': CLS-compliant interfaces must have only CLS-compliant members</value>
  </data>
  <data name="WRN_CLS_BadInterfaceMember_Title" xml:space="preserve">
    <value>CLS-compliant interfaces must have only CLS-compliant members</value>
  </data>
  <data name="WRN_CLS_NoAbstractMembers" xml:space="preserve">
    <value>'{0}': only CLS-compliant members can be abstract</value>
  </data>
  <data name="WRN_CLS_NoAbstractMembers_Title" xml:space="preserve">
    <value>Only CLS-compliant members can be abstract</value>
  </data>
  <data name="WRN_CLS_NotOnModules" xml:space="preserve">
    <value>You must specify the CLSCompliant attribute on the assembly, not the module, to enable CLS compliance checking</value>
  </data>
  <data name="WRN_CLS_NotOnModules_Title" xml:space="preserve">
    <value>You must specify the CLSCompliant attribute on the assembly, not the module, to enable CLS compliance checking</value>
  </data>
  <data name="WRN_CLS_ModuleMissingCLS" xml:space="preserve">
    <value>Added modules must be marked with the CLSCompliant attribute to match the assembly</value>
  </data>
  <data name="WRN_CLS_ModuleMissingCLS_Title" xml:space="preserve">
    <value>Added modules must be marked with the CLSCompliant attribute to match the assembly</value>
  </data>
  <data name="WRN_CLS_AssemblyNotCLS" xml:space="preserve">
    <value>'{0}' cannot be marked as CLS-compliant because the assembly does not have a CLSCompliant attribute</value>
  </data>
  <data name="WRN_CLS_AssemblyNotCLS_Title" xml:space="preserve">
    <value>Type or member cannot be marked as CLS-compliant because the assembly does not have a CLSCompliant attribute</value>
  </data>
  <data name="WRN_CLS_BadAttributeType" xml:space="preserve">
    <value>'{0}' has no accessible constructors which use only CLS-compliant types</value>
  </data>
  <data name="WRN_CLS_BadAttributeType_Title" xml:space="preserve">
    <value>Type has no accessible constructors which use only CLS-compliant types</value>
  </data>
  <data name="WRN_CLS_ArrayArgumentToAttribute" xml:space="preserve">
    <value>Arrays as attribute arguments is not CLS-compliant</value>
  </data>
  <data name="WRN_CLS_ArrayArgumentToAttribute_Title" xml:space="preserve">
    <value>Arrays as attribute arguments is not CLS-compliant</value>
  </data>
  <data name="WRN_CLS_NotOnModules2" xml:space="preserve">
    <value>You cannot specify the CLSCompliant attribute on a module that differs from the CLSCompliant attribute on the assembly</value>
  </data>
  <data name="WRN_CLS_NotOnModules2_Title" xml:space="preserve">
    <value>You cannot specify the CLSCompliant attribute on a module that differs from the CLSCompliant attribute on the assembly</value>
  </data>
  <data name="WRN_CLS_IllegalTrueInFalse" xml:space="preserve">
    <value>'{0}' cannot be marked as CLS-compliant because it is a member of non-CLS-compliant type '{1}'</value>
  </data>
  <data name="WRN_CLS_IllegalTrueInFalse_Title" xml:space="preserve">
    <value>Type cannot be marked as CLS-compliant because it is a member of non-CLS-compliant type</value>
  </data>
  <data name="WRN_CLS_MeaninglessOnPrivateType" xml:space="preserve">
    <value>CLS compliance checking will not be performed on '{0}' because it is not visible from outside this assembly</value>
  </data>
  <data name="WRN_CLS_MeaninglessOnPrivateType_Title" xml:space="preserve">
    <value>CLS compliance checking will not be performed because it is not visible from outside this assembly</value>
  </data>
  <data name="WRN_CLS_AssemblyNotCLS2" xml:space="preserve">
    <value>'{0}' does not need a CLSCompliant attribute because the assembly does not have a CLSCompliant attribute</value>
  </data>
  <data name="WRN_CLS_AssemblyNotCLS2_Title" xml:space="preserve">
    <value>Type or member does not need a CLSCompliant attribute because the assembly does not have a CLSCompliant attribute</value>
  </data>
  <data name="WRN_CLS_MeaninglessOnParam" xml:space="preserve">
    <value>CLSCompliant attribute has no meaning when applied to parameters. Try putting it on the method instead.</value>
  </data>
  <data name="WRN_CLS_MeaninglessOnParam_Title" xml:space="preserve">
    <value>CLSCompliant attribute has no meaning when applied to parameters</value>
  </data>
  <data name="WRN_CLS_MeaninglessOnReturn" xml:space="preserve">
    <value>CLSCompliant attribute has no meaning when applied to return types. Try putting it on the method instead.</value>
  </data>
  <data name="WRN_CLS_MeaninglessOnReturn_Title" xml:space="preserve">
    <value>CLSCompliant attribute has no meaning when applied to return types</value>
  </data>
  <data name="WRN_CLS_BadTypeVar" xml:space="preserve">
    <value>Constraint type '{0}' is not CLS-compliant</value>
  </data>
  <data name="WRN_CLS_BadTypeVar_Title" xml:space="preserve">
    <value>Constraint type is not CLS-compliant</value>
  </data>
  <data name="WRN_CLS_VolatileField" xml:space="preserve">
    <value>CLS-compliant field '{0}' cannot be volatile</value>
  </data>
  <data name="WRN_CLS_VolatileField_Title" xml:space="preserve">
    <value>CLS-compliant field cannot be volatile</value>
  </data>
  <data name="WRN_CLS_BadInterface" xml:space="preserve">
    <value>'{0}' is not CLS-compliant because base interface '{1}' is not CLS-compliant</value>
  </data>
  <data name="WRN_CLS_BadInterface_Title" xml:space="preserve">
    <value>Type is not CLS-compliant because base interface is not CLS-compliant</value>
  </data>
  <data name="ERR_BadAwaitArg" xml:space="preserve">
    <value>'await' requires that the type {0} have a suitable GetAwaiter method</value>
  </data>
  <data name="ERR_BadAwaitArgIntrinsic" xml:space="preserve">
    <value>Cannot await '{0}'</value>
  </data>
  <data name="ERR_BadAwaiterPattern" xml:space="preserve">
    <value>'await' requires that the return type '{0}' of '{1}.GetAwaiter()' have suitable IsCompleted, OnCompleted, and GetResult members, and implement INotifyCompletion or ICriticalNotifyCompletion</value>
  </data>
  <data name="ERR_BadAwaitArg_NeedSystem" xml:space="preserve">
    <value>'await' requires that the type '{0}' have a suitable GetAwaiter method. Are you missing a using directive for 'System'?</value>
  </data>
  <data name="ERR_BadAwaitArgVoidCall" xml:space="preserve">
    <value>Cannot await 'void'</value>
  </data>
  <data name="ERR_BadAwaitAsIdentifier" xml:space="preserve">
    <value>'await' cannot be used as an identifier within an async method or lambda expression</value>
  </data>
  <data name="ERR_DoesntImplementAwaitInterface" xml:space="preserve">
    <value>'{0}' does not implement '{1}'</value>
  </data>
  <data name="ERR_TaskRetNoObjectRequired" xml:space="preserve">
    <value>Since '{0}' is an async method that returns 'Task', a return keyword must not be followed by an object expression. Did you intend to return 'Task&lt;T&gt;'?</value>
  </data>
  <data name="ERR_BadAsyncReturn" xml:space="preserve">
    <value>The return type of an async method must be void, Task or Task&lt;T&gt;</value>
  </data>
  <data name="ERR_CantReturnVoid" xml:space="preserve">
    <value>Cannot return an expression of type 'void'</value>
  </data>
  <data name="ERR_VarargsAsync" xml:space="preserve">
    <value>__arglist is not allowed in the parameter list of async methods</value>
  </data>
  <data name="ERR_ByRefTypeAndAwait" xml:space="preserve">
    <value>'await' cannot be used in an expression containing the type '{0}'</value>
  </data>
  <data name="ERR_UnsafeAsyncArgType" xml:space="preserve">
    <value>Async methods cannot have unsafe parameters or return types</value>
  </data>
  <data name="ERR_BadAsyncArgType" xml:space="preserve">
    <value>Async methods cannot have ref or out parameters</value>
  </data>
  <data name="ERR_BadAwaitWithoutAsync" xml:space="preserve">
    <value>The 'await' operator can only be used when contained within a method or lambda expression marked with the 'async' modifier</value>
  </data>
  <data name="ERR_BadAwaitWithoutAsyncLambda" xml:space="preserve">
    <value>The 'await' operator can only be used within an async {0}. Consider marking this {0} with the 'async' modifier.</value>
  </data>
  <data name="ERR_BadAwaitWithoutAsyncMethod" xml:space="preserve">
    <value>The 'await' operator can only be used within an async method. Consider marking this method with the 'async' modifier and changing its return type to 'Task&lt;{0}&gt;'.</value>
  </data>
  <data name="ERR_BadAwaitWithoutVoidAsyncMethod" xml:space="preserve">
    <value>The 'await' operator can only be used within an async method. Consider marking this method with the 'async' modifier and changing its return type to 'Task'.</value>
  </data>
  <data name="ERR_BadAwaitInFinally" xml:space="preserve">
    <value>Cannot await in the body of a finally clause</value>
  </data>
  <data name="ERR_BadAwaitInCatch" xml:space="preserve">
    <value>Cannot await in a catch clause</value>
  </data>
  <data name="ERR_BadAwaitInCatchFilter" xml:space="preserve">
    <value>Cannot await in the filter expression of a catch clause</value>
  </data>
  <data name="ERR_BadAwaitInLock" xml:space="preserve">
    <value>Cannot await in the body of a lock statement</value>
  </data>
  <data name="ERR_BadAwaitInStaticVariableInitializer" xml:space="preserve">
    <value>The 'await' operator cannot be used in a static script variable initializer.</value>
  </data>
  <data name="ERR_AwaitInUnsafeContext" xml:space="preserve">
    <value>Cannot await in an unsafe context</value>
  </data>
  <data name="ERR_BadAsyncLacksBody" xml:space="preserve">
    <value>The 'async' modifier can only be used in methods that have a body.</value>
  </data>
  <data name="ERR_BadSpecialByRefLocal" xml:space="preserve">
    <value>Parameters or locals of type '{0}' cannot be declared in async methods or lambda expressions.</value>
  </data>
  <data name="ERR_SecurityCriticalOrSecuritySafeCriticalOnAsync" xml:space="preserve">
    <value>Security attribute '{0}' cannot be applied to an Async method.</value>
  </data>
  <data name="ERR_SecurityCriticalOrSecuritySafeCriticalOnAsyncInClassOrStruct" xml:space="preserve">
    <value>Async methods are not allowed in an Interface, Class, or Structure which has the 'SecurityCritical' or 'SecuritySafeCritical' attribute.</value>
  </data>
  <data name="ERR_MainCantBeAsync" xml:space="preserve">
    <value>'{0}': an entry point cannot be marked with the 'async' modifier</value>
  </data>
  <data name="ERR_BadAwaitInQuery" xml:space="preserve">
    <value>The 'await' operator may only be used in a query expression within the first collection expression of the initial 'from' clause or within the collection expression of a 'join' clause</value>
  </data>
  <data name="WRN_AsyncLacksAwaits" xml:space="preserve">
    <value>This async method lacks 'await' operators and will run synchronously. Consider using the 'await' operator to await non-blocking API calls, or 'await Task.Run(...)' to do CPU-bound work on a background thread.</value>
  </data>
  <data name="WRN_AsyncLacksAwaits_Title" xml:space="preserve">
    <value>Async method lacks 'await' operators and will run synchronously</value>
  </data>
  <data name="WRN_UnobservedAwaitableExpression" xml:space="preserve">
    <value>Because this call is not awaited, execution of the current method continues before the call is completed. Consider applying the 'await' operator to the result of the call.</value>
  </data>
  <data name="WRN_UnobservedAwaitableExpression_Title" xml:space="preserve">
    <value>Because this call is not awaited, execution of the current method continues before the call is completed</value>
  </data>
  <data name="WRN_UnobservedAwaitableExpression_Description" xml:space="preserve">
    <value>The current method calls an async method that returns a Task or a Task&lt;TResult&gt; and doesn't apply the await operator to the result. The call to the async method starts an asynchronous task. However, because no await operator is applied, the program continues without waiting for the task to complete. In most cases, that behavior isn't what you expect. Usually other aspects of the calling method depend on the results of the call or, minimally, the called method is expected to complete before you return from the method that contains the call.

An equally important issue is what happens to exceptions that are raised in the called async method. An exception that's raised in a method that returns a Task or Task&lt;TResult&gt; is stored in the returned task. If you don't await the task or explicitly check for exceptions, the exception is lost. If you await the task, its exception is rethrown.

As a best practice, you should always await the call.

You should consider suppressing the warning only if you're sure that you don't want to wait for the asynchronous call to complete and that the called method won't raise any exceptions. In that case, you can suppress the warning by assigning the task result of the call to a variable.</value>
  </data>
  <data name="ERR_SynchronizedAsyncMethod" xml:space="preserve">
    <value>'MethodImplOptions.Synchronized' cannot be applied to an async method</value>
  </data>
  <data name="ERR_NoConversionForCallerLineNumberParam" xml:space="preserve">
    <value>CallerLineNumberAttribute cannot be applied because there are no standard conversions from type '{0}' to type '{1}'</value>
  </data>
  <data name="ERR_NoConversionForCallerFilePathParam" xml:space="preserve">
    <value>CallerFilePathAttribute cannot be applied because there are no standard conversions from type '{0}' to type '{1}'</value>
  </data>
  <data name="ERR_NoConversionForCallerMemberNameParam" xml:space="preserve">
    <value>CallerMemberNameAttribute cannot be applied because there are no standard conversions from type '{0}' to type '{1}'</value>
  </data>
  <data name="ERR_BadCallerLineNumberParamWithoutDefaultValue" xml:space="preserve">
    <value>The CallerLineNumberAttribute may only be applied to parameters with default values</value>
  </data>
  <data name="ERR_BadCallerFilePathParamWithoutDefaultValue" xml:space="preserve">
    <value>The CallerFilePathAttribute may only be applied to parameters with default values</value>
  </data>
  <data name="ERR_BadCallerMemberNameParamWithoutDefaultValue" xml:space="preserve">
    <value>The CallerMemberNameAttribute may only be applied to parameters with default values</value>
  </data>
  <data name="WRN_CallerLineNumberParamForUnconsumedLocation" xml:space="preserve">
    <value>The CallerLineNumberAttribute applied to parameter '{0}' will have no effect because it applies to a member that is used in contexts that do not allow optional arguments</value>
  </data>
  <data name="WRN_CallerLineNumberParamForUnconsumedLocation_Title" xml:space="preserve">
    <value>The CallerLineNumberAttribute will have no effect because it applies to a member that is used in contexts that do not allow optional arguments</value>
  </data>
  <data name="WRN_CallerFilePathParamForUnconsumedLocation" xml:space="preserve">
    <value>The CallerFilePathAttribute applied to parameter '{0}' will have no effect because it applies to a member that is used in contexts that do not allow optional arguments</value>
  </data>
  <data name="WRN_CallerFilePathParamForUnconsumedLocation_Title" xml:space="preserve">
    <value>The CallerFilePathAttribute will have no effect because it applies to a member that is used in contexts that do not allow optional arguments</value>
  </data>
  <data name="WRN_CallerMemberNameParamForUnconsumedLocation" xml:space="preserve">
    <value>The CallerMemberNameAttribute applied to parameter '{0}' will have no effect because it applies to a member that is used in contexts that do not allow optional arguments</value>
  </data>
  <data name="WRN_CallerMemberNameParamForUnconsumedLocation_Title" xml:space="preserve">
    <value>The CallerMemberNameAttribute will have no effect because it applies to a member that is used in contexts that do not allow optional arguments</value>
  </data>
  <data name="ERR_NoEntryPoint" xml:space="preserve">
    <value>Program does not contain a static 'Main' method suitable for an entry point</value>
  </data>
  <data name="ERR_ArrayInitializerIncorrectLength" xml:space="preserve">
    <value>An array initializer of length '{0}' is expected</value>
  </data>
  <data name="ERR_ArrayInitializerExpected" xml:space="preserve">
    <value>A nested array initializer is expected</value>
  </data>
  <data name="ERR_IllegalVarianceSyntax" xml:space="preserve">
    <value>Invalid variance modifier. Only interface and delegate type parameters can be specified as variant.</value>
  </data>
  <data name="ERR_UnexpectedAliasedName" xml:space="preserve">
    <value>Unexpected use of an aliased name</value>
  </data>
  <data name="ERR_UnexpectedGenericName" xml:space="preserve">
    <value>Unexpected use of a generic name</value>
  </data>
  <data name="ERR_UnexpectedUnboundGenericName" xml:space="preserve">
    <value>Unexpected use of an unbound generic name</value>
  </data>
  <data name="ERR_GlobalStatement" xml:space="preserve">
    <value>Expressions and statements can only occur in a method body</value>
  </data>
  <data name="ERR_NamedArgumentForArray" xml:space="preserve">
    <value>An array access may not have a named argument specifier</value>
  </data>
  <data name="ERR_NotYetImplementedInRoslyn" xml:space="preserve">
    <value>This language feature ('{0}') is not yet implemented.</value>
  </data>
  <data name="ERR_DefaultValueNotAllowed" xml:space="preserve">
    <value>Default values are not valid in this context.</value>
  </data>
  <data name="ERR_CantOpenIcon" xml:space="preserve">
    <value>Error opening icon file {0} -- {1}</value>
  </data>
  <data name="ERR_CantOpenWin32Manifest" xml:space="preserve">
    <value>Error opening Win32 manifest file {0} -- {1}</value>
  </data>
  <data name="ERR_ErrorBuildingWin32Resources" xml:space="preserve">
    <value>Error building Win32 resources -- {0}</value>
  </data>
  <data name="ERR_DefaultValueBeforeRequiredValue" xml:space="preserve">
    <value>Optional parameters must appear after all required parameters</value>
  </data>
  <data name="ERR_ExplicitImplCollisionOnRefOut" xml:space="preserve">
    <value>Cannot inherit interface '{0}' with the specified type parameters because it causes method '{1}' to contain overloads which differ only on ref and out</value>
  </data>
  <data name="ERR_PartialWrongTypeParamsVariance" xml:space="preserve">
    <value>Partial declarations of '{0}' must have the same type parameter names and variance modifiers in the same order</value>
  </data>
  <data name="ERR_UnexpectedVariance" xml:space="preserve">
    <value>Invalid variance: The type parameter '{1}' must be {3} valid on '{0}'. '{1}' is {2}.</value>
  </data>
  <data name="ERR_DeriveFromDynamic" xml:space="preserve">
    <value>'{0}': cannot derive from the dynamic type</value>
  </data>
  <data name="ERR_DeriveFromConstructedDynamic" xml:space="preserve">
    <value>'{0}': cannot implement a dynamic interface '{1}'</value>
  </data>
  <data name="ERR_DynamicTypeAsBound" xml:space="preserve">
    <value>Constraint cannot be the dynamic type</value>
  </data>
  <data name="ERR_ConstructedDynamicTypeAsBound" xml:space="preserve">
    <value>Constraint cannot be a dynamic type '{0}'</value>
  </data>
  <data name="ERR_DynamicRequiredTypesMissing" xml:space="preserve">
    <value>One or more types required to compile a dynamic expression cannot be found. Are you missing a reference?</value>
  </data>
  <data name="ERR_MetadataNameTooLong" xml:space="preserve">
    <value>Name '{0}' exceeds the maximum length allowed in metadata.</value>
  </data>
  <data name="ERR_AttributesNotAllowed" xml:space="preserve">
    <value>Attributes are not valid in this context.</value>
  </data>
  <data name="ERR_ExternAliasNotAllowed" xml:space="preserve">
    <value>'extern alias' is not valid in this context</value>
  </data>
  <data name="WRN_IsDynamicIsConfusing" xml:space="preserve">
    <value>Using '{0}' to test compatibility with '{1}' is essentially identical to testing compatibility with '{2}' and will succeed for all non-null values</value>
  </data>
  <data name="WRN_IsDynamicIsConfusing_Title" xml:space="preserve">
    <value>Using 'is' to test compatibility with 'dynamic' is essentially identical to testing compatibility with 'Object'</value>
  </data>
  <data name="ERR_OverloadRefOutCtor" xml:space="preserve">
    <value>Cannot define overloaded constructor '{0}' because it differs from another constructor only on ref and out</value>
  </data>
  <data name="ERR_YieldNotAllowedInScript" xml:space="preserve">
    <value>Cannot use 'yield' in top-level script code</value>
  </data>
  <data name="ERR_NamespaceNotAllowedInScript" xml:space="preserve">
    <value>Cannot declare namespace in script code</value>
  </data>
  <data name="ERR_GlobalAttributesNotAllowed" xml:space="preserve">
    <value>Assembly and module attributes are not allowed in this context</value>
  </data>
  <data name="ERR_InvalidDelegateType" xml:space="preserve">
    <value>Delegate '{0}' has no invoke method or an invoke method with a return type or parameter types that are not supported.</value>
  </data>
  <data name="WRN_MainIgnored" xml:space="preserve">
    <value>The entry point of the program is global script code; ignoring '{0}' entry point.</value>
  </data>
  <data name="WRN_MainIgnored_Title" xml:space="preserve">
    <value>The entry point of the program is global script code; ignoring entry point</value>
  </data>
  <data name="ERR_StaticInAsOrIs" xml:space="preserve">
    <value>The second operand of an 'is' or 'as' operator may not be static type '{0}'</value>
  </data>
  <data name="ERR_BadVisEventType" xml:space="preserve">
    <value>Inconsistent accessibility: event type '{1}' is less accessible than event '{0}'</value>
  </data>
  <data name="ERR_NamedArgumentSpecificationBeforeFixedArgument" xml:space="preserve">
    <value>Named argument specifications must appear after all fixed arguments have been specified</value>
  </data>
  <data name="ERR_BadNamedArgument" xml:space="preserve">
    <value>The best overload for '{0}' does not have a parameter named '{1}'</value>
  </data>
  <data name="ERR_BadNamedArgumentForDelegateInvoke" xml:space="preserve">
    <value>The delegate '{0}' does not have a parameter named '{1}'</value>
  </data>
  <data name="ERR_DuplicateNamedArgument" xml:space="preserve">
    <value>Named argument '{0}' cannot be specified multiple times</value>
  </data>
  <data name="ERR_NamedArgumentUsedInPositional" xml:space="preserve">
    <value>Named argument '{0}' specifies a parameter for which a positional argument has already been given</value>
  </data>
  <data name="ERR_DefaultValueUsedWithAttributes" xml:space="preserve">
    <value>Cannot specify default parameter value in conjunction with DefaultParameterAttribute or OptionalAttribute</value>
  </data>
  <data name="ERR_DefaultValueMustBeConstant" xml:space="preserve">
    <value>Default parameter value for '{0}' must be a compile-time constant</value>
  </data>
  <data name="ERR_RefOutDefaultValue" xml:space="preserve">
    <value>A ref or out parameter cannot have a default value</value>
  </data>
  <data name="ERR_DefaultValueForExtensionParameter" xml:space="preserve">
    <value>Cannot specify a default value for the 'this' parameter</value>
  </data>
  <data name="ERR_DefaultValueForParamsParameter" xml:space="preserve">
    <value>Cannot specify a default value for a parameter array</value>
  </data>
  <data name="ERR_NoConversionForDefaultParam" xml:space="preserve">
    <value>A value of type '{0}' cannot be used as a default parameter because there are no standard conversions to type '{1}'</value>
  </data>
  <data name="ERR_NoConversionForNubDefaultParam" xml:space="preserve">
    <value>A value of type '{0}' cannot be used as default parameter for nullable parameter '{1}' because '{0}' is not a simple type</value>
  </data>
  <data name="ERR_NotNullRefDefaultParameter" xml:space="preserve">
    <value>'{0}' is of type '{1}'. A default parameter value of a reference type other than string can only be initialized with null</value>
  </data>
  <data name="WRN_DefaultValueForUnconsumedLocation" xml:space="preserve">
    <value>The default value specified for parameter '{0}' will have no effect because it applies to a member that is used in contexts that do not allow optional arguments</value>
  </data>
  <data name="WRN_DefaultValueForUnconsumedLocation_Title" xml:space="preserve">
    <value>The default value specified will have no effect because it applies to a member that is used in contexts that do not allow optional arguments</value>
  </data>
  <data name="ERR_PublicKeyFileFailure" xml:space="preserve">
    <value>Error signing output with public key from file '{0}' -- {1}</value>
  </data>
  <data name="ERR_PublicKeyContainerFailure" xml:space="preserve">
    <value>Error signing output with public key from container '{0}' -- {1}</value>
  </data>
  <data name="ERR_BadDynamicTypeof" xml:space="preserve">
    <value>The typeof operator cannot be used on the dynamic type</value>
  </data>
  <data name="ERR_ExpressionTreeContainsDynamicOperation" xml:space="preserve">
    <value>An expression tree may not contain a dynamic operation</value>
  </data>
  <data name="ERR_BadAsyncExpressionTree" xml:space="preserve">
    <value>Async lambda expressions cannot be converted to expression trees</value>
  </data>
  <data name="ERR_DynamicAttributeMissing" xml:space="preserve">
    <value>Cannot define a class or member that utilizes 'dynamic' because the compiler required type '{0}' cannot be found. Are you missing a reference?</value>
  </data>
  <data name="ERR_CannotPassNullForFriendAssembly" xml:space="preserve">
    <value>Cannot pass null for friend assembly name</value>
  </data>
  <data name="ERR_SignButNoPrivateKey" xml:space="preserve">
    <value>Key file '{0}' is missing the private key needed for signing</value>
  </data>
  <data name="ERR_PublicSignButNoKey" xml:space="preserve">
    <value>Public signing was specified and requires a public key, but no public key was specified.</value>
  </data>
  <data name="ERR_PublicSignNetModule" xml:space="preserve">
    <value>Public signing is not supported for netmodules.</value>
  </data>
  <data name="WRN_DelaySignButNoKey" xml:space="preserve">
    <value>Delay signing was specified and requires a public key, but no public key was specified</value>
  </data>
  <data name="WRN_DelaySignButNoKey_Title" xml:space="preserve">
    <value>Delay signing was specified and requires a public key, but no public key was specified</value>
  </data>
  <data name="ERR_InvalidVersionFormat" xml:space="preserve">
    <value>The specified version string does not conform to the required format - major[.minor[.build[.revision]]]</value>
  </data>
  <data name="ERR_InvalidVersionFormat2" xml:space="preserve">
    <value>The specified version string does not conform to the required format - major.minor.build.revision</value>
  </data>
  <data name="WRN_InvalidVersionFormat" xml:space="preserve">
    <value>The specified version string does not conform to the recommended format - major.minor.build.revision</value>
  </data>
  <data name="WRN_InvalidVersionFormat_Title" xml:space="preserve">
    <value>The specified version string does not conform to the recommended format - major.minor.build.revision</value>
  </data>
  <data name="ERR_InvalidAssemblyCultureForExe" xml:space="preserve">
    <value>Executables cannot be satellite assemblies; culture should always be empty</value>
  </data>
  <data name="ERR_NoCorrespondingArgument" xml:space="preserve">
    <value>There is no argument given that corresponds to the required formal parameter '{0}' of '{1}'</value>
  </data>
  <data name="WRN_UnimplementedCommandLineSwitch" xml:space="preserve">
    <value>The command line switch '{0}' is not yet implemented and was ignored.</value>
  </data>
  <data name="WRN_UnimplementedCommandLineSwitch_Title" xml:space="preserve">
    <value>Command line switch is not yet implemented</value>
  </data>
  <data name="ERR_ModuleEmitFailure" xml:space="preserve">
    <value>Failed to emit module '{0}'.</value>
  </data>
  <data name="ERR_FixedLocalInLambda" xml:space="preserve">
    <value>Cannot use fixed local '{0}' inside an anonymous method, lambda expression, or query expression</value>
  </data>
  <data name="ERR_ExpressionTreeContainsNamedArgument" xml:space="preserve">
    <value>An expression tree may not contain a named argument specification</value>
  </data>
  <data name="ERR_ExpressionTreeContainsOptionalArgument" xml:space="preserve">
    <value>An expression tree may not contain a call or invocation that uses optional arguments</value>
  </data>
  <data name="ERR_ExpressionTreeContainsIndexedProperty" xml:space="preserve">
    <value>An expression tree may not contain an indexed property</value>
  </data>
  <data name="ERR_IndexedPropertyRequiresParams" xml:space="preserve">
    <value>Indexed property '{0}' has non-optional arguments which must be provided</value>
  </data>
  <data name="ERR_IndexedPropertyMustHaveAllOptionalParams" xml:space="preserve">
    <value>Indexed property '{0}' must have all arguments optional</value>
  </data>
  <data name="ERR_SpecialByRefInLambda" xml:space="preserve">
    <value>Instance of type '{0}' cannot be used inside an anonymous function, query expression, iterator block or async method</value>
  </data>
  <data name="ERR_SecurityAttributeMissingAction" xml:space="preserve">
    <value>First argument to a security attribute must be a valid SecurityAction</value>
  </data>
  <data name="ERR_SecurityAttributeInvalidAction" xml:space="preserve">
    <value>Security attribute '{0}' has an invalid SecurityAction value '{1}'</value>
  </data>
  <data name="ERR_SecurityAttributeInvalidActionAssembly" xml:space="preserve">
    <value>SecurityAction value '{0}' is invalid for security attributes applied to an assembly</value>
  </data>
  <data name="ERR_SecurityAttributeInvalidActionTypeOrMethod" xml:space="preserve">
    <value>SecurityAction value '{0}' is invalid for security attributes applied to a type or a method</value>
  </data>
  <data name="ERR_PrincipalPermissionInvalidAction" xml:space="preserve">
    <value>SecurityAction value '{0}' is invalid for PrincipalPermission attribute</value>
  </data>
  <data name="ERR_FeatureNotValidInExpressionTree" xml:space="preserve">
    <value>An expression tree may not contain '{0}'</value>
  </data>
  <data name="ERR_PermissionSetAttributeInvalidFile" xml:space="preserve">
    <value>Unable to resolve file path '{0}' specified for the named argument '{1}' for PermissionSet attribute</value>
  </data>
  <data name="ERR_PermissionSetAttributeFileReadError" xml:space="preserve">
    <value>Error reading file '{0}' specified for the named argument '{1}' for PermissionSet attribute: '{2}'</value>
  </data>
  <data name="ERR_GlobalSingleTypeNameNotFoundFwd" xml:space="preserve">
    <value>The type name '{0}' could not be found in the global namespace. This type has been forwarded to assembly '{1}' Consider adding a reference to that assembly.</value>
  </data>
  <data name="ERR_DottedTypeNameNotFoundInNSFwd" xml:space="preserve">
    <value>The type name '{0}' could not be found in the namespace '{1}'. This type has been forwarded to assembly '{2}' Consider adding a reference to that assembly.</value>
  </data>
  <data name="ERR_SingleTypeNameNotFoundFwd" xml:space="preserve">
    <value>The type name '{0}' could not be found. This type has been forwarded to assembly '{1}'. Consider adding a reference to that assembly.</value>
  </data>
  <data name="ERR_AssemblySpecifiedForLinkAndRef" xml:space="preserve">
    <value>Assemblies '{0}' and '{1}' refer to the same metadata but only one is a linked reference (specified using /link option); consider removing one of the references.</value>
  </data>
  <data name="WRN_DeprecatedCollectionInitAdd" xml:space="preserve">
    <value>The best overloaded Add method '{0}' for the collection initializer element is obsolete.</value>
  </data>
  <data name="WRN_DeprecatedCollectionInitAdd_Title" xml:space="preserve">
    <value>The best overloaded Add method for the collection initializer element is obsolete</value>
  </data>
  <data name="WRN_DeprecatedCollectionInitAddStr" xml:space="preserve">
    <value>The best overloaded Add method '{0}' for the collection initializer element is obsolete. {1}</value>
  </data>
  <data name="WRN_DeprecatedCollectionInitAddStr_Title" xml:space="preserve">
    <value>The best overloaded Add method for the collection initializer element is obsolete</value>
  </data>
  <data name="ERR_DeprecatedCollectionInitAddStr" xml:space="preserve">
    <value>The best overloaded Add method '{0}' for the collection initializer element is obsolete. {1}</value>
  </data>
  <data name="ERR_IteratorInInteractive" xml:space="preserve">
    <value>Yield statements may not appear at the top level in interactive code.</value>
  </data>
  <data name="ERR_SecurityAttributeInvalidTarget" xml:space="preserve">
    <value>Security attribute '{0}' is not valid on this declaration type. Security attributes are only valid on assembly, type and method declarations.</value>
  </data>
  <data name="ERR_BadDynamicMethodArg" xml:space="preserve">
    <value>Cannot use an expression of type '{0}' as an argument to a dynamically dispatched operation.</value>
  </data>
  <data name="ERR_BadDynamicMethodArgLambda" xml:space="preserve">
    <value>Cannot use a lambda expression as an argument to a dynamically dispatched operation without first casting it to a delegate or expression tree type.</value>
  </data>
  <data name="ERR_BadDynamicMethodArgMemgrp" xml:space="preserve">
    <value>Cannot use a method group as an argument to a dynamically dispatched operation. Did you intend to invoke the method?</value>
  </data>
  <data name="ERR_NoDynamicPhantomOnBase" xml:space="preserve">
    <value>The call to method '{0}' needs to be dynamically dispatched, but cannot be because it is part of a base access expression. Consider casting the dynamic arguments or eliminating the base access.</value>
  </data>
  <data name="ERR_BadDynamicQuery" xml:space="preserve">
    <value>Query expressions over source type 'dynamic' or with a join sequence of type 'dynamic' are not allowed</value>
  </data>
  <data name="ERR_NoDynamicPhantomOnBaseIndexer" xml:space="preserve">
    <value>The indexer access needs to be dynamically dispatched, but cannot be because it is part of a base access expression. Consider casting the dynamic arguments or eliminating the base access.</value>
  </data>
  <data name="WRN_DynamicDispatchToConditionalMethod" xml:space="preserve">
    <value>The dynamically dispatched call to method '{0}' may fail at runtime because one or more applicable overloads are conditional methods.</value>
  </data>
  <data name="WRN_DynamicDispatchToConditionalMethod_Title" xml:space="preserve">
    <value>Dynamically dispatched call may fail at runtime because one or more applicable overloads are conditional methods</value>
  </data>
  <data name="ERR_BadArgTypeDynamicExtension" xml:space="preserve">
    <value>'{0}' has no applicable method named '{1}' but appears to have an extension method by that name. Extension methods cannot be dynamically dispatched. Consider casting the dynamic arguments or calling the extension method without the extension method syntax.</value>
  </data>
  <data name="WRN_CallerFilePathPreferredOverCallerMemberName" xml:space="preserve">
    <value>The CallerMemberNameAttribute applied to parameter '{0}' will have no effect. It is overridden by the CallerFilePathAttribute.</value>
  </data>
  <data name="WRN_CallerFilePathPreferredOverCallerMemberName_Title" xml:space="preserve">
    <value>The CallerMemberNameAttribute will have no effect; it is overridden by the CallerFilePathAttribute</value>
  </data>
  <data name="WRN_CallerLineNumberPreferredOverCallerMemberName" xml:space="preserve">
    <value>The CallerMemberNameAttribute applied to parameter '{0}' will have no effect. It is overridden by the CallerLineNumberAttribute.</value>
  </data>
  <data name="WRN_CallerLineNumberPreferredOverCallerMemberName_Title" xml:space="preserve">
    <value>The CallerMemberNameAttribute will have no effect; it is overridden by the CallerLineNumberAttribute</value>
  </data>
  <data name="WRN_CallerLineNumberPreferredOverCallerFilePath" xml:space="preserve">
    <value>The CallerFilePathAttribute applied to parameter '{0}' will have no effect. It is overridden by the CallerLineNumberAttribute.</value>
  </data>
  <data name="WRN_CallerLineNumberPreferredOverCallerFilePath_Title" xml:space="preserve">
    <value>The CallerFilePathAttribute will have no effect; it is overridden by the CallerLineNumberAttribute</value>
  </data>
  <data name="ERR_InvalidDynamicCondition" xml:space="preserve">
    <value>Expression must be implicitly convertible to Boolean or its type '{0}' must define operator '{1}'.</value>
  </data>
  <data name="ERR_MixingWinRTEventWithRegular" xml:space="preserve">
    <value>'{0}' cannot implement '{1}' because '{2}' is a Windows Runtime event and '{3}' is a regular .NET event.</value>
  </data>
  <data name="WRN_CA2000_DisposeObjectsBeforeLosingScope1" xml:space="preserve">
    <value>Call System.IDisposable.Dispose() on allocated instance of {0} before all references to it are out of scope.</value>
  </data>
  <data name="WRN_CA2000_DisposeObjectsBeforeLosingScope1_Title" xml:space="preserve">
    <value>Call System.IDisposable.Dispose() on allocated instance before all references to it are out of scope</value>
  </data>
  <data name="WRN_CA2000_DisposeObjectsBeforeLosingScope2" xml:space="preserve">
    <value>Allocated instance of {0} is not disposed along all exception paths.  Call System.IDisposable.Dispose() before all references to it are out of scope.</value>
  </data>
  <data name="WRN_CA2000_DisposeObjectsBeforeLosingScope2_Title" xml:space="preserve">
    <value>Allocated instance is not disposed along all exception paths</value>
  </data>
  <data name="WRN_CA2202_DoNotDisposeObjectsMultipleTimes" xml:space="preserve">
    <value>Object '{0}' can be disposed more than once.</value>
  </data>
  <data name="WRN_CA2202_DoNotDisposeObjectsMultipleTimes_Title" xml:space="preserve">
    <value>Object can be disposed more than once</value>
  </data>
  <data name="ERR_NewCoClassOnLink" xml:space="preserve">
    <value>Interop type '{0}' cannot be embedded. Use the applicable interface instead.</value>
  </data>
  <data name="ERR_NoPIANestedType" xml:space="preserve">
    <value>Type '{0}' cannot be embedded because it is a nested type. Consider setting the 'Embed Interop Types' property to false.</value>
  </data>
  <data name="ERR_GenericsUsedInNoPIAType" xml:space="preserve">
    <value>Type '{0}' cannot be embedded because it has a generic argument. Consider setting the 'Embed Interop Types' property to false.</value>
  </data>
  <data name="ERR_InteropStructContainsMethods" xml:space="preserve">
    <value>Embedded interop struct '{0}' can contain only public instance fields.</value>
  </data>
  <data name="ERR_WinRtEventPassedByRef" xml:space="preserve">
    <value>A Windows Runtime event may not be passed as an out or ref parameter.</value>
  </data>
  <data name="ERR_MissingMethodOnSourceInterface" xml:space="preserve">
    <value>Source interface '{0}' is missing method '{1}' which is required to embed event '{2}'.</value>
  </data>
  <data name="ERR_MissingSourceInterface" xml:space="preserve">
    <value>Interface '{0}' has an invalid source interface which is required to embed event '{1}'.</value>
  </data>
  <data name="ERR_InteropTypeMissingAttribute" xml:space="preserve">
    <value>Interop type '{0}' cannot be embedded because it is missing the required '{1}' attribute.</value>
  </data>
  <data name="ERR_NoPIAAssemblyMissingAttribute" xml:space="preserve">
    <value>Cannot embed interop types from assembly '{0}' because it is missing the '{1}' attribute.</value>
  </data>
  <data name="ERR_NoPIAAssemblyMissingAttributes" xml:space="preserve">
    <value>Cannot embed interop types from assembly '{0}' because it is missing either the '{1}' attribute or the '{2}' attribute.</value>
  </data>
  <data name="ERR_InteropTypesWithSameNameAndGuid" xml:space="preserve">
    <value>Cannot embed interop type '{0}' found in both assembly '{1}' and '{2}'. Consider setting the 'Embed Interop Types' property to false.</value>
  </data>
  <data name="ERR_LocalTypeNameClash" xml:space="preserve">
    <value>Embedding the interop type '{0}' from assembly '{1}' causes a name clash in the current assembly. Consider setting the 'Embed Interop Types' property to false.</value>
  </data>
  <data name="WRN_ReferencedAssemblyReferencesLinkedPIA" xml:space="preserve">
    <value>A reference was created to embedded interop assembly '{0}' because of an indirect reference to that assembly created by assembly '{1}'. Consider changing the 'Embed Interop Types' property on either assembly.</value>
  </data>
  <data name="WRN_ReferencedAssemblyReferencesLinkedPIA_Title" xml:space="preserve">
    <value>A reference was created to embedded interop assembly because of an indirect assembly reference</value>
  </data>
  <data name="WRN_ReferencedAssemblyReferencesLinkedPIA_Description" xml:space="preserve">
    <value>You have added a reference to an assembly using /link (Embed Interop Types property set to True). This instructs the compiler to embed interop type information from that assembly. However, the compiler cannot embed interop type information from that assembly because another assembly that you have referenced also references that assembly using /reference (Embed Interop Types property set to False).

To embed interop type information for both assemblies, use /link for references to each assembly (set the Embed Interop Types property to True).

To remove the warning, you can use /reference instead (set the Embed Interop Types property to False). In this case, a primary interop assembly (PIA) provides interop type information.</value>
  </data>
  <data name="ERR_GenericsUsedAcrossAssemblies" xml:space="preserve">
    <value>Type '{0}' from assembly '{1}' cannot be used across assembly boundaries because it has a generic type argument that is an embedded interop type.</value>
  </data>
  <data name="ERR_NoCanonicalView" xml:space="preserve">
    <value>Cannot find the interop type that matches the embedded interop type '{0}'. Are you missing an assembly reference?</value>
  </data>
  <data name="ERR_ByRefReturnUnsupported" xml:space="preserve">
    <value>By-reference return type 'ref {0}' is not supported.</value>
  </data>
  <data name="ERR_NetModuleNameMismatch" xml:space="preserve">
    <value>Module name '{0}' stored in '{1}' must match its filename.</value>
  </data>
  <data name="ERR_BadModuleName" xml:space="preserve">
    <value>Invalid module name: {0}</value>
  </data>
  <data name="ERR_BadCompilationOptionValue" xml:space="preserve">
    <value>Invalid '{0}' value: '{1}'.</value>
  </data>
  <data name="ERR_BadAppConfigPath" xml:space="preserve">
    <value>AppConfigPath must be absolute.</value>
  </data>
  <data name="WRN_AssemblyAttributeFromModuleIsOverridden" xml:space="preserve">
    <value>Attribute '{0}' from module '{1}' will be ignored in favor of the instance appearing in source</value>
  </data>
  <data name="WRN_AssemblyAttributeFromModuleIsOverridden_Title" xml:space="preserve">
    <value>Attribute will be ignored in favor of the instance appearing in source</value>
  </data>
  <data name="ERR_CmdOptionConflictsSource" xml:space="preserve">
    <value>Attribute '{0}' given in a source file conflicts with option '{1}'.</value>
  </data>
  <data name="ERR_FixedBufferTooManyDimensions" xml:space="preserve">
    <value>A fixed buffer may only have one dimension.</value>
  </data>
  <data name="WRN_ReferencedAssemblyDoesNotHaveStrongName" xml:space="preserve">
    <value>Referenced assembly '{0}' does not have a strong name.</value>
  </data>
  <data name="WRN_ReferencedAssemblyDoesNotHaveStrongName_Title" xml:space="preserve">
    <value>Referenced assembly does not have a strong name</value>
  </data>
  <data name="ERR_InvalidSignaturePublicKey" xml:space="preserve">
    <value>Invalid signature public key specified in AssemblySignatureKeyAttribute.</value>
  </data>
  <data name="ERR_ExportedTypeConflictsWithDeclaration" xml:space="preserve">
    <value>Type '{0}' exported from module '{1}' conflicts with type declared in primary module of this assembly.</value>
  </data>
  <data name="ERR_ExportedTypesConflict" xml:space="preserve">
    <value>Type '{0}' exported from module '{1}' conflicts with type '{2}' exported from module '{3}'.</value>
  </data>
  <data name="ERR_ForwardedTypeConflictsWithDeclaration" xml:space="preserve">
    <value>Forwarded type '{0}' conflicts with type declared in primary module of this assembly.</value>
  </data>
  <data name="ERR_ForwardedTypesConflict" xml:space="preserve">
    <value>Type '{0}' forwarded to assembly '{1}' conflicts with type '{2}' forwarded to assembly '{3}'.</value>
  </data>
  <data name="ERR_ForwardedTypeConflictsWithExportedType" xml:space="preserve">
    <value>Type '{0}' forwarded to assembly '{1}' conflicts with type '{2}' exported from module '{3}'.</value>
  </data>
  <data name="WRN_RefCultureMismatch" xml:space="preserve">
    <value>Referenced assembly '{0}' has different culture setting of '{1}'.</value>
  </data>
  <data name="WRN_RefCultureMismatch_Title" xml:space="preserve">
    <value>Referenced assembly has different culture setting</value>
  </data>
  <data name="ERR_AgnosticToMachineModule" xml:space="preserve">
    <value>Agnostic assembly cannot have a processor specific module '{0}'.</value>
  </data>
  <data name="ERR_ConflictingMachineModule" xml:space="preserve">
    <value>Assembly and module '{0}' cannot target different processors.</value>
  </data>
  <data name="WRN_ConflictingMachineAssembly" xml:space="preserve">
    <value>Referenced assembly '{0}' targets a different processor.</value>
  </data>
  <data name="WRN_ConflictingMachineAssembly_Title" xml:space="preserve">
    <value>Referenced assembly targets a different processor</value>
  </data>
  <data name="ERR_CryptoHashFailed" xml:space="preserve">
    <value>Cryptographic failure while creating hashes.</value>
  </data>
  <data name="ERR_MissingNetModuleReference" xml:space="preserve">
    <value>Reference to '{0}' netmodule missing.</value>
  </data>
  <data name="ERR_NetModuleNameMustBeUnique" xml:space="preserve">
    <value>Module '{0}' is already defined in this assembly. Each module must have a unique filename.</value>
  </data>
  <data name="ERR_CantReadConfigFile" xml:space="preserve">
    <value>Cannot read config file '{0}' -- '{1}'</value>
  </data>
  <data name="ERR_EncNoPIAReference" xml:space="preserve">
    <value>Cannot continue since the edit includes a reference to an embedded type: '{0}'.</value>
  </data>
  <data name="ERR_EncReferenceToAddedMember" xml:space="preserve">
    <value>Member '{0}' added during the current debug session can only be accessed from within its declaring assembly '{1}'.</value>
  </data>
  <data name="ERR_MutuallyExclusiveOptions" xml:space="preserve">
    <value>Compilation options '{0}' and '{1}' can't both be specified at the same time.</value>
  </data>
  <data name="ERR_LinkedNetmoduleMetadataMustProvideFullPEImage" xml:space="preserve">
    <value>Linked netmodule metadata must provide a full PE image: '{0}'.</value>
  </data>
  <data name="ERR_BadPrefer32OnLib" xml:space="preserve">
    <value>/platform:anycpu32bitpreferred can only be used with /t:exe, /t:winexe and /t:appcontainerexe</value>
  </data>
  <data name="IDS_PathList" xml:space="preserve">
    <value>&lt;path list&gt;</value>
  </data>
  <data name="IDS_Text" xml:space="preserve">
    <value>&lt;text&gt;</value>
  </data>
  <data name="IDS_FeatureNullPropagatingOperator" xml:space="preserve">
    <value>null propagating operator</value>
  </data>
  <data name="IDS_FeatureExpressionBodiedMethod" xml:space="preserve">
    <value>expression-bodied method</value>
  </data>
  <data name="IDS_FeatureExpressionBodiedProperty" xml:space="preserve">
    <value>expression-bodied property</value>
  </data>
  <data name="IDS_FeatureExpressionBodiedIndexer" xml:space="preserve">
    <value>expression-bodied indexer</value>
  </data>
  <data name="IDS_FeatureAutoPropertyInitializer" xml:space="preserve">
    <value>auto property initializer</value>
  </data>
  <data name="IDS_Namespace1" xml:space="preserve">
    <value>&lt;namespace&gt;</value>
  </data>
  <data name="IDS_FeatureRefLocalsReturns" xml:space="preserve">
    <value>byref locals and returns</value>
  </data>
  <data name="CompilationC" xml:space="preserve">
    <value>Compilation (C#): </value>
  </data>
  <data name="SyntaxNodeIsNotWithinSynt" xml:space="preserve">
    <value>Syntax node is not within syntax tree</value>
  </data>
  <data name="LocationMustBeProvided" xml:space="preserve">
    <value>Location must be provided in order to provide minimal type qualification.</value>
  </data>
  <data name="SyntaxTreeSemanticModelMust" xml:space="preserve">
    <value>SyntaxTreeSemanticModel must be provided in order to provide minimal type qualification.</value>
  </data>
  <data name="CantReferenceCompilationOf" xml:space="preserve">
    <value>Can't reference compilation of type '{0}' from {1} compilation.</value>
  </data>
  <data name="SyntaxTreeAlreadyPresent" xml:space="preserve">
    <value>Syntax tree already present</value>
  </data>
  <data name="SubmissionCanOnlyInclude" xml:space="preserve">
    <value>Submission can only include script code.</value>
  </data>
  <data name="SubmissionCanHaveAtMostOne" xml:space="preserve">
    <value>Submission can have at most one syntax tree.</value>
  </data>
  <data name="SyntaxTreeNotFoundTo" xml:space="preserve">
    <value>SyntaxTree '{0}' not found to remove</value>
  </data>
  <data name="TreeMustHaveARootNodeWith" xml:space="preserve">
    <value>tree must have a root node with SyntaxKind.CompilationUnit</value>
  </data>
  <data name="TypeArgumentCannotBeNull" xml:space="preserve">
    <value>Type argument cannot be null</value>
  </data>
  <data name="WrongNumberOfTypeArguments" xml:space="preserve">
    <value>Wrong number of type arguments</value>
  </data>
  <data name="NameConflictForName" xml:space="preserve">
    <value>Name conflict for name {0}</value>
  </data>
  <data name="LookupOptionsHasInvalidCombo" xml:space="preserve">
    <value>LookupOptions has an invalid combination of options</value>
  </data>
  <data name="ItemsMustBeNonEmpty" xml:space="preserve">
    <value>items: must be non-empty</value>
  </data>
  <data name="UseVerbatimIdentifier" xml:space="preserve">
    <value>Use Microsoft.CodeAnalysis.CSharp.SyntaxFactory.Identifier or Microsoft.CodeAnalysis.CSharp.SyntaxFactory.VerbatimIdentifier to create identifier tokens.</value>
  </data>
  <data name="UseLiteralForTokens" xml:space="preserve">
    <value>Use Microsoft.CodeAnalysis.CSharp.SyntaxFactory.Literal to create character literal tokens.</value>
  </data>
  <data name="UseLiteralForNumeric" xml:space="preserve">
    <value>Use Microsoft.CodeAnalysis.CSharp.SyntaxFactory.Literal to create numeric literal tokens.</value>
  </data>
  <data name="ThisMethodCanOnlyBeUsedToCreateTokens" xml:space="preserve">
    <value>This method can only be used to create tokens - {0} is not a token kind.</value>
  </data>
  <data name="GenericParameterDefinition" xml:space="preserve">
    <value>Generic parameter is definition when expected to be reference {0}</value>
  </data>
  <data name="InvalidGetDeclarationNameMultipleDeclarators" xml:space="preserve">
    <value>Called GetDeclarationName for a declaration node that can possibly contain multiple variable declarators.</value>
  </data>
  <data name="TreeNotPartOfCompilation" xml:space="preserve">
    <value>tree not part of compilation</value>
  </data>
  <data name="PositionIsNotWithinSyntax" xml:space="preserve">
    <value>Position is not within syntax tree with full span {0}</value>
  </data>
  <data name="WRN_BadUILang" xml:space="preserve">
    <value>The language name '{0}' is invalid.</value>
  </data>
  <data name="WRN_BadUILang_Title" xml:space="preserve">
    <value>The language name is invalid</value>
  </data>
  <data name="ERR_UnsupportedTransparentIdentifierAccess" xml:space="preserve">
    <value>Transparent identifier member access failed for field '{0}' of '{1}'.  Does the data being queried implement the query pattern?</value>
  </data>
  <data name="ERR_ParamDefaultValueDiffersFromAttribute" xml:space="preserve">
    <value>The parameter has multiple distinct default values.</value>
  </data>
  <data name="ERR_FieldHasMultipleDistinctConstantValues" xml:space="preserve">
    <value>The field has multiple distinct constant values.</value>
  </data>
  <data name="WRN_UnqualifiedNestedTypeInCref" xml:space="preserve">
    <value>Within cref attributes, nested types of generic types should be qualified.</value>
  </data>
  <data name="WRN_UnqualifiedNestedTypeInCref_Title" xml:space="preserve">
    <value>Within cref attributes, nested types of generic types should be qualified</value>
  </data>
  <data name="NotACSharpSymbol" xml:space="preserve">
    <value>Not a C# symbol.</value>
  </data>
  <data name="HDN_UnusedUsingDirective" xml:space="preserve">
    <value>Unnecessary using directive.</value>
  </data>
  <data name="HDN_UnusedExternAlias" xml:space="preserve">
    <value>Unused extern alias.</value>
  </data>
  <data name="ElementsCannotBeNull" xml:space="preserve">
    <value>Elements cannot be null.</value>
  </data>
  <data name="IDS_LIB_ENV" xml:space="preserve">
    <value>LIB environment variable</value>
  </data>
  <data name="IDS_LIB_OPTION" xml:space="preserve">
    <value>/LIB option</value>
  </data>
  <data name="IDS_REFERENCEPATH_OPTION" xml:space="preserve">
    <value>/REFERENCEPATH option</value>
  </data>
  <data name="IDS_DirectoryDoesNotExist" xml:space="preserve">
    <value>directory does not exist</value>
  </data>
  <data name="IDS_DirectoryHasInvalidPath" xml:space="preserve">
    <value>path is too long or invalid</value>
  </data>
  <data name="WRN_NoRuntimeMetadataVersion" xml:space="preserve">
    <value>No value for RuntimeMetadataVersion found. No assembly containing System.Object was found nor was a value for RuntimeMetadataVersion specified through options.</value>
  </data>
  <data name="WRN_NoRuntimeMetadataVersion_Title" xml:space="preserve">
    <value>No value for RuntimeMetadataVersion found</value>
  </data>
  <data name="WrongSemanticModelType" xml:space="preserve">
    <value>Expected a {0} SemanticModel.</value>
  </data>
  <data name="IDS_FeatureLambda" xml:space="preserve">
    <value>lambda expression</value>
  </data>
  <data name="ERR_FeatureNotAvailableInVersion1" xml:space="preserve">
    <value>Feature '{0}' is not available in C# 1. Please use language version {1} or greater.</value>
  </data>
  <data name="ERR_FeatureNotAvailableInVersion2" xml:space="preserve">
    <value>Feature '{0}' is not available in C# 2. Please use language version {1} or greater.</value>
  </data>
  <data name="ERR_FeatureNotAvailableInVersion3" xml:space="preserve">
    <value>Feature '{0}' is not available in C# 3. Please use language version {1} or greater.</value>
  </data>
  <data name="ERR_FeatureNotAvailableInVersion4" xml:space="preserve">
    <value>Feature '{0}' is not available in C# 4. Please use language version {1} or greater.</value>
  </data>
  <data name="ERR_FeatureNotAvailableInVersion5" xml:space="preserve">
    <value>Feature '{0}' is not available in C# 5. Please use language version {1} or greater.</value>
  </data>
  <data name="ERR_FeatureNotAvailableInVersion6" xml:space="preserve">
    <value>Feature '{0}' is not available in C# 6. Please use language version {1} or greater.</value>
  </data>
  <data name="ERR_FeatureNotAvailableInVersion7" xml:space="preserve">
    <value>Feature '{0}' is not available in C# 7. Please use language version {1} or greater.</value>
  </data>
  <data name="ERR_FeatureIsExperimental" xml:space="preserve">
    <value>Feature '{0}' is experimental and unsupported; use '/features:{1}' to enable.</value>
  </data>
  <data name="ERR_FeatureIsUnimplemented" xml:space="preserve">
    <value>Feature '{0}' is not implemented in this compiler.</value>
  </data>
  <data name="IDS_VersionExperimental" xml:space="preserve">
    <value>'experimental'</value>
  </data>
  <data name="PositionNotWithinTree" xml:space="preserve">
    <value>Position must be within span of the syntax tree.</value>
  </data>
  <data name="SpeculatedSyntaxNodeCannotBelongToCurrentCompilation" xml:space="preserve">
    <value>Syntax node to be speculated cannot belong to a syntax tree from the current compilation.</value>
  </data>
  <data name="ChainingSpeculativeModelIsNotSupported" xml:space="preserve">
    <value>Chaining speculative semantic model is not supported. You should create a speculative model from the non-speculative ParentModel.</value>
  </data>
  <data name="IDS_ToolName" xml:space="preserve">
    <value>Microsoft (R) Visual C# Compiler</value>
  </data>
  <data name="IDS_LogoLine1" xml:space="preserve">
    <value>{0} version {1}</value>
  </data>
  <data name="IDS_LogoLine2" xml:space="preserve">
    <value>Copyright (C) Microsoft Corporation. All rights reserved.</value>
  </data>
  <data name="IDS_CSCHelp" xml:space="preserve">
    <value>
                              Visual C# Compiler Options

                        - OUTPUT FILES -
 /out:&lt;file&gt;                   Specify output file name (default: base name of 
                               file with main class or first file)
 /target:exe                   Build a console executable (default) (Short 
                               form: /t:exe)
 /target:winexe                Build a Windows executable (Short form: 
                               /t:winexe)
 /target:library               Build a library (Short form: /t:library)
 /target:module                Build a module that can be added to another 
                               assembly (Short form: /t:module)
 /target:appcontainerexe       Build an Appcontainer executable (Short form: 
                               /t:appcontainerexe)
 /target:winmdobj              Build a Windows Runtime intermediate file that 
                               is consumed by WinMDExp (Short form: /t:winmdobj)
 /doc:&lt;file&gt;                   XML Documentation file to generate
 /platform:&lt;string&gt;            Limit which platforms this code can run on: x86,
                               Itanium, x64, arm, anycpu32bitpreferred, or 
                               anycpu. The default is anycpu.

                        - INPUT FILES -
 /recurse:&lt;wildcard&gt;           Include all files in the current directory and 
                               subdirectories according to the wildcard 
                               specifications
 /reference:&lt;alias&gt;=&lt;file&gt;     Reference metadata from the specified assembly 
                               file using the given alias (Short form: /r)
 /reference:&lt;file list&gt;        Reference metadata from the specified assembly 
                               files (Short form: /r)
 /addmodule:&lt;file list&gt;        Link the specified modules into this assembly
 /link:&lt;file list&gt;             Embed metadata from the specified interop 
                               assembly files (Short form: /l)
 /analyzer:&lt;file list&gt;         Run the analyzers from this assembly
                               (Short form: /a)
 /additionalfile:&lt;file list&gt;   Additional files that don't directly affect code
                               generation but may be used by analyzers for producing
                               errors or warnings.
 /embed                        Embed all source files in the PDB.
 /embed:&lt;file list&gt;            Embed specific files in the PDB

                        - RESOURCES -
 /win32res:&lt;file&gt;              Specify a Win32 resource file (.res)
 /win32icon:&lt;file&gt;             Use this icon for the output
 /win32manifest:&lt;file&gt;         Specify a Win32 manifest file (.xml)
 /nowin32manifest              Do not include the default Win32 manifest
 /resource:&lt;resinfo&gt;           Embed the specified resource (Short form: /res)
 /linkresource:&lt;resinfo&gt;       Link the specified resource to this assembly 
                               (Short form: /linkres) Where the resinfo format 
                               is &lt;file&gt;[,&lt;string name&gt;[,public|private]]

                        - CODE GENERATION -
 /debug[+|-]                   Emit debugging information
 /debug:{full|pdbonly|portable|embedded}
                               Specify debugging type ('full' is default, 
                               'portable' is a cross-platform format,
                               'embedded' is a cross-platform format embedded into 
                               the target .dll or .exe)
 /optimize[+|-]                Enable optimizations (Short form: /o)
 /deterministic                Produce a deterministic assembly
                               (including module version GUID and timestamp)
 /instrument:TestCoverage      Produce an assembly instrumented to collect
                               coverage information
 /sourcelink:&lt;file&gt;            Source link info to embed into Portable PDB.

                        - ERRORS AND WARNINGS -
 /warnaserror[+|-]             Report all warnings as errors
 /warnaserror[+|-]:&lt;warn list&gt; Report specific warnings as errors
 /warn:&lt;n&gt;                     Set warning level (0-4) (Short form: /w)
 /nowarn:&lt;warn list&gt;           Disable specific warning messages
 /ruleset:&lt;file&gt;               Specify a ruleset file that disables specific
                               diagnostics.
 /errorlog:&lt;file&gt;              Specify a file to log all compiler and analyzer
                               diagnostics.
 /reportanalyzer               Report additional analyzer information, such as
                               execution time.
 
                        - LANGUAGE -
 /checked[+|-]                 Generate overflow checks
 /unsafe[+|-]                  Allow 'unsafe' code
 /define:&lt;symbol list&gt;         Define conditional compilation symbol(s) (Short 
                               form: /d)
 /langversion:&lt;string&gt;         Specify language version mode: ISO-1, ISO-2, 3, 
                               4, 5, 6, Default, or Latest

                        - SECURITY -
 /delaysign[+|-]               Delay-sign the assembly using only the public 
                               portion of the strong name key
 /publicsign[+|-]              Public-sign the assembly using only the public
                               portion of the strong name key
 /keyfile:&lt;file&gt;               Specify a strong name key file
 /keycontainer:&lt;string&gt;        Specify a strong name key container
 /highentropyva[+|-]           Enable high-entropy ASLR

                        - MISCELLANEOUS -
 @&lt;file&gt;                       Read response file for more options
 /help                         Display this usage message (Short form: /?)
 /nologo                       Suppress compiler copyright message
 /noconfig                     Do not auto include CSC.RSP file
 /parallel[+|-]                Concurrent build.
 /version                      Display the compiler version number and exit.

                        - ADVANCED -
 /baseaddress:&lt;address&gt;        Base address for the library to be built
 /bugreport:&lt;file&gt;             Create a 'Bug Report' file
 /checksumalgorithm:&lt;alg&gt;      Specify algorithm for calculating source file 
                               checksum stored in PDB. Supported values are:
                               SHA1 (default) or SHA256.
 /codepage:&lt;n&gt;                 Specify the codepage to use when opening source 
                               files
 /utf8output                   Output compiler messages in UTF-8 encoding
 /main:&lt;type&gt;                  Specify the type that contains the entry point 
                               (ignore all other possible entry points) (Short 
                               form: /m)
 /fullpaths                    Compiler generates fully qualified paths
 /filealign:&lt;n&gt;                Specify the alignment used for output file 
                               sections
 /pathmap:&lt;K1&gt;=&lt;V1&gt;,&lt;K2&gt;=&lt;V2&gt;,...
                               Specify a mapping for source path names output by
                               the compiler.
 /pdb:&lt;file&gt;                   Specify debug information file name (default: 
                               output file name with .pdb extension)
 /errorendlocation             Output line and column of the end location of 
                               each error
 /preferreduilang              Specify the preferred output language name.
 /nostdlib[+|-]                Do not reference standard library (mscorlib.dll)
 /subsystemversion:&lt;string&gt;    Specify subsystem version of this assembly
 /lib:&lt;file list&gt;              Specify additional directories to search in for 
                               references
 /errorreport:&lt;string&gt;         Specify how to handle internal compiler errors: 
                               prompt, send, queue, or none. The default is 
                               queue.
 /appconfig:&lt;file&gt;             Specify an application configuration file 
                               containing assembly binding settings
 /moduleassemblyname:&lt;string&gt;  Name of the assembly which this module will be 
                               a part of
 /modulename:&lt;string&gt;          Specify the name of the source module
</value>
    <comment>Visual C# Compiler Options</comment>
  </data>
  <data name="ERR_ComImportWithInitializers" xml:space="preserve">
    <value>'{0}': a class with the ComImport attribute cannot specify field initializers.</value>
  </data>
  <data name="WRN_PdbLocalNameTooLong" xml:space="preserve">
    <value>Local name '{0}' is too long for PDB.  Consider shortening or compiling without /debug.</value>
  </data>
  <data name="WRN_PdbLocalNameTooLong_Title" xml:space="preserve">
    <value>Local name is too long for PDB</value>
  </data>
  <data name="ERR_RetNoObjectRequiredLambda" xml:space="preserve">
    <value>Anonymous function converted to a void returning delegate cannot return a value</value>
  </data>
  <data name="ERR_TaskRetNoObjectRequiredLambda" xml:space="preserve">
    <value>Async lambda expression converted to a 'Task' returning delegate cannot return a value. Did you intend to return 'Task&lt;T&gt;'?</value>
  </data>
  <data name="WRN_AnalyzerCannotBeCreated" xml:space="preserve">
    <value>An instance of analyzer {0} cannot be created from {1} : {2}.</value>
  </data>
  <data name="WRN_AnalyzerCannotBeCreated_Title" xml:space="preserve">
    <value>An analyzer instance cannot be created</value>
  </data>
  <data name="WRN_NoAnalyzerInAssembly" xml:space="preserve">
    <value>The assembly {0} does not contain any analyzers.</value>
  </data>
  <data name="WRN_NoAnalyzerInAssembly_Title" xml:space="preserve">
    <value>Assembly does not contain any analyzers</value>
  </data>
  <data name="WRN_UnableToLoadAnalyzer" xml:space="preserve">
    <value>Unable to load Analyzer assembly {0} : {1}</value>
  </data>
  <data name="WRN_UnableToLoadAnalyzer_Title" xml:space="preserve">
    <value>Unable to load Analyzer assembly</value>
  </data>
  <data name="INF_UnableToLoadSomeTypesInAnalyzer" xml:space="preserve">
    <value>Skipping some types in analyzer assembly {0} due to a ReflectionTypeLoadException : {1}.</value>
  </data>
  <data name="ERR_CantReadRulesetFile" xml:space="preserve">
    <value>Error reading ruleset file {0} - {1}</value>
  </data>
  <data name="ERR_BadPdbData" xml:space="preserve">
    <value>Error reading debug information for '{0}'</value>
  </data>
  <data name="IDS_OperationCausedStackOverflow" xml:space="preserve">
    <value>Operation caused a stack overflow.</value>
  </data>
  <data name="WRN_IdentifierOrNumericLiteralExpected" xml:space="preserve">
    <value>Expected identifier or numeric literal.</value>
  </data>
  <data name="WRN_IdentifierOrNumericLiteralExpected_Title" xml:space="preserve">
    <value>Expected identifier or numeric literal</value>
  </data>
  <data name="ERR_InitializerOnNonAutoProperty" xml:space="preserve">
    <value>Only auto-implemented properties can have initializers.</value>
  </data>
  <data name="ERR_AutoPropertyMustHaveGetAccessor" xml:space="preserve">
    <value>Auto-implemented properties must have get accessors.</value>
  </data>
  <data name="ERR_AutoPropertyMustOverrideSet" xml:space="preserve">
    <value>Auto-implemented properties must override all accessors of the overridden property.</value>
  </data>
  <data name="ERR_AutoPropertyInitializerInInterface" xml:space="preserve">
    <value>Auto-implemented properties inside interfaces cannot have initializers.</value>
  </data>
  <data name="ERR_InitializerInStructWithoutExplicitConstructor" xml:space="preserve">
    <value>Structs without explicit constructors cannot contain members with initializers.</value>
  </data>
  <data name="ERR_EncodinglessSyntaxTree" xml:space="preserve">
    <value>Cannot emit debug information for a source text without encoding.</value>
  </data>
  <data name="ERR_BlockBodyAndExpressionBody" xml:space="preserve">
    <value>Block bodies and expression bodies cannot both be provided.</value>
  </data>
  <data name="ERR_SwitchFallOut" xml:space="preserve">
    <value>Control cannot fall out of switch from final case label ('{0}')</value>
  </data>
  <data name="ERR_UnexpectedBoundGenericName" xml:space="preserve">
    <value>Type arguments are not allowed in the nameof operator.</value>
  </data>
  <data name="ERR_NullPropagatingOpInExpressionTree" xml:space="preserve">
    <value>An expression tree lambda may not contain a null propagating operator.</value>
  </data>
  <data name="ERR_DictionaryInitializerInExpressionTree" xml:space="preserve">
    <value>An expression tree lambda may not contain a dictionary initializer.</value>
  </data>
  <data name="ERR_ExtensionCollectionElementInitializerInExpressionTree" xml:space="preserve">
    <value>An extension Add method is not supported for a collection initializer in an expression lambda.</value>
  </data>
  <data name="IDS_FeatureNameof" xml:space="preserve">
    <value>nameof operator</value>
  </data>
  <data name="IDS_FeatureDictionaryInitializer" xml:space="preserve">
    <value>dictionary initializer</value>
  </data>
  <data name="ERR_UnclosedExpressionHole" xml:space="preserve">
    <value>Missing close delimiter '}' for interpolated expression started with '{'.</value>
  </data>
  <data name="ERR_SingleLineCommentInExpressionHole" xml:space="preserve">
    <value>A single-line comment may not be used in an interpolated string.</value>
  </data>
  <data name="ERR_InsufficientStack" xml:space="preserve">
    <value>An expression is too long or complex to compile</value>
  </data>
  <data name="ERR_ExpressionHasNoName" xml:space="preserve">
    <value>Expression does not have a name.</value>
  </data>
  <data name="ERR_SubexpressionNotInNameof" xml:space="preserve">
    <value>Sub-expression cannot be used in an argument to nameof.</value>
  </data>
  <data name="ERR_AliasQualifiedNameNotAnExpression" xml:space="preserve">
    <value>An alias-qualified name is not an expression.</value>
  </data>
  <data name="ERR_NameofMethodGroupWithTypeParameters" xml:space="preserve">
    <value>Type parameters are not allowed on a method group as an argument to 'nameof'.</value>
  </data>
  <data name="NoNoneSearchCriteria" xml:space="preserve">
    <value>SearchCriteria is expected.</value>
  </data>
  <data name="ERR_InvalidAssemblyCulture" xml:space="preserve">
    <value>Assembly culture strings may not contain embedded NUL characters.</value>
  </data>
  <data name="IDS_FeatureUsingStatic" xml:space="preserve">
    <value>using static</value>
  </data>
  <data name="IDS_FeatureInterpolatedStrings" xml:space="preserve">
    <value>interpolated strings</value>
  </data>
  <data name="IDS_AwaitInCatchAndFinally" xml:space="preserve">
    <value>await in catch blocks and finally blocks</value>
  </data>
  <data name="IDS_FeatureBinaryLiteral" xml:space="preserve">
    <value>binary literals</value>
  </data>
  <data name="IDS_FeatureDigitSeparator" xml:space="preserve">
    <value>digit separators</value>
  </data>
  <data name="IDS_FeatureLocalFunctions" xml:space="preserve">
    <value>local functions</value>
  </data>
  <data name="ERR_UnescapedCurly" xml:space="preserve">
    <value>A '{0}' character must be escaped (by doubling) in an interpolated string.</value>
  </data>
  <data name="ERR_EscapedCurly" xml:space="preserve">
    <value>A '{0}' character may only be escaped by doubling '{0}{0}' in an interpolated string.</value>
  </data>
  <data name="ERR_TrailingWhitespaceInFormatSpecifier" xml:space="preserve">
    <value>A format specifier may not contain trailing whitespace.</value>
  </data>
  <data name="ERR_EmptyFormatSpecifier" xml:space="preserve">
    <value>Empty format specifier.</value>
  </data>
  <data name="ERR_ErrorInReferencedAssembly" xml:space="preserve">
    <value>There is an error in a referenced assembly '{0}'.</value>
  </data>
  <data name="ERR_ExpressionOrDeclarationExpected" xml:space="preserve">
    <value>Expression or declaration statement expected.</value>
  </data>
  <data name="ERR_NameofExtensionMethod" xml:space="preserve">
    <value>Extension method groups are not allowed as an argument to 'nameof'.</value>
  </data>
  <data name="WRN_AlignmentMagnitude" xml:space="preserve">
    <value>Alignment value {0} has a magnitude greater than {1} and may result in a large formatted string.</value>
  </data>
  <data name="HDN_UnusedExternAlias_Title" xml:space="preserve">
    <value>Unused extern alias</value>
  </data>
  <data name="HDN_UnusedUsingDirective_Title" xml:space="preserve">
    <value>Unnecessary using directive</value>
  </data>
  <data name="INF_UnableToLoadSomeTypesInAnalyzer_Title" xml:space="preserve">
    <value>Skip loading types in analyzer assembly that fail due to a ReflectionTypeLoadException</value>
  </data>
  <data name="WRN_AlignmentMagnitude_Title" xml:space="preserve">
    <value>Alignment value has a magnitude that may result in a large formatted string</value>
  </data>
  <data name="ERR_ConstantStringTooLong" xml:space="preserve">
    <value>Length of String constant exceeds current memory limit.  Try splitting the string into multiple constants.</value>
  </data>
  <data name="ERR_TupleTooFewElements" xml:space="preserve">
    <value>Tuple must contain at least two elements.</value>
  </data>
  <data name="ERR_DebugEntryPointNotSourceMethodDefinition" xml:space="preserve">
    <value>Debug entry point must be a definition of a method declared in the current compilation.</value>
  </data>
  <data name="ERR_LoadDirectiveOnlyAllowedInScripts" xml:space="preserve">
    <value>#load is only allowed in scripts</value>
  </data>
  <data name="ERR_PPLoadFollowsToken" xml:space="preserve">
    <value>Cannot use #load after first token in file</value>
  </data>
  <data name="CouldNotFindFile" xml:space="preserve">
    <value>Could not find file.</value>
    <comment>File path referenced in source (#load) could not be resolved.</comment>
  </data>
  <data name="SyntaxTreeFromLoadNoRemoveReplace" xml:space="preserve">
    <value>SyntaxTree '{0}' resulted from a #load directive and cannot be removed or replaced directly.</value>
  </data>
  <data name="ERR_SourceFileReferencesNotSupported" xml:space="preserve">
    <value>Source file references are not supported.</value>
  </data>
  <data name="ERR_InvalidPathMap" xml:space="preserve">
    <value>The pathmap option was incorrectly formatted.</value>
  </data>
  <data name="ERR_InvalidReal" xml:space="preserve">
    <value>Invalid real literal.</value>
  </data>
  <data name="ERR_AutoPropertyCannotBeRefReturning" xml:space="preserve">
    <value>Auto-implemented properties cannot return by reference</value>
  </data>
  <data name="ERR_RefPropertyMustHaveGetAccessor" xml:space="preserve">
    <value>Properties which return by reference must have a get accessor</value>
  </data>
  <data name="ERR_RefPropertyCannotHaveSetAccessor" xml:space="preserve">
    <value>Properties which return by reference cannot have set accessors</value>
  </data>
  <data name="ERR_CantChangeRefReturnOnOverride" xml:space="preserve">
    <value>'{0}' must {2}return by reference to match overridden member '{1}'</value>
  </data>
  <data name="ERR_MustNotHaveRefReturn" xml:space="preserve">
    <value>By-reference returns may only be used in methods that return by reference</value>
  </data>
  <data name="ERR_MustHaveRefReturn" xml:space="preserve">
    <value>By-value returns may only be used in methods that return by value</value>
  </data>
  <data name="ERR_RefReturnMustHaveIdentityConversion" xml:space="preserve">
    <value>The return expression must be of type '{0}' because this method returns by reference</value>
  </data>
  <data name="ERR_CloseUnimplementedInterfaceMemberWrongRefReturn" xml:space="preserve">
    <value>'{0}' does not implement interface member '{1}'. '{2}' cannot implement '{1}' because it does not return by {3}</value>
  </data>
  <data name="ERR_BadIteratorReturnRef" xml:space="preserve">
    <value>The body of '{0}' cannot be an iterator block because '{0}' returns by reference</value>
  </data>
  <data name="ERR_BadRefReturnExpressionTree" xml:space="preserve">
    <value>Lambda expressions that return by reference cannot be converted to expression trees</value>
  </data>
  <data name="ERR_RefReturningCallInExpressionTree" xml:space="preserve">
    <value>An expression tree lambda may not contain a call to a method, property, or indexer that returns by reference</value>
  </data>
  <data name="ERR_RefReturnLvalueExpected" xml:space="preserve">
    <value>An expression cannot be used in this context because it may not be returned by reference</value>
  </data>
  <data name="ERR_RefReturnNonreturnableLocal" xml:space="preserve">
    <value>Cannot return '{0}' by reference because it was initialized to a value that cannot be returned by reference</value>
  </data>
  <data name="ERR_RefReturnNonreturnableLocal2" xml:space="preserve">
    <value>Cannot return by reference a member of '{0}' because it was initialized to a value that cannot be returned by reference</value>
  </data>
  <data name="ERR_RefReturnReadonlyLocal" xml:space="preserve">
    <value>Cannot return '{0}' by reference because it is read-only</value>
  </data>
  <data name="ERR_RefReturnRangeVariable" xml:space="preserve">
    <value>Cannot return the range variable '{0}' by reference</value>
  </data>
  <data name="ERR_RefReturnReadonlyLocalCause" xml:space="preserve">
    <value>Cannot return '{0}' by reference because it is a '{1}'</value>
  </data>
  <data name="ERR_RefReturnReadonlyLocal2Cause" xml:space="preserve">
    <value>Cannot return fields of '{0}' by reference because it is a '{1}'</value>
  </data>
  <data name="ERR_RefReturnReadonly" xml:space="preserve">
    <value>A readonly field cannot be returned by reference</value>
  </data>
  <data name="ERR_RefReturnReadonlyStatic" xml:space="preserve">
    <value>A static readonly field cannot be returned by reference</value>
  </data>
  <data name="ERR_RefReturnReadonly2" xml:space="preserve">
    <value>Members of readonly field '{0}' cannot be returned by reference</value>
  </data>
  <data name="ERR_RefReturnReadonlyStatic2" xml:space="preserve">
    <value>Fields of static readonly field '{0}' cannot be returned by reference</value>
  </data>
  <data name="ERR_RefReturnCall" xml:space="preserve">
    <value>Cannot return by reference a result of '{0}' because the argument passed to parameter '{1}' cannot be returned by reference</value>
  </data>
  <data name="ERR_RefReturnCall2" xml:space="preserve">
    <value>Cannot return by reference a member of result of '{0}' because the argument passed to parameter '{1}' cannot be returned by reference</value>
  </data>
  <data name="ERR_RefReturnParameter" xml:space="preserve">
    <value>Cannot return a parameter by reference '{0}' because it is not a ref or out parameter</value>
  </data>
  <data name="ERR_RefReturnParameter2" xml:space="preserve">
    <value>Cannot return or a member of parameter '{0}' by reference because it is not a ref or out parameter</value>
  </data>
  <data name="ERR_RefReturnLocal" xml:space="preserve">
    <value>Cannot return local '{0}' by reference because it is not a ref local</value>
  </data>
  <data name="ERR_RefReturnLocal2" xml:space="preserve">
    <value>Cannot return a member of local '{0}' by reference because it is not a ref local</value>
  </data>
  <data name="ERR_RefReturnReceiver" xml:space="preserve">
    <value>Cannot return '{0}' by reference because its receiver may not be returned by reference</value>
  </data>
  <data name="ERR_RefReturnStructThis" xml:space="preserve">
    <value>Struct members cannot return 'this' or other instance members by reference</value>
  </data>
  <data name="ERR_InitializeByValueVariableWithReference" xml:space="preserve">
    <value>Cannot initialize a by-value variable with a reference</value>
  </data>
  <data name="ERR_InitializeByReferenceVariableWithValue" xml:space="preserve">
    <value>Cannot initialize a by-reference variable with a value</value>
  </data>
  <data name="ERR_RefAssignmentMustHaveIdentityConversion" xml:space="preserve">
    <value>The expression must be of type '{0}' because it is being assigned by reference</value>
  </data>
  <data name="ERR_ByReferenceVariableMustBeInitialized" xml:space="preserve">
    <value>A declaration of a by-reference variable must have an initializer</value>
  </data>
  <data name="ERR_AnonDelegateCantUseLocal" xml:space="preserve">
    <value>Cannot use ref local '{0}' inside an anonymous method, lambda expression, or query expression</value>
  </data>
  <data name="ERR_BadIteratorLocalType" xml:space="preserve">
    <value>Iterators cannot have by reference locals</value>
  </data>
  <data name="ERR_BadAsyncLocalType" xml:space="preserve">
    <value>Async methods cannot have by reference locals</value>
  </data>
  <data name="ERR_RefReturningCallAndAwait" xml:space="preserve">
    <value>'await' cannot be used in an expression containing a call to '{0}' because it returns by reference</value>
  </data>
  <data name="ERR_ExpressionTreeContainsLocalFunction" xml:space="preserve">
    <value>An expression tree may not contain a reference to a local function</value>
  </data>
  <data name="ERR_DynamicLocalFunctionParamsParameter" xml:space="preserve">
    <value>Cannot pass argument with dynamic type to params parameter '{0}' of local function '{1}'.</value>
  </data>
  <data name="SyntaxTreeIsNotASubmission" xml:space="preserve">
    <value>Syntax tree should be created from a submission.</value>
  </data>
  <data name="ERR_TooManyUserStrings" xml:space="preserve">
    <value>Combined length of user strings used by the program exceeds allowed limit. Try to decrease use of string literals.</value>
  </data>
  <data name="ERR_PatternNullableType" xml:space="preserve">
    <value>It is not legal to use nullable type '{0}' in a pattern; use the underlying type '{1}' instead.</value>
  </data>
  <data name="ERR_BadIsPatternExpression" xml:space="preserve">
    <value>Invalid operand for pattern match; value required, but found '{0}'.</value>
  </data>
  <data name="ERR_PeWritingFailure" xml:space="preserve">
    <value>An error occurred while writing the output file: {0}.</value>
  </data>
  <data name="ERR_TupleDuplicateElementName" xml:space="preserve">
    <value>Tuple element names must be unique.</value>
  </data>
  <data name="ERR_TupleReservedElementName" xml:space="preserve">
    <value>Tuple element name '{0}' is only allowed at position {1}.</value>
  </data>
  <data name="ERR_TupleReservedElementNameAnyPosition" xml:space="preserve">
    <value>Tuple element name '{0}' is disallowed at any position.</value>
  </data>
  <data name="ERR_PredefinedTypeMemberNotFoundInAssembly" xml:space="preserve">
    <value>Member '{0}' was not found on type '{1}' from assembly '{2}'.</value>
  </data>
  <data name="IDS_FeatureTuples" xml:space="preserve">
    <value>tuples</value>
  </data>
  <data name="ERR_MissingDeconstruct" xml:space="preserve">
    <value>No Deconstruct instance or extension method was found for type '{0}', with {1} out parameters and a void return type.</value>
  </data>
  <data name="ERR_DeconstructRequiresExpression" xml:space="preserve">
    <value>Deconstruct assignment requires an expression with a type on the right-hand-side.</value>
  </data>
  <data name="ERR_SwitchExpressionValueExpected" xml:space="preserve">
    <value>The switch expression must be a value; found '{0}'.</value>
  </data>
  <data name="ERR_PatternIsSubsumed" xml:space="preserve">
    <value>The switch case has already been handled by a previous case.</value>
  </data>
  <data name="ERR_PatternWrongType" xml:space="preserve">
    <value>An expression of type {0} cannot be handled by a pattern of type {1}.</value>
  </data>
  <data name="WRN_AttributeIgnoredWhenPublicSigning" xml:space="preserve">
    <value>Attribute '{0}' is ignored when public signing is specified.</value>
  </data>
  <data name="WRN_AttributeIgnoredWhenPublicSigning_Title" xml:space="preserve">
    <value>Attribute is ignored when public signing is specified.</value>
  </data>
  <data name="ERR_OptionMustBeAbsolutePath" xml:space="preserve">
    <value>Option '{0}' must be an absolute path.</value>
  </data>
  <data name="ERR_ConversionNotTupleCompatible" xml:space="preserve">
    <value>Tuple with {0} elements cannot be converted to type '{1}'.</value>
  </data>
  <data name="IDS_FeatureOutVar" xml:space="preserve">
    <value>out variable declaration</value>
  </data>
  <data name="ERR_ImplicitlyTypedOutVariableUsedInTheSameArgumentList" xml:space="preserve">
    <value>Reference to an implicitly-typed out variable '{0}' is not permitted in the same argument list.</value>
  </data>
  <data name="ERR_TypeInferenceFailedForImplicitlyTypedOutVariable" xml:space="preserve">
    <value>Cannot infer the type of implicitly-typed out variable '{0}'.</value>
  </data>
  <data name="ERR_TypeInferenceFailedForImplicitlyTypedDeconstructionVariable" xml:space="preserve">
    <value>Cannot infer the type of implicitly-typed deconstruction variable '{0}'.</value>
  </data>
  <data name="ERR_DiscardTypeInferenceFailed" xml:space="preserve">
    <value>Cannot infer the type of implicitly-typed discard.</value>
  </data>
  <data name="ERR_DeconstructWrongCardinality" xml:space="preserve">
    <value>Cannot deconstruct a tuple of '{0}' elements into '{1}' variables.</value>
  </data>
  <data name="ERR_CannotDeconstructDynamic" xml:space="preserve">
    <value>Cannot deconstruct dynamic objects.</value>
  </data>
  <data name="ERR_DeconstructTooFewElements" xml:space="preserve">
    <value>Deconstruction must contain at least two variables.</value>
  </data>
  <data name="TypeMustBeVar" xml:space="preserve">
    <value>The type must be 'var'.</value>
  </data>
  <data name="WRN_TupleLiteralNameMismatch" xml:space="preserve">
    <value>The tuple element name '{0}' is ignored because a different name or no name is specified by the target type '{1}'.</value>
  </data>
  <data name="WRN_TupleLiteralNameMismatch_Title" xml:space="preserve">
    <value>The tuple element name is ignored because a different name or no name is specified by the assignment target.</value>
  </data>
  <data name="ERR_PredefinedValueTupleTypeMustBeStruct" xml:space="preserve">
    <value>Predefined type '{0}' must be a struct.</value>
  </data>
  <data name="ERR_NewWithTupleTypeSyntax" xml:space="preserve">
    <value>'new' cannot be used with tuple type. Use a tuple literal expression instead.</value>
  </data>
  <data name="ERR_DeconstructionVarFormDisallowsSpecificType" xml:space="preserve">
    <value>Deconstruction 'var (...)' form disallows a specific type for 'var'.</value>
  </data>
  <data name="ERR_TupleElementNamesAttributeMissing" xml:space="preserve">
    <value>Cannot define a class or member that utilizes tuples because the compiler required type '{0}' cannot be found. Are you missing a reference?</value>
  </data>
  <data name="ERR_ExplicitTupleElementNamesAttribute" xml:space="preserve">
    <value>Cannot reference 'System.Runtime.CompilerServices.TupleElementNamesAttribute' explicitly. Use the tuple syntax to define tuple names.</value>
  </data>
  <data name="ERR_ExpressionTreeContainsOutVariable" xml:space="preserve">
    <value>An expression tree may not contain an out argument variable declaration.</value>
  </data>
  <data name="ERR_ExpressionTreeContainsDiscard" xml:space="preserve">
    <value>An expression tree may not contain a discard.</value>
  </data>
  <data name="ERR_ExpressionTreeContainsIsMatch" xml:space="preserve">
    <value>An expression tree may not contain an 'is' pattern-matching operator.</value>
  </data>
  <data name="ERR_ExpressionTreeContainsTupleLiteral" xml:space="preserve">
    <value>An expression tree may not contain a tuple literal.</value>
  </data>
  <data name="ERR_ExpressionTreeContainsTupleConversion" xml:space="preserve">
    <value>An expression tree may not contain a tuple conversion.</value>
  </data>
  <data name="ERR_SourceLinkRequiresPortablePdb" xml:space="preserve">
    <value>/sourcelink switch is only supported when emitting Portable PDB (/debug:portable or /debug:embedded must be specified).</value>
  </data>
  <data name="ERR_CannotEmbedWithoutPdb" xml:space="preserve">
    <value>/embed switch is only supported when emitting Portable PDB (/debug:portable or /debug:embedded).</value>
  </data>
  <data name="ERR_InvalidInstrumentationKind" xml:space="preserve">
    <value>Invalid instrumentation kind: {0}</value>
  </data>
  <data name="ERR_VarInvocationLvalueReserved" xml:space="preserve">
    <value>The syntax 'var (...)' as an lvalue is reserved.</value>
  </data>
  <data name="ERR_ExpressionVariableInConstructorOrFieldInitializer" xml:space="preserve">
    <value>Out variable and pattern variable declarations are not allowed within constructor initializers, field initializers, or property initializers.</value>
  </data>
  <data name="ERR_ExpressionVariableInQueryClause" xml:space="preserve">
    <value>Out variable and pattern variable declarations are not allowed within a query clause.</value>
  </data>
  <data name="ERR_SemiOrLBraceOrArrowExpected" xml:space="preserve">
    <value>{ or ; or =&gt; expected</value>
  </data>
  <data name="ERR_ThrowMisplaced" xml:space="preserve">
    <value>A throw expression is not allowed in this context.</value>
  </data>
  <data name="ERR_MixedDeconstructionUnsupported" xml:space="preserve">
    <value>A deconstruction cannot mix declarations and expressions on the left-hand-side.</value>
  </data>
  <data name="ERR_DeclarationExpressionNotPermitted" xml:space="preserve">
    <value>A declaration is not allowed in this context.</value>
  </data>
  <data name="ERR_MustDeclareForeachIteration" xml:space="preserve">
    <value>A foreach loop must declare its iteration variables.</value>
  </data>
  <data name="ERR_TupleElementNamesInDeconstruction" xml:space="preserve">
    <value>Tuple element names are not permitted on the left of a deconstruction.</value>
  </data>
  <data name="ERR_PossibleBadNegCast" xml:space="preserve">
    <value>To cast a negative value, you must enclose the value in parentheses.</value>
  </data>
  <data name="ERR_ExpressionTreeContainsThrowExpression" xml:space="preserve">
    <value>An expression tree may not contain a throw-expression.</value>
  </data>
  <data name="ERR_BadAssemblyName" xml:space="preserve">
    <value>Invalid assembly name: {0}</value>
  </data>
  <data name="ERR_BadAsyncMethodBuilderTaskProperty" xml:space="preserve">
    <value>For type '{0}' to be used as an AsyncMethodBuilder for type '{1}', its Task property should return type '{1}' instead of type '{2}'.</value>
  </data>
  <data name="ERR_AttributesInLocalFuncDecl" xml:space="preserve">
    <value>Attributes are not allowed on local function parameters or type parameters</value>
  </data>
  <data name="ERR_TypeForwardedToMultipleAssemblies" xml:space="preserve">
    <value>Module '{0}' in assembly '{1}' is forwarding the type '{2}' to multiple assemblies: '{3}' and '{4}'.</value>
  </data>
  <data name="ERR_PatternDynamicType" xml:space="preserve">
    <value>It is not legal to use the type 'dynamic' in a pattern.</value>
  </data>
  <data name="ERR_BadDynamicMethodArgDefaultLiteral" xml:space="preserve">
    <value>Cannot use a default literal as an argument to a dynamically dispatched operation.</value>
  </data>
  <data name="ERR_BadDocumentationMode" xml:space="preserve">
    <value>Provided documentation mode is unsupported or invalid: '{0}'.</value>
  </data>
  <data name="ERR_BadSourceCodeKind" xml:space="preserve">
    <value>Provided source code kind is unsupported or invalid: '{0}'</value>
  </data>
  <data name="ERR_BadLanguageVersion" xml:space="preserve">
    <value>Provided language version is unsupported or invalid: '{0}'.</value>
  </data>
  <data name="ERR_InvalidPreprocessingSymbol" xml:space="preserve">
    <value>Invalid name for a preprocessing symbol; '{0}' is not a valid identifier</value>
  </data>
  <data name="ERR_FeatureNotAvailableInVersion7_1" xml:space="preserve">
    <value>Feature '{0}' is not available in C# 7.1. Please use language version {1} or greater.</value>
  </data>
  <data name="ERR_LanguageVersionCannotHaveLeadingZeroes" xml:space="preserve">
    <value>Specified language version '{0}' cannot have leading zeroes</value>
  </data>
  <data name="ERR_VoidAssignment" xml:space="preserve">
    <value>A value of type 'void' may not be assigned.</value>
  </data>
  <data name="ERR_CompilerAndLanguageVersion" xml:space="preserve">
    <value>Compiler version: '{0}'. Language version: {1}.</value>
  </data>
<<<<<<< HEAD
  <data name="ERR_TupleInferredNamesNotAvailable" xml:space="preserve">
    <value>Tuple type '{0}' does not have an explicitly named element '{1}'. Please use language version {2} or greater to access a unnamed element by its inferred name.</value>
=======
  <data name="WRN_DefaultInSwitch" xml:space="preserve">
    <value>Did you mean to use the default switch label (`default:`) rather than `case default:`? If you really mean to use the default literal, consider `case (default):` or another literal (`case 0:` or `case null:`) as appropriate.</value>
  </data>
  <data name="WRN_DefaultInSwitch_Title" xml:space="preserve">
    <value>Did you mean to use the default switch label (`default:`) rather than `case default:`? If you really mean to use the default literal, consider `case (default):` or another literal (`case 0:` or `case null:`) as appropriate.</value>
  </data>
  <data name="ERR_VoidInTuple" xml:space="preserve">
    <value>A tuple may not contain a value of type 'void'.</value>
>>>>>>> d0d07e58
  </data>
</root><|MERGE_RESOLUTION|>--- conflicted
+++ resolved
@@ -5053,10 +5053,9 @@
   <data name="ERR_CompilerAndLanguageVersion" xml:space="preserve">
     <value>Compiler version: '{0}'. Language version: {1}.</value>
   </data>
-<<<<<<< HEAD
   <data name="ERR_TupleInferredNamesNotAvailable" xml:space="preserve">
     <value>Tuple type '{0}' does not have an explicitly named element '{1}'. Please use language version {2} or greater to access a unnamed element by its inferred name.</value>
-=======
+  </data>
   <data name="WRN_DefaultInSwitch" xml:space="preserve">
     <value>Did you mean to use the default switch label (`default:`) rather than `case default:`? If you really mean to use the default literal, consider `case (default):` or another literal (`case 0:` or `case null:`) as appropriate.</value>
   </data>
@@ -5065,6 +5064,5 @@
   </data>
   <data name="ERR_VoidInTuple" xml:space="preserve">
     <value>A tuple may not contain a value of type 'void'.</value>
->>>>>>> d0d07e58
   </data>
 </root>