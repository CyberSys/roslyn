--- conflicted
+++ resolved
@@ -193,24 +193,14 @@
                             result = binder.BindVariableOrAutoPropInitializer(equalsValue, field.GetFieldType(binder.FieldsBeingBound), diagnostics);
                         }
 
-<<<<<<< HEAD
-                        var fieldType = ((FieldSymbol)this.MemberSymbol).GetFieldType(binder.FieldsBeingBound).TypeSymbol;
-                        return binder.BindVariableOrAutoPropInitializer(equalsValue, fieldType, diagnostics);
-=======
                         break;
->>>>>>> 121ea80a
                     }
 
                 case SymbolKind.Property:
                     {
-<<<<<<< HEAD
-                        var propertyType = ((PropertySymbol)this.MemberSymbol).Type.TypeSymbol;
-                        return binder.BindVariableOrAutoPropInitializer(equalsValue, propertyType, diagnostics);
-=======
                         var property = (PropertySymbol)this.MemberSymbol;
                         result = binder.BindVariableOrAutoPropInitializer(equalsValue, property.Type, diagnostics);
                         break;
->>>>>>> 121ea80a
                     }
 
                 case SymbolKind.Parameter:
