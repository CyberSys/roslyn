﻿// Copyright (c) Microsoft.  All Rights Reserved.  Licensed under the Apache License, Version 2.0.  See License.txt in the project root for license information.

using System;
using System.Diagnostics;
using Roslyn.Utilities;

namespace Microsoft.CodeAnalysis.CSharp
{
    internal enum MessageID
    {
        None = 0,
        MessageBase = 1200,
        IDS_SK_METHOD = MessageBase + 2000,
        IDS_SK_TYPE = MessageBase + 2001,
        IDS_SK_NAMESPACE = MessageBase + 2002,
        IDS_SK_FIELD = MessageBase + 2003,
        IDS_SK_PROPERTY = MessageBase + 2004,
        IDS_SK_UNKNOWN = MessageBase + 2005,
        IDS_SK_VARIABLE = MessageBase + 2006,
        IDS_SK_EVENT = MessageBase + 2007,
        IDS_SK_TYVAR = MessageBase + 2008,
        //IDS_SK_GCLASS = MessageBase + 2009,
        IDS_SK_ALIAS = MessageBase + 2010,
        //IDS_SK_EXTERNALIAS = MessageBase + 2011,
        IDS_SK_LABEL = MessageBase + 2012,
        IDS_NULL = MessageBase + 10001,
        //IDS_RELATEDERROR = MessageBase + 10002,
        //IDS_RELATEDWARNING = MessageBase + 10003,
        IDS_XMLIGNORED = MessageBase + 10004,
        IDS_XMLIGNORED2 = MessageBase + 10005,
        IDS_XMLFAILEDINCLUDE = MessageBase + 10006,
        IDS_XMLBADINCLUDE = MessageBase + 10007,
        IDS_XMLNOINCLUDE = MessageBase + 10008,
        IDS_XMLMISSINGINCLUDEFILE = MessageBase + 10009,
        IDS_XMLMISSINGINCLUDEPATH = MessageBase + 10010,
        IDS_GlobalNamespace = MessageBase + 10011,
        IDS_FeatureGenerics = MessageBase + 12500,
        IDS_FeatureAnonDelegates = MessageBase + 12501,
        IDS_FeatureModuleAttrLoc = MessageBase + 12502,
        IDS_FeatureGlobalNamespace = MessageBase + 12503,
        IDS_FeatureFixedBuffer = MessageBase + 12504,
        IDS_FeaturePragma = MessageBase + 12505,
        IDS_FOREACHLOCAL = MessageBase + 12506,
        IDS_USINGLOCAL = MessageBase + 12507,
        IDS_FIXEDLOCAL = MessageBase + 12508,
        IDS_FeatureStaticClasses = MessageBase + 12511,
        IDS_FeaturePartialTypes = MessageBase + 12512,
        IDS_MethodGroup = MessageBase + 12513,
        IDS_AnonMethod = MessageBase + 12514,
        IDS_FeatureSwitchOnBool = MessageBase + 12517,
        //IDS_WarnAsError = MessageBase + 12518,
        IDS_Collection = MessageBase + 12520,
        IDS_FeaturePropertyAccessorMods = MessageBase + 12522,
        IDS_FeatureExternAlias = MessageBase + 12523,
        IDS_FeatureIterators = MessageBase + 12524,
        IDS_FeatureDefault = MessageBase + 12525,
        IDS_FeatureNullable = MessageBase + 12528,
        IDS_Lambda = MessageBase + 12531,
        IDS_FeaturePatternMatching = MessageBase + 12532,
        IDS_FeatureThrowExpression = MessageBase + 12533,

        IDS_FeatureImplicitArray = MessageBase + 12557,
        IDS_FeatureImplicitLocal = MessageBase + 12558,
        IDS_FeatureAnonymousTypes = MessageBase + 12559,
        IDS_FeatureAutoImplementedProperties = MessageBase + 12560,
        IDS_FeatureObjectInitializer = MessageBase + 12561,
        IDS_FeatureCollectionInitializer = MessageBase + 12562,
        IDS_FeatureLambda = MessageBase + 12563,
        IDS_FeatureQueryExpression = MessageBase + 12564,
        IDS_FeatureExtensionMethod = MessageBase + 12565,
        IDS_FeaturePartialMethod = MessageBase + 12566,
        IDS_FeatureDynamic = MessageBase + 12644,
        IDS_FeatureTypeVariance = MessageBase + 12645,
        IDS_FeatureNamedArgument = MessageBase + 12646,
        IDS_FeatureOptionalParameter = MessageBase + 12647,
        IDS_FeatureExceptionFilter = MessageBase + 12648,
        IDS_FeatureAutoPropertyInitializer = MessageBase + 12649,

        IDS_SK_TYPE_OR_NAMESPACE = MessageBase + 12652,
        IDS_Contravariant = MessageBase + 12659,
        IDS_Contravariantly = MessageBase + 12660,
        IDS_Covariant = MessageBase + 12661,
        IDS_Covariantly = MessageBase + 12662,
        IDS_Invariantly = MessageBase + 12663,

        IDS_FeatureAsync = MessageBase + 12668,

        IDS_LIB_ENV = MessageBase + 12680,
        IDS_LIB_OPTION = MessageBase + 12681,
        IDS_REFERENCEPATH_OPTION = MessageBase + 12682,
        IDS_DirectoryDoesNotExist = MessageBase + 12683,
        IDS_DirectoryHasInvalidPath = MessageBase + 12684,

        IDS_Namespace1 = MessageBase + 12685,
        IDS_PathList = MessageBase + 12686,
        IDS_Text = MessageBase + 12687,

        // available

        IDS_FeatureNullPropagatingOperator = MessageBase + 12690,
        IDS_FeatureExpressionBodiedMethod = MessageBase + 12691,
        IDS_FeatureExpressionBodiedProperty = MessageBase + 12692,
        IDS_FeatureExpressionBodiedIndexer = MessageBase + 12693,
        // IDS_VersionExperimental = MessageBase + 12694,
        IDS_FeatureNameof = MessageBase + 12695,
        IDS_FeatureDictionaryInitializer = MessageBase + 12696,

        IDS_ToolName = MessageBase + 12697,
        IDS_LogoLine1 = MessageBase + 12698,
        IDS_LogoLine2 = MessageBase + 12699,
        IDS_CSCHelp = MessageBase + 12700,

        IDS_FeatureUsingStatic = MessageBase + 12701,
        IDS_FeatureInterpolatedStrings = MessageBase + 12702,
        IDS_OperationCausedStackOverflow = MessageBase + 12703,
        IDS_AwaitInCatchAndFinally = MessageBase + 12704,
        IDS_FeatureReadonlyAutoImplementedProperties = MessageBase + 12705,
        IDS_FeatureBinaryLiteral = MessageBase + 12706,
        IDS_FeatureDigitSeparator = MessageBase + 12707,
        IDS_FeatureLocalFunctions = MessageBase + 12708,

        IDS_FeatureRefLocalsReturns = MessageBase + 12710,
        IDS_FeatureTuples = MessageBase + 12711,
        IDS_FeatureOutVar = MessageBase + 12713,

        IDS_FeatureIOperation = MessageBase + 12714,
        IDS_FeatureExpressionBodiedAccessor = MessageBase + 12715,
        IDS_FeatureExpressionBodiedDeOrConstructor = MessageBase + 12716,
        IDS_ThrowExpression = MessageBase + 12717,
<<<<<<< HEAD

        IDS_DefaultInterfaceImplementation = MessageBase + 12718,
=======
        IDS_FeatureDefaultLiteral = MessageBase + 12718,
        IDS_FeatureInferredTupleNames = MessageBase + 12719,
>>>>>>> 680f65c1
    }

    // Message IDs may refer to strings that need to be localized.
    // This struct makes an IFormattable wrapper around a MessageID
    internal struct LocalizableErrorArgument : IFormattable, IMessageSerializable
    {
        private readonly MessageID _id;

        internal LocalizableErrorArgument(MessageID id)
        {
            _id = id;
        }

        public override string ToString()
        {
            return ToString(null, null);
        }

        public string ToString(string format, IFormatProvider formatProvider)
        {
            return ErrorFacts.GetMessage(_id, formatProvider as System.Globalization.CultureInfo);
        }
    }

    // And this extension method makes it easy to localize MessageIDs:

    internal static partial class MessageIDExtensions
    {
        public static LocalizableErrorArgument Localize(this MessageID id)
        {
            return new LocalizableErrorArgument(id);
        }

        // Returns the string to be used in the /features flag switch to enable the MessageID feature.
        // Always call this before RequiredVersion:
        //   If this method returns null, call RequiredVersion and use that.
        //   If this method returns non-null, use that.
        // Features should be mutually exclusive between RequiredFeature and RequiredVersion.
        //   (hence the above rule - RequiredVersion throws when RequiredFeature returns non-null)
        internal static string RequiredFeature(this MessageID feature)
        {
            switch (feature)
            {
                case MessageID.IDS_FeatureIOperation:
                    return "IOperation";
                default:
                    return null;
            }
        }

        internal static LanguageVersion RequiredVersion(this MessageID feature)
        {
            // Based on CSourceParser::GetFeatureUsage from SourceParser.cpp.
            // Checks are in the LanguageParser unless otherwise noted.
            switch (feature)
            {
                // C# 7.1 features.
<<<<<<< HEAD
                case MessageID.IDS_DefaultInterfaceImplementation:
=======
                case MessageID.IDS_FeatureDefaultLiteral:
                case MessageID.IDS_FeatureInferredTupleNames:
>>>>>>> 680f65c1
                    return LanguageVersion.CSharp7_1;

                // C# 7 features.
                case MessageID.IDS_FeatureBinaryLiteral:
                case MessageID.IDS_FeatureDigitSeparator:
                case MessageID.IDS_FeatureLocalFunctions:
                case MessageID.IDS_FeatureRefLocalsReturns:
                case MessageID.IDS_FeaturePatternMatching:
                case MessageID.IDS_FeatureThrowExpression:
                case MessageID.IDS_FeatureTuples:
                case MessageID.IDS_FeatureOutVar:
                case MessageID.IDS_FeatureExpressionBodiedAccessor:
                case MessageID.IDS_FeatureExpressionBodiedDeOrConstructor:
                    return LanguageVersion.CSharp7;

                // C# 6 features.
                case MessageID.IDS_FeatureExceptionFilter:
                case MessageID.IDS_FeatureAutoPropertyInitializer:
                case MessageID.IDS_FeatureNullPropagatingOperator:
                case MessageID.IDS_FeatureExpressionBodiedMethod:
                case MessageID.IDS_FeatureExpressionBodiedProperty:
                case MessageID.IDS_FeatureExpressionBodiedIndexer:
                case MessageID.IDS_FeatureNameof:
                case MessageID.IDS_FeatureDictionaryInitializer:
                case MessageID.IDS_FeatureUsingStatic:
                case MessageID.IDS_FeatureInterpolatedStrings:
                case MessageID.IDS_AwaitInCatchAndFinally:
                case MessageID.IDS_FeatureReadonlyAutoImplementedProperties:
                    return LanguageVersion.CSharp6;

                // C# 5 features.
                case MessageID.IDS_FeatureAsync:
                    return LanguageVersion.CSharp5;

                // C# 4 features.
                case MessageID.IDS_FeatureDynamic: // Checked in the binder.
                case MessageID.IDS_FeatureTypeVariance:
                case MessageID.IDS_FeatureNamedArgument:
                case MessageID.IDS_FeatureOptionalParameter:
                    return LanguageVersion.CSharp4;

                // C# 3 features.
                case MessageID.IDS_FeatureImplicitArray:
                case MessageID.IDS_FeatureAnonymousTypes:
                case MessageID.IDS_FeatureObjectInitializer:
                case MessageID.IDS_FeatureCollectionInitializer:
                case MessageID.IDS_FeatureLambda:
                case MessageID.IDS_FeatureQueryExpression:
                case MessageID.IDS_FeatureExtensionMethod:
                case MessageID.IDS_FeaturePartialMethod:
                case MessageID.IDS_FeatureImplicitLocal: // Checked in the binder.
                case MessageID.IDS_FeatureAutoImplementedProperties:
                    return LanguageVersion.CSharp3;

                // C# 2 features.
                case MessageID.IDS_FeatureGenerics: // Also affects crefs.
                case MessageID.IDS_FeatureAnonDelegates:
                case MessageID.IDS_FeatureGlobalNamespace: // Also affects crefs.
                case MessageID.IDS_FeatureFixedBuffer:
                case MessageID.IDS_FeatureStaticClasses:
                case MessageID.IDS_FeaturePartialTypes:
                case MessageID.IDS_FeaturePropertyAccessorMods:
                case MessageID.IDS_FeatureExternAlias:
                case MessageID.IDS_FeatureIterators:
                case MessageID.IDS_FeatureDefault:
                case MessageID.IDS_FeatureNullable:
                case MessageID.IDS_FeaturePragma: // Checked in the directive parser.
                case MessageID.IDS_FeatureSwitchOnBool: // Checked in the binder.
                    return LanguageVersion.CSharp2;

                // Special C# 2 feature: only a warning in C# 1.
                case MessageID.IDS_FeatureModuleAttrLoc:
                    Debug.Assert(false, "Should be handled specially");
                    return LanguageVersion.CSharp1;

                default:
                    throw ExceptionUtilities.UnexpectedValue(feature);
            }
        }
    }
}<|MERGE_RESOLUTION|>--- conflicted
+++ resolved
@@ -127,13 +127,10 @@
         IDS_FeatureExpressionBodiedAccessor = MessageBase + 12715,
         IDS_FeatureExpressionBodiedDeOrConstructor = MessageBase + 12716,
         IDS_ThrowExpression = MessageBase + 12717,
-<<<<<<< HEAD
-
-        IDS_DefaultInterfaceImplementation = MessageBase + 12718,
-=======
         IDS_FeatureDefaultLiteral = MessageBase + 12718,
         IDS_FeatureInferredTupleNames = MessageBase + 12719,
->>>>>>> 680f65c1
+
+        IDS_DefaultInterfaceImplementation = MessageBase + 12720,
     }
 
     // Message IDs may refer to strings that need to be localized.
@@ -191,12 +188,9 @@
             switch (feature)
             {
                 // C# 7.1 features.
-<<<<<<< HEAD
-                case MessageID.IDS_DefaultInterfaceImplementation:
-=======
                 case MessageID.IDS_FeatureDefaultLiteral:
                 case MessageID.IDS_FeatureInferredTupleNames:
->>>>>>> 680f65c1
+                case MessageID.IDS_DefaultInterfaceImplementation:
                     return LanguageVersion.CSharp7_1;
 
                 // C# 7 features.
