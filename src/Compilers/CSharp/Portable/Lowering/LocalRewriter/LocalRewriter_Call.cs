﻿// Copyright (c) Microsoft.  All Rights Reserved.  Licensed under the Apache License, Version 2.0.  See License.txt in the project root for license information.

using System.Collections.Immutable;
using System.Diagnostics;
using System.Linq;
using System.Runtime.CompilerServices;
using Microsoft.CodeAnalysis.Collections;
using Microsoft.CodeAnalysis.CSharp.Symbols;
using Microsoft.CodeAnalysis.CSharp.Syntax;
using Microsoft.CodeAnalysis.PooledObjects;
using Microsoft.CodeAnalysis.Operations;
using Roslyn.Utilities;

namespace Microsoft.CodeAnalysis.CSharp
{
    internal sealed partial class LocalRewriter
    {
        public override BoundNode VisitDynamicInvocation(BoundDynamicInvocation node)
        {
            return VisitDynamicInvocation(node, resultDiscarded: false);
        }

        public BoundExpression VisitDynamicInvocation(BoundDynamicInvocation node, bool resultDiscarded)
        {
            var loweredArguments = VisitList(node.Arguments);

            bool hasImplicitReceiver;
            BoundExpression loweredReceiver;
            ImmutableArray<TypeSymbolWithAnnotations> typeArguments;
            string name;
            switch (node.Expression.Kind)
            {
                case BoundKind.MethodGroup:
                    // method invocation
                    BoundMethodGroup methodGroup = (BoundMethodGroup)node.Expression;
                    typeArguments = methodGroup.TypeArgumentsOpt;
                    name = methodGroup.Name;
                    hasImplicitReceiver = (methodGroup.Flags & BoundMethodGroupFlags.HasImplicitReceiver) != 0;

                    // Should have been eliminated during binding of dynamic invocation:
                    Debug.Assert(methodGroup.ReceiverOpt == null || methodGroup.ReceiverOpt.Kind != BoundKind.TypeOrValueExpression);

                    if (methodGroup.ReceiverOpt == null)
                    {
                        // Calling a static method defined on an outer class via its simple name.
                        NamedTypeSymbol firstContainer = node.ApplicableMethods.First().ContainingType;
                        Debug.Assert(node.ApplicableMethods.All(m => m.IsStatic && m.ContainingType == firstContainer));

                        loweredReceiver = new BoundTypeExpression(node.Syntax, null, firstContainer);
                    }
                    else if (hasImplicitReceiver && _factory.TopLevelMethod.IsStatic)
                    {
                        // Calling a static method defined on the current class via its simple name.
                        loweredReceiver = new BoundTypeExpression(node.Syntax, null, _factory.CurrentType);
                    }
                    else
                    {
                        loweredReceiver = VisitExpression(methodGroup.ReceiverOpt);
                    }

                    // If we are calling a method on a NoPIA type, we need to embed all methods/properties
                    // with the matching name of this dynamic invocation.
                    EmbedIfNeedTo(loweredReceiver, methodGroup.Methods, node.Syntax);

                    break;

                case BoundKind.DynamicMemberAccess:
                    // method invocation
                    var memberAccess = (BoundDynamicMemberAccess)node.Expression;
                    name = memberAccess.Name;
                    typeArguments = memberAccess.TypeArgumentsOpt;
                    loweredReceiver = VisitExpression(memberAccess.Receiver);
                    hasImplicitReceiver = false;
                    break;

                default:
                    // delegate invocation
                    var loweredExpression = VisitExpression(node.Expression);
                    return _dynamicFactory.MakeDynamicInvocation(loweredExpression, loweredArguments, node.ArgumentNamesOpt, node.ArgumentRefKindsOpt, resultDiscarded).ToExpression();
            }

            Debug.Assert(loweredReceiver != null);
            return _dynamicFactory.MakeDynamicMemberInvocation(
                name,
                loweredReceiver,
                typeArguments,
                loweredArguments,
                node.ArgumentNamesOpt,
                node.ArgumentRefKindsOpt,
                hasImplicitReceiver,
                resultDiscarded).ToExpression();
        }

        private void EmbedIfNeedTo(BoundExpression receiver, ImmutableArray<MethodSymbol> methods, SyntaxNode syntaxNode)
        {
            // If we are calling a method on a NoPIA type, we need to embed all methods/properties
            // with the matching name of this dynamic invocation.
            var module = this.EmitModule;
            if (module != null && receiver != null && (object)receiver.Type != null)
            {
                var assembly = receiver.Type.ContainingAssembly;

                if ((object)assembly != null && assembly.IsLinked)
                {
                    foreach (var m in methods)
                    {
                        module.EmbeddedTypesManagerOpt.EmbedMethodIfNeedTo(m.OriginalDefinition, syntaxNode, _diagnostics);
                    }
                }
            }
        }

        private void EmbedIfNeedTo(BoundExpression receiver, ImmutableArray<PropertySymbol> properties, SyntaxNode syntaxNode)
        {
            // If we are calling a method on a NoPIA type, we need to embed all methods/properties
            // with the matching name of this dynamic invocation.
            var module = this.EmitModule;
            if (module != null && receiver != null && (object)receiver.Type != null)
            {
                var assembly = receiver.Type.ContainingAssembly;

                if ((object)assembly != null && assembly.IsLinked)
                {
                    foreach (var p in properties)
                    {
                        module.EmbeddedTypesManagerOpt.EmbedPropertyIfNeedTo(p.OriginalDefinition, syntaxNode, _diagnostics);
                    }
                }
            }
        }

        public override BoundNode VisitCall(BoundCall node)
        {
            Debug.Assert(node != null);

            // Rewrite the receiver
            BoundExpression rewrittenReceiver = VisitExpression(node.ReceiverOpt);

            // Rewrite the arguments.
            // NOTE: We may need additional argument rewriting such as generating a params array, re-ordering arguments based on argsToParamsOpt map, inserting arguments for optional parameters, etc.
            // NOTE: This is done later by MakeArguments, for now we just lower each argument.
            var rewrittenArguments = VisitList(node.Arguments);

            return MakeCall(
                syntax: node.Syntax,
                rewrittenReceiver: rewrittenReceiver,
                method: node.Method,
                rewrittenArguments: rewrittenArguments,
                argumentRefKindsOpt: node.ArgumentRefKindsOpt,
                expanded: node.Expanded,
                invokedAsExtensionMethod: node.InvokedAsExtensionMethod,
                argsToParamsOpt: node.ArgsToParamsOpt,
                resultKind: node.ResultKind,
                type: node.Type,
                nodeOpt: node);
        }

        private BoundExpression MakeCall(
            SyntaxNode syntax,
            BoundExpression rewrittenReceiver,
            MethodSymbol method,
            ImmutableArray<BoundExpression> rewrittenArguments,
            ImmutableArray<RefKind> argumentRefKindsOpt,
            bool expanded,
            bool invokedAsExtensionMethod,
            ImmutableArray<int> argsToParamsOpt,
            LookupResultKind resultKind,
            TypeSymbol type,
            BoundCall nodeOpt = null)
        {
            // We have already lowered each argument, but we may need some additional rewriting for the arguments,
            // such as generating a params array, re-ordering arguments based on argsToParamsOpt map, inserting arguments for optional parameters, etc.
            ImmutableArray<LocalSymbol> temps;
            rewrittenArguments = MakeArguments(syntax, rewrittenArguments, method, method, expanded, argsToParamsOpt, ref argumentRefKindsOpt, out temps, invokedAsExtensionMethod);

            return MakeCall(nodeOpt, syntax, rewrittenReceiver, method, rewrittenArguments, argumentRefKindsOpt, invokedAsExtensionMethod, resultKind, type, temps);
        }

        private BoundExpression MakeCall(
            BoundCall node,
            SyntaxNode syntax,
            BoundExpression rewrittenReceiver,
            MethodSymbol method,
            ImmutableArray<BoundExpression> rewrittenArguments,
            ImmutableArray<RefKind> argumentRefKinds,
            bool invokedAsExtensionMethod,
            LookupResultKind resultKind,
            TypeSymbol type,
            ImmutableArray<LocalSymbol> temps = default(ImmutableArray<LocalSymbol>))
        {
            BoundExpression rewrittenBoundCall;

            if (method.IsStatic &&
                method.ContainingType.IsObjectType() &&
                !_inExpressionLambda &&
                (object)method == (object)_compilation.GetSpecialTypeMember(SpecialMember.System_Object__ReferenceEquals))
            {
                Debug.Assert(rewrittenArguments.Length == 2);

                // ECMA - 335
                // I.8.2.5.1 Identity
                //           ...
                //           Identity is implemented on System.Object via the ReferenceEquals method.
                rewrittenBoundCall = new BoundBinaryOperator(
                    syntax,
                    BinaryOperatorKind.ObjectEqual,
                    rewrittenArguments[0],
                    rewrittenArguments[1],
                    null,
                    null,
                    resultKind,
                    type);
            }
            else if (node == null)
            {
                rewrittenBoundCall = new BoundCall(
                    syntax,
                    rewrittenReceiver,
                    method,
                    rewrittenArguments,
                    default(ImmutableArray<string>),
                    argumentRefKinds,
                    isDelegateCall: false,
                    expanded: false,
                    invokedAsExtensionMethod: invokedAsExtensionMethod,
                    argsToParamsOpt: default(ImmutableArray<int>),
                    resultKind: resultKind,
                    binderOpt: null,
                    type: type);
            }
            else
            {
                rewrittenBoundCall = node.Update(
                    rewrittenReceiver,
                    method,
                    rewrittenArguments,
                    default(ImmutableArray<string>),
                    argumentRefKinds,
                    node.IsDelegateCall,
                    false,
                    node.InvokedAsExtensionMethod,
                    default(ImmutableArray<int>),
                    node.ResultKind,
                    node.BinderOpt,
                    node.Type);
            }

            if (!temps.IsDefaultOrEmpty)
            {
                return new BoundSequence(
                    syntax,
                    locals: temps,
                    sideEffects: ImmutableArray<BoundExpression>.Empty,
                    value: rewrittenBoundCall,
                    type: type);
            }

            return rewrittenBoundCall;
        }

        private BoundExpression MakeCall(SyntaxNode syntax, BoundExpression rewrittenReceiver, MethodSymbol method, ImmutableArray<BoundExpression> rewrittenArguments, TypeSymbol type)
        {
            return MakeCall(
                node: null,
                syntax: syntax,
                rewrittenReceiver: rewrittenReceiver,
                method: method,
                rewrittenArguments: rewrittenArguments,
                argumentRefKinds: default(ImmutableArray<RefKind>),
                invokedAsExtensionMethod: false,
                resultKind: LookupResultKind.Viable,
                type: type);
        }

        private static bool IsSafeForReordering(BoundExpression expression, RefKind kind)
        {
            // To be safe for reordering an expression must not cause any observable side effect *or
            // observe any side effect*. Accessing a local by value, for example, is possibly not
            // safe for reordering because reading a local can give a different result if reordered
            // with respect to a write elsewhere.

            var current = expression;
            while (true)
            {
                if (current.ConstantValue != null)
                {
                    return true;
                }

                switch (current.Kind)
                {
                    default:
                        return false;
                    case BoundKind.Parameter:
                    case BoundKind.Local:
                        // A ref to a local variable or formal parameter is safe to reorder; it
                        // never has a side effect or consumes one.
                        return kind != RefKind.None;
                    case BoundKind.Conversion:
                        {
                            BoundConversion conv = (BoundConversion)current;
                            switch (conv.ConversionKind)
                            {
                                case ConversionKind.AnonymousFunction:
                                case ConversionKind.ImplicitConstant:
                                case ConversionKind.MethodGroup:
                                case ConversionKind.DefaultOrNullLiteral:
                                    return true;

                                case ConversionKind.Boxing:
                                case ConversionKind.ImplicitDynamic:
                                case ConversionKind.ExplicitDynamic:
                                case ConversionKind.ExplicitEnumeration:
                                case ConversionKind.ExplicitNullable:
                                case ConversionKind.ExplicitNumeric:
                                case ConversionKind.ExplicitReference:
                                case ConversionKind.Identity:
                                case ConversionKind.ImplicitEnumeration:
                                case ConversionKind.ImplicitNullable:
                                case ConversionKind.ImplicitNumeric:
                                case ConversionKind.ImplicitReference:
                                case ConversionKind.Unboxing:
                                case ConversionKind.PointerToInteger:
                                case ConversionKind.PointerToPointer:
                                case ConversionKind.PointerToVoid:
                                case ConversionKind.NullToPointer:
                                case ConversionKind.IntegerToPointer:
                                    current = conv.Operand;
                                    break;

                                case ConversionKind.ExplicitUserDefined:
                                case ConversionKind.ImplicitUserDefined:
                                // expression trees rewrite this later.
                                // it is a kind of user defined conversions on IntPtr and in some cases can fail
                                case ConversionKind.IntPtr:
                                case ConversionKind.ImplicitThrow:
                                    return false;

                                default:
                                    // when this assert is hit, examine whether such conversion kind is 
                                    // 1) actually expected to get this far
                                    // 2) figure if it is possibly not producing or consuming any sideeffects (rare case)
                                    // 3) add a case for it
                                    Debug.Assert(false, "Unexpected conversion kind" + conv.ConversionKind);

                                    // it is safe to assume that conversion is not reorderable
                                    return false;
                            }
                            break;
                        }
                }
            }
        }

        /// <summary>
        /// Rewrites arguments of an invocation according to the receiving method or indexer.
        /// It is assumed that each argument has already been lowered, but we may need
        /// additional rewriting for the arguments, such as generating a params array, re-ordering
        /// arguments based on <paramref name="argsToParamsOpt"/> map, inserting arguments for optional parameters, etc.
        /// <paramref name="optionalParametersMethod"/> is the method used for values of any optional parameters.
        /// For indexers, this method must be an accessor, and for methods it must be the method
        /// itself. <paramref name="optionalParametersMethod"/> is needed for indexers since getter and setter
        /// may have distinct optional parameter values.
        /// </summary>
        private ImmutableArray<BoundExpression> MakeArguments(
            SyntaxNode syntax,
            ImmutableArray<BoundExpression> rewrittenArguments,
            Symbol methodOrIndexer,
            MethodSymbol optionalParametersMethod,
            bool expanded,
            ImmutableArray<int> argsToParamsOpt,
            ref ImmutableArray<RefKind> argumentRefKindsOpt,
            out ImmutableArray<LocalSymbol> temps,
            bool invokedAsExtensionMethod = false,
            ThreeState enableCallerInfo = ThreeState.Unknown)
        {
            // Either the methodOrIndexer is a property, in which case the method used
            // for optional parameters is an accessor of that property (or an overridden
            // property), or the methodOrIndexer is used for optional parameters directly.
            Debug.Assert(((methodOrIndexer.Kind == SymbolKind.Property) && optionalParametersMethod.IsAccessor()) ||
                ReferenceEquals(methodOrIndexer, optionalParametersMethod));

            // We need to do a fancy rewrite under the following circumstances:
            // (1) a params array is being used; we need to generate the array.
            // (2) there were named arguments that reordered the arguments; we might
            //     have to generate temporaries to ensure that the arguments are 
            //     evaluated in source code order, not the actual call order.
            // (3) there were optional parameters that had no corresponding arguments.
            //
            // If none of those are the case then we can just take an early out.

            ArrayBuilder<LocalSymbol> temporariesBuilder = ArrayBuilder<LocalSymbol>.GetInstance();
            rewrittenArguments = _factory.MakeTempsForDiscardArguments(rewrittenArguments, temporariesBuilder);
            ImmutableArray<ParameterSymbol> parameters = methodOrIndexer.GetParameters();

            if (CanSkipRewriting(rewrittenArguments, methodOrIndexer, expanded, argsToParamsOpt, invokedAsExtensionMethod, false, out var isComReceiver))
            {
                temps = temporariesBuilder.ToImmutableAndFree();
                argumentRefKindsOpt = GetEffectiveArgumentRefKinds(argumentRefKindsOpt, parameters);

                return rewrittenArguments;
            }

            // We have:
            // * a list of arguments, already converted to their proper types, 
            //   in source code order. Some optional arguments might be missing.
            // * a map showing which parameter each argument corresponds to. If
            //   this is null, then the argument to parameter mapping is one-to-one.
            // * the ref kind of each argument, in source code order. That is, whether
            //   the argument was marked as ref, out, or value (neither).
            // * a method symbol.
            // * whether the call is expanded or normal form.

            // We rewrite the call so that:
            // * if in its expanded form, we create the params array.
            // * if the call requires reordering of arguments because of named arguments, temporaries are generated as needed

            // Doing this transformation can move around refness in interesting ways. For example, consider
            //
            // A().M(y : ref B()[C()], x : out D());
            //
            // This will be created as a call with receiver A(), symbol M, argument list ( B()[C()], D() ),
            // name list ( y, x ) and ref list ( ref, out ).  We can rewrite this into temporaries:
            //
            // A().M( 
            //    seq ( ref int temp_y = ref B()[C()], out D() ),
            //    temp_y );
            // 
            // Now we have a call with receiver A(), symbol M, argument list as shown, no name list,
            // and ref list ( out, value ). We do not want to pass a *ref* to temp_y; the temporary
            // storage is not the thing being ref'd! We want to pass the *value* of temp_y, which
            // *contains* a reference.

            // We attempt to minimize the number of temporaries required. Arguments which neither
            // produce nor observe a side effect can be placed into their proper position without
            // recourse to a temporary. For example:
            //
            // Where(predicate: x=>x.Length!=0, sequence: S())
            //
            // can be rewritten without any temporaries because the conversion from lambda to
            // delegate does not produce any side effect that could be observed by S().
            //
            // By contrast:
            //
            // Goo(z: this.p, y: this.Q(), x: (object)10)
            //
            // The boxing of 10 can be reordered, but the fetch of this.p has to happen before the
            // call to this.Q() because the call could change the value of this.p. 
            //
            // We start by binding everything that is not obviously reorderable as a temporary, and
            // then run an optimizer to remove unnecessary temporaries.

            BoundExpression[] actualArguments = new BoundExpression[parameters.Length]; // The actual arguments that will be passed; one actual argument per formal parameter.
            ArrayBuilder<BoundAssignmentOperator> storesToTemps = ArrayBuilder<BoundAssignmentOperator>.GetInstance(rewrittenArguments.Length);
            ArrayBuilder<RefKind> refKinds = ArrayBuilder<RefKind>.GetInstance(parameters.Length, RefKind.None);

            // Step one: Store everything that is non-trivial into a temporary; record the
            // stores in storesToTemps and make the actual argument a reference to the temp.
            // Do not yet attempt to deal with params arrays or optional arguments.
            BuildStoresToTemps(expanded, argsToParamsOpt, parameters, argumentRefKindsOpt, rewrittenArguments, actualArguments, refKinds, storesToTemps);


            // all the formal arguments, except missing optionals, are now in place. 
            // Optimize away unnecessary temporaries.
            // Necessary temporaries have their store instructions merged into the appropriate 
            // argument expression.
            OptimizeTemporaries(actualArguments, storesToTemps, temporariesBuilder);

            // Step two: If we have a params array, build the array and fill in the argument.
            if (expanded)
            {
                actualArguments[actualArguments.Length - 1] = BuildParamsArray(syntax, methodOrIndexer, argsToParamsOpt, rewrittenArguments, parameters, actualArguments[actualArguments.Length - 1]);
            }

            // Step three: Now fill in the optional arguments.
            InsertMissingOptionalArguments(syntax, optionalParametersMethod.Parameters, actualArguments, refKinds, enableCallerInfo);

            if (isComReceiver)
            {
                RewriteArgumentsForComCall(parameters, actualArguments, refKinds, temporariesBuilder);
            }

            temps = temporariesBuilder.ToImmutableAndFree();
            storesToTemps.Free();

            // * The refkind map is now filled out to match the arguments.
            // * The list of parameter names is now null because the arguments have been reordered.
            // * The args-to-params map is now null because every argument exactly matches its parameter.
            // * The call is no longer in its expanded form.

            argumentRefKindsOpt = GetRefKindsOrNull(refKinds);
            refKinds.Free();

            return actualArguments.AsImmutableOrNull();
        }

        /// <summary>
        /// Patch refKinds for arguments that match 'In' parameters to have effective RefKind.
        /// For the purpose of further analysis we will mark the arguments as -
        /// - In        if was originally passed as None
        /// - StrictIn  if was originally passed as In
        /// Here and in the layers after the lowering we only care about None/notNone differences for the arguments
        /// Except for async stack spilling which needs to know whether arguments were originally passed as "In" and must obey "no copying" rule.
        /// </summary>
        private static ImmutableArray<RefKind> GetEffectiveArgumentRefKinds(ImmutableArray<RefKind> argumentRefKindsOpt, ImmutableArray<ParameterSymbol> parameters)
        {
            ArrayBuilder<RefKind> refKindsBuilder = null;
            for (int i = 0; i < parameters.Length; i++)
            {
                var paramRefKind = parameters[i].RefKind;
                if (paramRefKind == RefKind.In)
                {
                    var argRefKind = argumentRefKindsOpt.IsDefault ? RefKind.None : argumentRefKindsOpt[i];

                    if (refKindsBuilder == null)
                    {
                        if (!argumentRefKindsOpt.IsDefault)
                        {
                            Debug.Assert(!argumentRefKindsOpt.IsEmpty);
                            refKindsBuilder = ArrayBuilder<RefKind>.GetInstance(parameters.Length);
                            refKindsBuilder.AddRange(argumentRefKindsOpt);
                        }
                        else
                        {
                            refKindsBuilder = ArrayBuilder<RefKind>.GetInstance(parameters.Length, fillWithValue: RefKind.None);
                        }
                    }

                    refKindsBuilder[i] = argRefKind == RefKind.None ? paramRefKind : RefKindExtensions.StrictIn;
                }
            }

            if (refKindsBuilder != null)
            {
                argumentRefKindsOpt = refKindsBuilder.ToImmutableAndFree();
            }

            // NOTE: we may have more arguments than parameters in a case of arglist. That is ok.
            Debug.Assert(argumentRefKindsOpt.IsDefault || argumentRefKindsOpt.Length >= parameters.Length);
            return argumentRefKindsOpt;
        }

        internal static ImmutableArray<IArgumentOperation> MakeArgumentsInEvaluationOrder(
            CSharpOperationFactory operationFactory,
            Binder binder,
            SyntaxNode syntax,
            ImmutableArray<BoundExpression> arguments,
            Symbol methodOrIndexer,
            MethodSymbol optionalParametersMethod,
            bool expanded,
            ImmutableArray<int> argsToParamsOpt,
            bool invokedAsExtensionMethod)
        {
            // Either the methodOrIndexer is a property, in which case the method used
            // for optional parameters is an accessor of that property (or an overridden
            // property), or the methodOrIndexer is used for optional parameters directly.
            Debug.Assert(((methodOrIndexer.Kind == SymbolKind.Property) && 
                (optionalParametersMethod.IsAccessor() || 
                 ((PropertySymbol)methodOrIndexer).MustCallMethodsDirectly)) || // This condition is a temporary workaround for https://github.com/dotnet/roslyn/issues/23852
                (object)methodOrIndexer == optionalParametersMethod);

            // We need to do a fancy rewrite under the following circumstances:
            // (1) a params array is being used; we need to generate the array. 
            // (2) there were optional parameters that had no corresponding arguments.
            //
            // If neither of those are the case then we can just take an early out.

            if (CanSkipRewriting(arguments, methodOrIndexer, expanded, argsToParamsOpt, invokedAsExtensionMethod, true, out _))
            {
                // In this case, the invocation is not in expanded form and there's no named argument provided.
                // So we just return list of arguments as is.

                ImmutableArray<ParameterSymbol> parameters = methodOrIndexer.GetParameters();
                ArrayBuilder<IArgumentOperation> argumentsBuilder = ArrayBuilder<IArgumentOperation>.GetInstance(arguments.Length);

                int i = 0;
                for (; i < parameters.Length; ++i)
                {
                    argumentsBuilder.Add(operationFactory.CreateArgumentOperation(ArgumentKind.Explicit, parameters[i], arguments[i]));
                }

                // TODO: In case of __arglist, we will have more arguments than parameters, 
                //       set the parameter to null for __arglist argument for now.
                //       https://github.com/dotnet/roslyn/issues/19673
                for (; i < arguments.Length; ++i)
                {
                    argumentsBuilder.Add(operationFactory.CreateArgumentOperation(ArgumentKind.Explicit, null, arguments[i]));
                }

                Debug.Assert(methodOrIndexer.GetIsVararg() ^ parameters.Length == arguments.Length);

                return argumentsBuilder.ToImmutableAndFree();
            }

            Debug.Assert(binder != null);

            return BuildArgumentsInEvaluationOrder(
                operationFactory,
                syntax,
                methodOrIndexer,
                optionalParametersMethod,
                expanded,
                argsToParamsOpt,
                arguments,
                binder);
        }

        // temporariesBuilder will be null when factory is null.
        private static bool CanSkipRewriting(
            ImmutableArray<BoundExpression> rewrittenArguments,
            Symbol methodOrIndexer,
            bool expanded,
            ImmutableArray<int> argsToParamsOpt,
            bool invokedAsExtensionMethod,
            bool ignoreComReceiver,
            out bool isComReceiver)
        {
            isComReceiver = false;

            // An applicable "vararg" method could not possibly be applicable in its expanded
            // form, and cannot possibly have named arguments or used optional parameters, 
            // because the __arglist() argument has to be positional and in the last position. 

            if (methodOrIndexer.GetIsVararg())
            {
                Debug.Assert(rewrittenArguments.Length == methodOrIndexer.GetParameterCount() + 1);
                Debug.Assert(argsToParamsOpt.IsDefault);
                Debug.Assert(!expanded);
                return true;
            }

<<<<<<< HEAD
            var receiverNamedType = invokedAsExtensionMethod ?
                                    ((MethodSymbol)methodOrIndexer).Parameters[0].Type.TypeSymbol as NamedTypeSymbol :
                                    methodOrIndexer.ContainingType;
=======
            if (!ignoreComReceiver)
            {
                var receiverNamedType = invokedAsExtensionMethod ?
                                        ((MethodSymbol)methodOrIndexer).Parameters[0].Type as NamedTypeSymbol :
                                        methodOrIndexer.ContainingType;
>>>>>>> 1bc93344

                isComReceiver = (object)receiverNamedType != null && receiverNamedType.IsComImport;
            }

            return rewrittenArguments.Length == methodOrIndexer.GetParameterCount() &&
                argsToParamsOpt.IsDefault &&
                !expanded &&
                !isComReceiver;
        }

        private static ImmutableArray<RefKind> GetRefKindsOrNull(ArrayBuilder<RefKind> refKinds)
        {
            foreach (var refKind in refKinds)
            {
                if (refKind != RefKind.None)
                {
                    return refKinds.ToImmutable();
                }
            }
            return default(ImmutableArray<RefKind>);
        }

        // This fills in the arguments, refKinds and storesToTemps arrays.
        private void BuildStoresToTemps(
            bool expanded,
            ImmutableArray<int> argsToParamsOpt,
            ImmutableArray<ParameterSymbol> parameters,
            ImmutableArray<RefKind> argumentRefKinds,
            ImmutableArray<BoundExpression> rewrittenArguments,
            /* out */ BoundExpression[] arguments,
            /* out */ ArrayBuilder<RefKind> refKinds,
            /* out */ ArrayBuilder<BoundAssignmentOperator> storesToTemps)
        {
            Debug.Assert(refKinds.Count == arguments.Length);
            Debug.Assert(storesToTemps.Count == 0);

            for (int a = 0; a < rewrittenArguments.Length; ++a)
            {
                BoundExpression argument = rewrittenArguments[a];
                int p = (!argsToParamsOpt.IsDefault) ? argsToParamsOpt[a] : a;
                RefKind argRefKind = argumentRefKinds.RefKinds(a);
                RefKind paramRefKind = parameters[p].RefKind;

                // Patch refKinds for arguments that match 'In' parameters to have effective RefKind
                // For the purpose of further analysis we will mark the arguments as -
                // - In        if was originally passed as None
                // - StrictIn  if was originally passed as In
                // Here and in the layers after the lowering we only care about None/notNone differences for the arguments
                // Except for async stack spilling which needs to know whether arguments were originally passed as "In" and must obey "no copying" rule.
                if (paramRefKind == RefKind.In)
                {
                    argRefKind = argRefKind == RefKind.None ? paramRefKind : RefKindExtensions.StrictIn;
                }

                Debug.Assert(arguments[p] == null);

                // Unfortunately, we violate the specification and allow:
                // M(int q, params int[] x) ... M(x : X(), q : Q());
                // which means that we cannot bail out just because
                // an argument of an expanded-form call corresponds to
                // the parameter array. We need to make sure that the
                // side effects of X() and Q() continue to happen in the right
                // order here.
                //
                // Fortunately, we do disallow M(x : 123, x : 345, x : 456).
                // 
                // Here's what we'll do. If all the remaining arguments
                // correspond to elements in the parameter array then 
                // we can bail out here without creating any temporaries.
                // The next step in the call rewriter will deal with gathering
                // up the elements. 
                //
                // However, if there are other elements after this one
                // that do not correspond to elements in the parameter array
                // then we need to create a temporary as usual. The step that
                // produces the parameter array will need to deal with that
                // eventuality.
                if (IsBeginningOfParamArray(p, a, expanded, arguments.Length, rewrittenArguments, argsToParamsOpt, out int paramArrayArgumentCount)
                    && a + paramArrayArgumentCount == rewrittenArguments.Length)
                {
                    return;
                }

                if (IsSafeForReordering(argument, argRefKind))
                {
                    arguments[p] = argument;
                }
                else
                {
                    BoundAssignmentOperator assignment;
                    var temp = _factory.StoreToTemp(argument, out assignment, refKind: argRefKind);
                    storesToTemps.Add(assignment);
                    arguments[p] = temp;
                }
                refKinds[p] = argRefKind;
            }
        }

        // This fills in the arguments and parameters arrays in evaluation order.
        private static ImmutableArray<IArgumentOperation> BuildArgumentsInEvaluationOrder(
            CSharpOperationFactory operationFactory,
            SyntaxNode syntax,
            Symbol methodOrIndexer,
            MethodSymbol optionalParametersMethod,
            bool expanded,
            ImmutableArray<int> argsToParamsOpt,
            ImmutableArray<BoundExpression> arguments,
            Binder binder)
        {
            ImmutableArray<ParameterSymbol> parameters = methodOrIndexer.GetParameters();

            ArrayBuilder<IArgumentOperation> argumentsInEvaluationBuilder = ArrayBuilder<IArgumentOperation>.GetInstance(parameters.Length);

            PooledHashSet<int> processedParameters = PooledHashSet<int>.GetInstance();

            // First, fill in all the explicitly provided arguments.
            for (int a = 0; a < arguments.Length; ++a)
            {
                BoundExpression argument = arguments[a];

                int p = (!argsToParamsOpt.IsDefault) ? argsToParamsOpt[a] : a;
                var parameter = parameters[p];

                Debug.Assert(!processedParameters.Contains(p));

                processedParameters.Add(p);

                ArgumentKind kind = ArgumentKind.Explicit;

                if (IsBeginningOfParamArray(p, a, expanded, parameters.Length, arguments, argsToParamsOpt, out int paramArrayArgumentCount))
                {
                    int firstNonParamArrayArgumentIndex = a + paramArrayArgumentCount;
                    Debug.Assert(firstNonParamArrayArgumentIndex <= arguments.Length);

                    kind = ArgumentKind.ParamArray;
                    ArrayBuilder<BoundExpression> paramArray = ArrayBuilder<BoundExpression>.GetInstance(paramArrayArgumentCount);

                    for (int i = a; i < firstNonParamArrayArgumentIndex; ++i)
                    {
                        paramArray.Add(arguments[i]);
                    }

                    // Set loop variable so the value for next iteration will be the index of the first non param-array argument after param-array argument(s).
                    a = firstNonParamArrayArgumentIndex - 1;

                    argument = CreateParamArrayArgument(syntax, parameter.Type.TypeSymbol, paramArray.ToImmutableAndFree(), null, binder);
                }

                argumentsInEvaluationBuilder.Add(operationFactory.CreateArgumentOperation(kind, parameter, argument));
            }

            // Collect parameters with missing arguments.   
            ArrayBuilder<ParameterSymbol> missingParametersBuilder = ArrayBuilder<ParameterSymbol>.GetInstance(parameters.Length);
            for (int i = 0; i < parameters.Length; ++i)
            {
                if (!processedParameters.Contains(i))
                {
                    missingParametersBuilder.Add(parameters[i]);
                }
            }

            processedParameters.Free();

            // Finally, append default value as arguments.
            AppendMissingOptionalArguments(operationFactory, syntax, methodOrIndexer, optionalParametersMethod, expanded, binder, missingParametersBuilder, argumentsInEvaluationBuilder);

            missingParametersBuilder.Free();

            return argumentsInEvaluationBuilder.ToImmutableAndFree();
        }

        /// <summary>
        /// Returns true if the given argument is the beginning of a list of param array arguments (could be empty), otherwise returns false.
        /// When returns true, numberOfParamArrayArguments is set to the number of param array arguments.
        /// </summary>
        private static bool IsBeginningOfParamArray(
            int parameterIndex,
            int argumentIndex,
            bool expanded,
            int parameterCount,
            ImmutableArray<BoundExpression> arguments,
            ImmutableArray<int> argsToParamsOpt,
            out int numberOfParamArrayArguments)
        {
            numberOfParamArrayArguments = 0;

            if (expanded && parameterIndex == parameterCount - 1)
            {
                int remainingArgument = argumentIndex + 1;
                for (; remainingArgument < arguments.Length; ++remainingArgument)
                {
                    int remainingParameter = (!argsToParamsOpt.IsDefault) ? argsToParamsOpt[remainingArgument] : remainingArgument;
                    if (remainingParameter != parameterCount - 1)
                    {
                        break;
                    }
                }
                numberOfParamArrayArguments = remainingArgument - argumentIndex;
                return true;
            }

            return false;
        }

        private BoundExpression BuildParamsArray(
            SyntaxNode syntax,
            Symbol methodOrIndexer,
            ImmutableArray<int> argsToParamsOpt,
            ImmutableArray<BoundExpression> rewrittenArguments,
            ImmutableArray<ParameterSymbol> parameters,
            BoundExpression tempStoreArgument)
        {
            ArrayBuilder<BoundExpression> paramArray = ArrayBuilder<BoundExpression>.GetInstance();
            int paramsParam = parameters.Length - 1;

            if (tempStoreArgument != null)
            {
                paramArray.Add(tempStoreArgument);
                // Special case: see comment in BuildStoresToTemps above; if there 
                // is an argument already in the slot then it is the only element in 
                // the params array. 
            }
            else
            {
                for (int a = 0; a < rewrittenArguments.Length; ++a)
                {
                    BoundExpression argument = rewrittenArguments[a];
                    int p = (!argsToParamsOpt.IsDefault) ? argsToParamsOpt[a] : a;
                    if (p == paramsParam)
                    {
                        paramArray.Add(argument);
                    }
                }
            }

            var paramArrayType = parameters[paramsParam].Type.TypeSymbol;
            var arrayArgs = paramArray.ToImmutableAndFree();

            // If this is a zero-length array, rather than using "new T[0]", optimize with "Array.Empty<T>()" 
            // if it's available.  However, we also disable the optimization if we're in an expression lambda, the 
            // point of which is just to represent the semantics of an operation, and we don't know that all consumers
            // of expression lambdas will appropriately understand Array.Empty<T>().
            if (arrayArgs.Length == 0 && !_inExpressionLambda)
            {
                ArrayTypeSymbol ats = paramArrayType as ArrayTypeSymbol;
                if (ats != null) // could be null if there's a semantic error, e.g. the params parameter type isn't an array
                {
                    MethodSymbol arrayEmpty = _compilation.GetWellKnownTypeMember(WellKnownMember.System_Array__Empty) as MethodSymbol;
                    if (arrayEmpty != null) // will be null if Array.Empty<T> doesn't exist in reference assemblies
                    {
                        // return an invocation of "Array.Empty<T>()"
                        arrayEmpty = arrayEmpty.Construct(ImmutableArray.Create(ats.ElementType.TypeSymbol));
                        return new BoundCall(
                            syntax,
                            null,
                            arrayEmpty,
                            ImmutableArray<BoundExpression>.Empty,
                            default(ImmutableArray<string>),
                            default(ImmutableArray<RefKind>),
                            isDelegateCall: false,
                            expanded: false,
                            invokedAsExtensionMethod: false,
                            argsToParamsOpt: default(ImmutableArray<int>),
                            resultKind: LookupResultKind.Viable,
                            binderOpt: null,
                            type: arrayEmpty.ReturnType.TypeSymbol);
                    }
                }
            }

            return CreateParamArrayArgument(syntax, paramArrayType, arrayArgs, this, null);
        }

        private static BoundExpression CreateParamArrayArgument(SyntaxNode syntax,
            TypeSymbol paramArrayType,
            ImmutableArray<BoundExpression> arrayArgs,
            LocalRewriter localRewriter,
            Binder binder)
        {
            Debug.Assert(localRewriter == null ^ binder == null);

            TypeSymbol int32Type = (localRewriter != null ? localRewriter._compilation : binder.Compilation).GetSpecialType(SpecialType.System_Int32);
            BoundExpression arraySize = MakeLiteral(syntax, ConstantValue.Create(arrayArgs.Length), int32Type, localRewriter);

            return new BoundArrayCreation(
                syntax,
                ImmutableArray.Create(arraySize),
                new BoundArrayInitialization(syntax, arrayArgs) { WasCompilerGenerated = true },
                paramArrayType) { WasCompilerGenerated = true };
        }

        /// <summary>
        /// To create literal expression for IOperation, set localRewriter to null.
        /// </summary>
        private static BoundExpression MakeLiteral(SyntaxNode syntax, ConstantValue constantValue, TypeSymbol type, LocalRewriter localRewriter)
        {
            if (localRewriter != null)
            {
                return localRewriter.MakeLiteral(syntax, constantValue, type);
            }
            else
            {
                return new BoundLiteral(syntax, constantValue, type, constantValue.IsBad) { WasCompilerGenerated = true };
            }
        }

        private static void OptimizeTemporaries(
            BoundExpression[] arguments,
            ArrayBuilder<BoundAssignmentOperator> storesToTemps,
            ArrayBuilder<LocalSymbol> temporariesBuilder)
        {
            Debug.Assert(arguments != null);
            Debug.Assert(storesToTemps != null);
            Debug.Assert(temporariesBuilder != null);

            if (storesToTemps.Count > 0)
            {
                int tempsNeeded = MergeArgumentsAndSideEffects(arguments,storesToTemps);
                if (tempsNeeded > 0)
                {
                    foreach (BoundAssignmentOperator s in storesToTemps)
                    {
                        if (s != null)
                        {
                            temporariesBuilder.Add(((BoundLocal)s.Left).LocalSymbol);
                        }
                    }
                }
            }
        }

        /// <summary>
        /// Process tempStores and add them as side-effects to arguments where needed. The return
        /// value tells how many temps are actually needed. For unnecessary temps the corresponding
        /// temp store will be cleared.
        /// </summary>
        private static int MergeArgumentsAndSideEffects(
            BoundExpression[] arguments,
            ArrayBuilder<BoundAssignmentOperator> tempStores)
        {
            Debug.Assert(arguments != null);
            Debug.Assert(tempStores != null);

            int tempsRemainedInUse = tempStores.Count;

            // Suppose we've got temporaries: t0 = A(), t1 = B(), t2 = C(), t4 = D(), t5 = E()
            // and arguments: t0, t2, t1, t4, 10, t5
            //
            // We wish to produce arguments list: A(), SEQ(t1=B(), C()), t1, D(), 10, E()
            //
            // Our algorithm essentially finds temp stores that must happen before given argument
            // load, and if there are any they become side effects of the given load.
            // Stores immediately followed by loads of the same thing can be eliminated.
            //
            // Constraints:
            //    Stores must happen before corresponding loads.
            //    Stores cannot move relative to other stores. If arg was movable it would not need a temp.

            int firstUnclaimedStore = 0;

            for (int a = 0; a < arguments.Length; ++a)
            {
                var argument = arguments[a];

                // if argument is a load, search for corresponding store. if store is found, extract
                // the actual expression we were storing and add it as an argument - this one does
                // not need a temp. if there are any unclaimed stores before the found one, add them
                // as side effects that precede this arg, they cannot happen later.
                // NOTE: missing optional parameters are not filled yet and therefore nulls - no need to do anything for them
                if (argument?.Kind == BoundKind.Local)
                {
                    var correspondingStore = -1;
                    for (int i = firstUnclaimedStore; i < tempStores.Count; i++)
                    {
                        if (tempStores[i].Left == argument)
                        {
                            correspondingStore = i;
                            break;
                        }
                    }

                    // store found?
                    if (correspondingStore != -1)
                    {
                        var value = tempStores[correspondingStore].Right;

                        // the matched store will not need to go into side-effects, only ones before it will
                        // remove the store to signal that we are not using its temp.
                        tempStores[correspondingStore] = null;
                        tempsRemainedInUse--;

                        // no need for side-effects?
                        // just combine store and load
                        if (correspondingStore == firstUnclaimedStore)
                        {
                            arguments[a] = value;
                        }
                        else
                        {
                            var sideeffects = new BoundExpression[correspondingStore - firstUnclaimedStore];
                            for (int s = 0; s < sideeffects.Length; s++)
                            {
                                sideeffects[s] = tempStores[firstUnclaimedStore + s];
                            }

                            arguments[a] = new BoundSequence(
                                        value.Syntax,
                                        // this sequence does not own locals. Note that temps that
                                        // we use for the rewrite are stored in one arg and loaded
                                        // in another so they must live in a scope above.
                                        ImmutableArray<LocalSymbol>.Empty,
                                        sideeffects.AsImmutableOrNull(),
                                        value,
                                        value.Type);
                        }

                        firstUnclaimedStore = correspondingStore + 1;
                    }
                }
            }

            Debug.Assert(firstUnclaimedStore == tempStores.Count, "not all side-effects were claimed");
            return tempsRemainedInUse;
        }

        private void InsertMissingOptionalArguments(SyntaxNode syntax,
            ImmutableArray<ParameterSymbol> parameters,
            BoundExpression[] arguments,
            ArrayBuilder<RefKind> refKinds,
            ThreeState enableCallerInfo = ThreeState.Unknown)
        {
            Debug.Assert(refKinds.Count == arguments.Length);

            for (int p = 0; p < arguments.Length; ++p)
            {
                if (arguments[p] == null)
                {
                    ParameterSymbol parameter = parameters[p];
                    Debug.Assert(parameter.IsOptional);

                    arguments[p] = GetDefaultParameterValue(syntax, parameter, enableCallerInfo);
<<<<<<< HEAD
                    Debug.Assert(arguments[p].Type == parameter.Type.TypeSymbol);
=======
                    Debug.Assert(arguments[p].Type == parameter.Type);

                    if (parameters[p].RefKind == RefKind.In)
                    {
                        Debug.Assert(refKinds[p] == RefKind.None);
                        refKinds[p] = RefKind.In;
                    }
>>>>>>> 1bc93344
                }
            }
        }

        private static void AppendMissingOptionalArguments(
            CSharpOperationFactory operationFactory,
            SyntaxNode syntax,
            Symbol methodOrIndexer,
            MethodSymbol optionalParametersMethod,
            bool expanded,
            Binder binder,
            ArrayBuilder<ParameterSymbol> missingParameters,
            ArrayBuilder<IArgumentOperation> argumentsBuilder)
        {
            ImmutableArray<ParameterSymbol> parameters = methodOrIndexer.GetParameters();
            ImmutableArray<ParameterSymbol> parametersOfOptionalParametersMethod = optionalParametersMethod.Parameters;

            foreach (ParameterSymbol parameter in missingParameters)
            {
                BoundExpression argument;
                ArgumentKind kind;

                // In case of indexer access, missing parameters are corresponding to the indexer symbol, we need to 
                // get default values based on actual accessor method parameter symbols (but still want to tie resulted IArgument 
                // to the indexer parameter.)
                ParameterSymbol parameterOfOptionalParametersMethod = parametersOfOptionalParametersMethod[parameter.Ordinal];

                if (expanded && parameterOfOptionalParametersMethod.Ordinal == parameters.Length - 1)
                {
                    Debug.Assert(parameterOfOptionalParametersMethod.IsParams);

                    // Create an empty array for omitted param array argument.
                    argument = CreateParamArrayArgument(syntax, parameterOfOptionalParametersMethod.Type.TypeSymbol, ImmutableArray<BoundExpression>.Empty, null, binder);
                    kind = ArgumentKind.ParamArray;
                }
                else
                {
                    Debug.Assert(parameterOfOptionalParametersMethod.IsOptional);

                    var unusedDiagnostics = DiagnosticBag.GetInstance();

                    argument = GetDefaultParameterValue(syntax,
                        parameterOfOptionalParametersMethod,
                        enableCallerInfo: ThreeState.Unknown,
                        localRewriter: null,
                        binder: binder,
                        diagnostics: unusedDiagnostics);
                    kind = ArgumentKind.DefaultValue;

                    unusedDiagnostics.Free();
                }

                argumentsBuilder.Add(operationFactory.CreateArgumentOperation(kind, parameter, argument));
            }
        }

        private static SourceLocation GetCallerLocation(SyntaxNode syntax, ThreeState enableCallerInfo)
        {
            switch (enableCallerInfo)
            {
                case ThreeState.False:
                    return null;
                case ThreeState.True:
                    return new SourceLocation(syntax.GetFirstToken());
            }

            Debug.Assert(enableCallerInfo == ThreeState.Unknown);

            switch (syntax.Kind())
            {
                case SyntaxKind.InvocationExpression:
                    return new SourceLocation(((InvocationExpressionSyntax)syntax).ArgumentList.OpenParenToken);
                case SyntaxKind.ObjectCreationExpression:
                    return new SourceLocation(((ObjectCreationExpressionSyntax)syntax).NewKeyword);
                case SyntaxKind.BaseConstructorInitializer:
                case SyntaxKind.ThisConstructorInitializer:
                    return new SourceLocation(((ConstructorInitializerSyntax)syntax).ArgumentList.OpenParenToken);
                case SyntaxKind.ElementAccessExpression:
                    return new SourceLocation(((ElementAccessExpressionSyntax)syntax).ArgumentList.OpenBracketToken);
                case SyntaxKind.FromClause:
                case SyntaxKind.GroupClause:
                case SyntaxKind.JoinClause:
                case SyntaxKind.JoinIntoClause:
                case SyntaxKind.LetClause:
                case SyntaxKind.OrderByClause:
                case SyntaxKind.SelectClause:
                case SyntaxKind.WhereClause:
                    return new SourceLocation(syntax.GetFirstToken());
                default:
                    return null;
            }
        }

        /// <summary>
        /// Gets the default value for the <paramref name="parameter"/>.
        /// </summary>
        /// <param name="syntax">
        /// A syntax node corresponding to the invocation.
        /// </param>
        /// <param name="parameter">
        /// A parameter to get the default value for.
        /// </param>
        /// <param name="enableCallerInfo">
        /// Indicates if caller info is to be enabled when processing this optional parameter.
        /// The value <see cref="ThreeState.Unknown"/> means the decision is to be made based on the shape of the <paramref name="syntax"/> node.
        /// </param>
        /// <remarks>
        /// DELIBERATE SPEC VIOLATION: When processing an implicit invocation of an <c>Add</c> method generated
        /// for an element-initializer in a collection-initializer, the parameter <paramref name="enableCallerInfo"/> 
        /// is set to <see cref="ThreeState.True"/>. It means that if the optional parameter is annotated with <see cref="CallerLineNumberAttribute"/>,
        /// <see cref="CallerFilePathAttribute"/> or <see cref="CallerMemberNameAttribute"/>, and there is no explicit argument corresponding to it,
        /// we will provide caller information as a value of this parameter.
        /// This is done to match the native compiler behavior and user requests (see http://roslyn.codeplex.com/workitem/171). This behavior
        /// does not match the C# spec that currently requires to provide caller information only in explicit invocations and query expressions.
        /// </remarks>  
        private BoundExpression GetDefaultParameterValue(SyntaxNode syntax, ParameterSymbol parameter, ThreeState enableCallerInfo)
        {
            return GetDefaultParameterValue(syntax, parameter, enableCallerInfo, this, null, this._diagnostics);
        }

        /// <summary>
        /// This helper is used by both LocalRewriter and IOperation. 
        ///   - For lowering, 'localRewriter' must be passed in as an argument, and set 'binder' and 'diagnostics' to null.
        ///   - For deriving argument expression for IArgument operation, 'localRewriter' must be null, and 'compilation', 'diagnostics' 
        ///     must be passed in, where 'callerMemberName' must not be null if 'parameter.IsCallerMemberName' is 'true'.
        /// </summary>
        private static BoundExpression GetDefaultParameterValue(
            SyntaxNode syntax,
            ParameterSymbol parameter,
            ThreeState enableCallerInfo,
            LocalRewriter localRewriter,
            Binder binder,
            DiagnosticBag diagnostics)
        {
            Debug.Assert(localRewriter == null ^ binder == null);
            Debug.Assert(diagnostics != null);

            bool isLowering;
            CSharpCompilation compilation;

            if (localRewriter != null)
            {
                isLowering = true;
                compilation = localRewriter._compilation;
            }
            else
            {
                isLowering = false;
                compilation = binder.Compilation;
            }

            // TODO: Ideally, the enableCallerInfo parameter would be of just bool type with only 'true' and 'false' values, and all callers
            // explicitly provided one of those values, so that we do not rely on shape of syntax nodes in the rewriter. There are not many immediate callers, 
            // but often the immediate caller does not have the required information, so all possible call chains should be analyzed and possibly updated
            // to pass this information, and this might be a big task. We should consider doing this when the time permits.

            TypeSymbol parameterType = parameter.Type.TypeSymbol;
            Debug.Assert(parameter.IsOptional);
            ConstantValue defaultConstantValue = parameter.ExplicitDefaultConstantValue;
            BoundExpression defaultValue;
            SourceLocation callerSourceLocation;

            // For compatibility with the native compiler we treat all bad imported constant
            // values as default(T). However, we don't do this for IOperation purpose, in which case
            // we will expose the bad node.
            if (defaultConstantValue != null && defaultConstantValue.IsBad && isLowering)
            {
                defaultConstantValue = ConstantValue.Null;
            }

            if (parameter.IsCallerLineNumber && ((callerSourceLocation = GetCallerLocation(syntax, enableCallerInfo)) != null))
            {
                int line = callerSourceLocation.SourceTree.GetDisplayLineNumber(callerSourceLocation.SourceSpan);

                BoundExpression lineLiteral = MakeLiteral(syntax, ConstantValue.Create(line), compilation.GetSpecialType(SpecialType.System_Int32), localRewriter);

                if (parameterType.IsNullableType())
                {
                    TypeSymbol nullableType = parameterType.GetNullableUnderlyingType();
                    defaultValue = MakeConversionNode(lineLiteral, nullableType, @checked: false);

                    // wrap it in a nullable ctor.
                    defaultValue = new BoundObjectCreationExpression(
                        syntax,
                        UnsafeGetNullableMethod(syntax, parameterType, SpecialMember.System_Nullable_T__ctor, compilation, diagnostics),
                        null,
                        defaultValue) { WasCompilerGenerated = true };
                }
                else
                {
                    defaultValue = MakeConversionNode(lineLiteral, parameterType, @checked: false);
                }
            }
            else if (parameter.IsCallerFilePath && ((callerSourceLocation = GetCallerLocation(syntax, enableCallerInfo)) != null))
            {
                string path = callerSourceLocation.SourceTree.GetDisplayPath(callerSourceLocation.SourceSpan, compilation.Options.SourceReferenceResolver);
                BoundExpression memberNameLiteral = MakeLiteral(syntax, ConstantValue.Create(path), compilation.GetSpecialType(SpecialType.System_String), localRewriter);
                defaultValue = MakeConversionNode(memberNameLiteral, parameterType, @checked: false);
            }
            else if (parameter.IsCallerMemberName && ((callerSourceLocation = GetCallerLocation(syntax, enableCallerInfo)) != null))
            {
                string memberName;

                if (isLowering)
                {
                    MethodSymbol topLevelMethod = localRewriter._factory.TopLevelMethod;
                    switch (topLevelMethod.MethodKind)
                    {
                        case MethodKind.Constructor:
                        case MethodKind.StaticConstructor:
                            // See if the code is actually part of a field, field-like event or property initializer and return the name of the corresponding member.
                            var memberDecl = syntax.Ancestors().OfType<MemberDeclarationSyntax>().FirstOrDefault();

                            if (memberDecl != null)
                            {
                                BaseFieldDeclarationSyntax fieldDecl;

                                if (memberDecl.Kind() == SyntaxKind.PropertyDeclaration)
                                {
                                    var propDecl = (PropertyDeclarationSyntax)memberDecl;
                                    EqualsValueClauseSyntax initializer = propDecl.Initializer;

                                    if (initializer != null && initializer.Span.Contains(syntax.Span))
                                    {
                                        memberName = propDecl.Identifier.ValueText;
                                        break;
                                    }
                                }
                                else if ((fieldDecl = memberDecl as BaseFieldDeclarationSyntax) != null)
                                {
                                    memberName = null;

                                    foreach (VariableDeclaratorSyntax varDecl in fieldDecl.Declaration.Variables)
                                    {
                                        EqualsValueClauseSyntax initializer = varDecl.Initializer;

                                        if (initializer != null && initializer.Span.Contains(syntax.Span))
                                        {
                                            memberName = varDecl.Identifier.ValueText;
                                            break;
                                        }
                                    }

                                    if (memberName != null)
                                    {
                                        break;
                                    }
                                }
                            }

                            goto default;

                        default:
                            memberName = topLevelMethod.GetMemberCallerName();
                            break;
                    }
                }
                else
                {
                    memberName = binder.ContainingMember().GetMemberCallerName();
                }

                BoundExpression memberNameLiteral = MakeLiteral(syntax, ConstantValue.Create(memberName), compilation.GetSpecialType(SpecialType.System_String), localRewriter);
                defaultValue = MakeConversionNode(memberNameLiteral, parameterType, @checked: false);
            }
            else if (defaultConstantValue == ConstantValue.NotAvailable)
            {
                // There is no constant value given for the parameter in source/metadata.
                if (parameterType.IsDynamic() || parameterType.SpecialType == SpecialType.System_Object)
                {
                    // We have something like M([Optional] object x). We have special handling for such situations.
                    defaultValue = isLowering
                        ? localRewriter.GetDefaultParameterSpecial(syntax, parameter)
                        : GetDefaultParameterSpecialForIOperation(syntax, parameter, compilation, diagnostics);
                }
                else
                {
                    // The argument to M([Optional] int x) becomes default(int)
                    defaultValue = new BoundDefaultExpression(syntax, parameterType) { WasCompilerGenerated = true };
                }
            }
            else if (defaultConstantValue.IsNull && 
                (parameterType.IsValueType || (parameterType.IsNullableType() && parameterType.IsErrorType())))
            {
                // We have something like M(int? x = null) or M(S x = default(S)),
                // so replace the argument with default(int?).
                defaultValue = new BoundDefaultExpression(syntax, parameterType) { WasCompilerGenerated = true };
            }
            else if (parameterType.IsNullableType())
            {
                // We have something like M(double? x = 1.23), so replace the argument
                // with new double?(1.23).

                TypeSymbol constantType = compilation.GetSpecialType(defaultConstantValue.SpecialType);
                defaultValue = MakeLiteral(syntax, defaultConstantValue, constantType, localRewriter);

                // The parameter's underlying type might not match the constant type. For example, we might have
                // a default value of 5 (an integer) but a parameter type of decimal?.

                defaultValue = MakeConversionNode(defaultValue, parameterType.GetNullableUnderlyingType(), @checked: false, acceptFailingConversion: true);

                // Finally, wrap it in a nullable ctor.
                defaultValue = new BoundObjectCreationExpression(
                    syntax,
                    UnsafeGetNullableMethod(syntax, parameterType, SpecialMember.System_Nullable_T__ctor, compilation, diagnostics),
                    null,
                    defaultValue) { WasCompilerGenerated = true };
            }
            else if (defaultConstantValue.IsNull || defaultConstantValue.IsBad)
            {
                defaultValue = MakeLiteral(syntax, defaultConstantValue, parameterType, localRewriter);
            }
            else
            {
                // We have something like M(double x = 1.23), so replace the argument with 1.23.

                TypeSymbol constantType = compilation.GetSpecialType(defaultConstantValue.SpecialType);
                defaultValue = MakeLiteral(syntax, defaultConstantValue, constantType, localRewriter);
                // The parameter type might not match the constant type.                                                                                                                    
                defaultValue = MakeConversionNode(defaultValue, parameterType, @checked: false, acceptFailingConversion: true);
            }

            return defaultValue;

            BoundExpression MakeConversionNode(BoundExpression operand, TypeSymbol type, bool @checked, bool acceptFailingConversion = false)
            {
                if (isLowering)
                {
                    return localRewriter.MakeConversionNode(operand, type, @checked, acceptFailingConversion);
                }
                else
                {
                    return MakeConversionForIOperation(operand, type, syntax, compilation, diagnostics, @checked, acceptFailingConversion);
                }
            }
        }

        private BoundExpression GetDefaultParameterSpecial(SyntaxNode syntax, ParameterSymbol parameter)
        {
            BoundExpression defaultValue = GetDefaultParameterSpecialNoConversion(syntax, parameter, this._compilation);
            return MakeConversionNode(defaultValue, parameter.Type.TypeSymbol, @checked: false);
        }

        private static BoundExpression GetDefaultParameterSpecialForIOperation(SyntaxNode syntax, ParameterSymbol parameter, CSharpCompilation compilation, DiagnosticBag diagnostics)
        {
            BoundExpression defaultValue = GetDefaultParameterSpecialNoConversion(syntax, parameter, compilation);
            return MakeConversionForIOperation(defaultValue, parameter.Type.TypeSymbol, syntax, compilation, diagnostics, @checked: false);
        }

        private static BoundExpression GetDefaultParameterSpecialNoConversion(SyntaxNode syntax, ParameterSymbol parameter, CSharpCompilation compilation)
        {
            // We have a call to a method M([Optional] object x) which omits the argument. The value we generate
            // for the argument depends on the presence or absence of other attributes. The rules are:
            //
            // * If the parameter is marked as [MarshalAs(Interface)], [MarshalAs(IUnknown)] or [MarshalAs(IDispatch)]
            //   then the argument is null.
            // * Otherwise, if the parameter is marked as [IUnknownConstant] then the argument is
            //   new UnknownWrapper(null)
            // * Otherwise, if the parameter is marked as [IDispatchConstant] then the argument is
            //    new DispatchWrapper(null)
            // * Otherwise, the argument is Type.Missing.

            BoundExpression defaultValue;

            if (parameter.IsMarshalAsObject)
            {
                // default(object)
<<<<<<< HEAD
                defaultValue = new BoundDefaultExpression(syntax, parameter.Type.TypeSymbol);
=======
                defaultValue = new BoundDefaultExpression(syntax, parameter.Type) { WasCompilerGenerated = true };
>>>>>>> 1bc93344
            }
            else if (parameter.IsIUnknownConstant)
            {
                // new UnknownWrapper(default(object))
                var methodSymbol = (MethodSymbol)compilation.GetWellKnownTypeMember(WellKnownMember.System_Runtime_InteropServices_UnknownWrapper__ctor);
<<<<<<< HEAD
                var argument = new BoundDefaultExpression(syntax, parameter.Type.TypeSymbol);
                defaultValue = new BoundObjectCreationExpression(syntax, methodSymbol, null, argument);
=======
                var argument = new BoundDefaultExpression(syntax, parameter.Type) { WasCompilerGenerated = true };
                defaultValue = new BoundObjectCreationExpression(syntax, methodSymbol, null, argument) { WasCompilerGenerated = true };
>>>>>>> 1bc93344
            }
            else if (parameter.IsIDispatchConstant)
            {
                // new DispatchWrapper(default(object))
                var methodSymbol = (MethodSymbol)compilation.GetWellKnownTypeMember(WellKnownMember.System_Runtime_InteropServices_DispatchWrapper__ctor);
<<<<<<< HEAD
                var argument = new BoundDefaultExpression(syntax, parameter.Type.TypeSymbol);
                defaultValue = new BoundObjectCreationExpression(syntax, methodSymbol, null, argument);
=======
                var argument = new BoundDefaultExpression(syntax, parameter.Type) { WasCompilerGenerated = true };
                defaultValue = new BoundObjectCreationExpression(syntax, methodSymbol, null, argument) { WasCompilerGenerated = true };
>>>>>>> 1bc93344
            }
            else
            {
                // Type.Missing
                var fieldSymbol = (FieldSymbol)compilation.GetWellKnownTypeMember(WellKnownMember.System_Type__Missing);
                defaultValue = new BoundFieldAccess(syntax, null, fieldSymbol, ConstantValue.NotAvailable) { WasCompilerGenerated = true };
            }

            return defaultValue;
        }

        // Omit ref feature for COM interop: We can pass arguments by value for ref parameters if we are calling a method/property on an instance of a COM imported type.
        // We should have ignored the 'ref' on the parameter during overload resolution for the given method call.
        // If we had any ref omitted argument for the given call, we create a temporary local and
        // replace the argument with the following BoundSequence: { side-effects: { temp = argument }, value = { ref temp } }
        // NOTE: The temporary local must be scoped to live across the entire BoundCall node,
        // otherwise the codegen optimizer might re-use the same temporary for multiple ref-omitted arguments for this call.
        private void RewriteArgumentsForComCall(
            ImmutableArray<ParameterSymbol> parameters,
            BoundExpression[] actualArguments, //already re-ordered to match parameters
            ArrayBuilder<RefKind> argsRefKindsBuilder,
            ArrayBuilder<LocalSymbol> temporariesBuilder)
        {
            Debug.Assert(actualArguments != null);
            Debug.Assert(actualArguments.Length == parameters.Length);

            Debug.Assert(argsRefKindsBuilder == null || argsRefKindsBuilder.Count == parameters.Length);

            var argsCount = actualArguments.Length;

            for (int argIndex = 0; argIndex < argsCount; ++argIndex)
            {
                RefKind paramRefKind = parameters[argIndex].RefKind;
                RefKind argRefKind = argsRefKindsBuilder[argIndex];

                // Rewrite only if the argument was passed with no ref/out and the
                // parameter was declared ref. 
                if (argRefKind != RefKind.None || paramRefKind != RefKind.Ref)
                {
                    continue;
                }

                var argument = actualArguments[argIndex];
                if (argument.Kind == BoundKind.Local)
                {
                    var localRefKind = ((BoundLocal)argument).LocalSymbol.RefKind;
                    if (localRefKind == RefKind.Ref)
                    {
                        // Already passing an address from the ref local.
                        continue;
                    }

                    Debug.Assert(localRefKind == RefKind.None);
                }

                BoundAssignmentOperator boundAssignmentToTemp;
                BoundLocal boundTemp = _factory.StoreToTemp(argument, out boundAssignmentToTemp);

                actualArguments[argIndex] = new BoundSequence(
                    argument.Syntax,
                    locals: ImmutableArray<LocalSymbol>.Empty,
                    sideEffects: ImmutableArray.Create<BoundExpression>(boundAssignmentToTemp),
                    value: boundTemp,
                    type: boundTemp.Type);
                argsRefKindsBuilder[argIndex] = RefKind.Ref;

                temporariesBuilder.Add(boundTemp.LocalSymbol);
            }
        }

        public override BoundNode VisitDynamicMemberAccess(BoundDynamicMemberAccess node)
        {
            // InvokeMember operation:
            if (node.Invoked)
            {
                return node;
            }

            // GetMember operation:
            Debug.Assert(node.TypeArgumentsOpt.IsDefault);
            var loweredReceiver = VisitExpression(node.Receiver);
            return _dynamicFactory.MakeDynamicGetMember(loweredReceiver, node.Name, node.Indexed).ToExpression();
        }
    }
}<|MERGE_RESOLUTION|>--- conflicted
+++ resolved
@@ -629,19 +629,12 @@
                 return true;
             }
 
-<<<<<<< HEAD
-            var receiverNamedType = invokedAsExtensionMethod ?
-                                    ((MethodSymbol)methodOrIndexer).Parameters[0].Type.TypeSymbol as NamedTypeSymbol :
-                                    methodOrIndexer.ContainingType;
-=======
             if (!ignoreComReceiver)
             {
                 var receiverNamedType = invokedAsExtensionMethod ?
-                                        ((MethodSymbol)methodOrIndexer).Parameters[0].Type as NamedTypeSymbol :
+                                        ((MethodSymbol)methodOrIndexer).Parameters[0].Type.TypeSymbol as NamedTypeSymbol :
                                         methodOrIndexer.ContainingType;
->>>>>>> 1bc93344
-
-                isComReceiver = (object)receiverNamedType != null && receiverNamedType.IsComImport;
+            isComReceiver = (object)receiverNamedType != null && receiverNamedType.IsComImport;
             }
 
             return rewrittenArguments.Length == methodOrIndexer.GetParameterCount() &&
@@ -1081,17 +1074,13 @@
                     Debug.Assert(parameter.IsOptional);
 
                     arguments[p] = GetDefaultParameterValue(syntax, parameter, enableCallerInfo);
-<<<<<<< HEAD
                     Debug.Assert(arguments[p].Type == parameter.Type.TypeSymbol);
-=======
-                    Debug.Assert(arguments[p].Type == parameter.Type);
 
                     if (parameters[p].RefKind == RefKind.In)
                     {
                         Debug.Assert(refKinds[p] == RefKind.None);
                         refKinds[p] = RefKind.In;
                     }
->>>>>>> 1bc93344
                 }
             }
         }
@@ -1459,35 +1448,21 @@
             if (parameter.IsMarshalAsObject)
             {
                 // default(object)
-<<<<<<< HEAD
-                defaultValue = new BoundDefaultExpression(syntax, parameter.Type.TypeSymbol);
-=======
-                defaultValue = new BoundDefaultExpression(syntax, parameter.Type) { WasCompilerGenerated = true };
->>>>>>> 1bc93344
+                defaultValue = new BoundDefaultExpression(syntax, parameter.Type.TypeSymbol) { WasCompilerGenerated = true };
             }
             else if (parameter.IsIUnknownConstant)
             {
                 // new UnknownWrapper(default(object))
                 var methodSymbol = (MethodSymbol)compilation.GetWellKnownTypeMember(WellKnownMember.System_Runtime_InteropServices_UnknownWrapper__ctor);
-<<<<<<< HEAD
-                var argument = new BoundDefaultExpression(syntax, parameter.Type.TypeSymbol);
-                defaultValue = new BoundObjectCreationExpression(syntax, methodSymbol, null, argument);
-=======
-                var argument = new BoundDefaultExpression(syntax, parameter.Type) { WasCompilerGenerated = true };
+                var argument = new BoundDefaultExpression(syntax, parameter.Type.TypeSymbol) { WasCompilerGenerated = true };
                 defaultValue = new BoundObjectCreationExpression(syntax, methodSymbol, null, argument) { WasCompilerGenerated = true };
->>>>>>> 1bc93344
             }
             else if (parameter.IsIDispatchConstant)
             {
                 // new DispatchWrapper(default(object))
                 var methodSymbol = (MethodSymbol)compilation.GetWellKnownTypeMember(WellKnownMember.System_Runtime_InteropServices_DispatchWrapper__ctor);
-<<<<<<< HEAD
-                var argument = new BoundDefaultExpression(syntax, parameter.Type.TypeSymbol);
-                defaultValue = new BoundObjectCreationExpression(syntax, methodSymbol, null, argument);
-=======
-                var argument = new BoundDefaultExpression(syntax, parameter.Type) { WasCompilerGenerated = true };
+                var argument = new BoundDefaultExpression(syntax, parameter.Type.TypeSymbol) { WasCompilerGenerated = true };
                 defaultValue = new BoundObjectCreationExpression(syntax, methodSymbol, null, argument) { WasCompilerGenerated = true };
->>>>>>> 1bc93344
             }
             else
             {
