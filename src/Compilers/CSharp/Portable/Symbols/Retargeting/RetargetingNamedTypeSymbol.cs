--- conflicted
+++ resolved
@@ -364,12 +364,6 @@
         {
             get { return null; }
         }
-<<<<<<< HEAD
-
-        internal override bool GetGuidString(out string guidString)
-        {
-            return _underlyingType.GetGuidString(out guidString);
-        }
 
         internal override bool NullableOptOut
         {
@@ -378,7 +372,5 @@
                 return _underlyingType.NullableOptOut;
             }
         }
-=======
->>>>>>> c28d8bac
     }
 }