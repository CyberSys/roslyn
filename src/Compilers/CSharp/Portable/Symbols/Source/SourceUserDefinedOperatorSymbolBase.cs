--- conflicted
+++ resolved
@@ -294,15 +294,9 @@
 
             // SPEC: * S0 and T0 are different types:
 
-<<<<<<< HEAD
             if ((ContainingType.SpecialType == SpecialType.System_Nullable_T)
-                    ? source.Equals(target, TypeCompareKind.IgnoreTupleNames)
-                    : source0.Equals(target0, TypeCompareKind.IgnoreTupleNames))
-=======
-            if ((ContainingType.SpecialType == SpecialType.System_Nullable_T) ?
-                    source.Equals(target, TypeCompareKind.IgnoreNullableModifiersForReferenceTypes) :
-                    source0.Equals(target0, TypeCompareKind.IgnoreNullableModifiersForReferenceTypes))
->>>>>>> 2f8fefa7
+                    ? source.Equals(target, TypeCompareKind.IgnoreTupleNames | TypeCompareKind.IgnoreNullableModifiersForReferenceTypes)
+                    : source0.Equals(target0, TypeCompareKind.IgnoreTupleNames | TypeCompareKind.IgnoreNullableModifiersForReferenceTypes))
             {
                 // CS0555: User-defined operator cannot take an object of the enclosing type 
                 // and convert to an object of the enclosing type
@@ -381,11 +375,7 @@
             TypeSymbol same;
             TypeSymbol different;
 
-<<<<<<< HEAD
-            if (source0.Equals(this.ContainingType, TypeCompareKind.IgnoreTupleNames))
-=======
-            if (source0.Equals(this.ContainingType, TypeCompareKind.IgnoreNullableModifiersForReferenceTypes))
->>>>>>> 2f8fefa7
+            if (source0.Equals(this.ContainingType, TypeCompareKind.IgnoreTupleNames | TypeCompareKind.IgnoreNullableModifiersForReferenceTypes))
             {
                 same = source;
                 different = target;
@@ -506,11 +496,7 @@
                 // CS0559: The parameter type for ++ or -- operator must be the containing type
                 diagnostics.Add(ErrorCode.ERR_BadIncDecSignature, this.Locations[0]);
             }
-<<<<<<< HEAD
-            else if (!this.ReturnType.TypeSymbol.EffectiveTypeNoUseSiteDiagnostics.IsEqualToOrDerivedFrom(parameterType, TypeCompareKind.IgnoreTupleNames, useSiteDiagnostics: ref useSiteDiagnostics))
-=======
-            else if (!this.ReturnType.TypeSymbol.EffectiveTypeNoUseSiteDiagnostics.IsEqualToOrDerivedFrom(parameterType, TypeCompareKind.IgnoreNullableModifiersForReferenceTypes, useSiteDiagnostics: ref useSiteDiagnostics))
->>>>>>> 2f8fefa7
+            else if (!this.ReturnType.TypeSymbol.EffectiveTypeNoUseSiteDiagnostics.IsEqualToOrDerivedFrom(parameterType, TypeCompareKind.IgnoreTupleNames | TypeCompareKind.IgnoreNullableModifiersForReferenceTypes, useSiteDiagnostics: ref useSiteDiagnostics))
             {
                 // CS0448: The return type for ++ or -- operator must match the parameter type
                 //         or be derived from the parameter type
