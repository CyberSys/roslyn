﻿// Copyright (c) Microsoft.  All Rights Reserved.  Licensed under the Apache License, Version 2.0.  See License.txt in the project root for license information.

using System;
using System.Collections.Generic;
using System.Collections.Immutable;
using System.Diagnostics;
using System.Globalization;
using System.Runtime.InteropServices;
using System.Text;
using System.Threading;
using Microsoft.CodeAnalysis.Collections;
using Microsoft.CodeAnalysis.CSharp.Symbols;
using Microsoft.CodeAnalysis.CSharp.Syntax;
using Microsoft.CodeAnalysis.Text;
using Roslyn.Utilities;

namespace Microsoft.CodeAnalysis.CSharp
{
    /// <summary>
    /// The base class for all symbols (namespaces, classes, method, parameters, etc.) that are 
    /// exposed by the compiler.
    /// </summary>
    [DebuggerDisplay("{GetDebuggerDisplay(), nq}")]
    internal abstract partial class Symbol : ISymbol, IMessageSerializable
    {
        // !!!!!!!!!!!!!!!!!!!!!!!!!!!!!!!!!!!!!!!!!!!!
        // Changes to the public interface of this class should remain synchronized with the VB version of Symbol.
        // Do not make any changes to the public interface without making the corresponding change
        // to the VB version.
        // !!!!!!!!!!!!!!!!!!!!!!!!!!!!!!!!!!!!!!!!!!!!

        /// <summary>
        /// True if this Symbol should be completed by calling ForceComplete.
        /// Intuitively, true for source entities (from any compilation).
        /// </summary>
        internal virtual bool RequiresCompletion
        {
            get { return false; }
        }

        internal virtual void ForceComplete(SourceLocation locationOpt, CancellationToken cancellationToken)
        {
            // must be overridden by source symbols, no-op for other symbols
            Debug.Assert(!this.RequiresCompletion);
        }

        internal virtual bool HasComplete(CompletionPart part)
        {
            // must be overridden by source symbols, no-op for other symbols
            Debug.Assert(!this.RequiresCompletion);
            return true;
        }

        /// <summary>
        /// Gets the name of this symbol. Symbols without a name return the empty string; null is
        /// never returned.
        /// </summary>
        public virtual string Name
        {
            get
            {
                return string.Empty;
            }
        }

        /// <summary>
        /// Gets the name of a symbol as it appears in metadata. Most of the time, this
        /// is the same as the Name property, with the following exceptions:
        /// 1) The metadata name of generic types includes the "`1", "`2" etc. suffix that
        /// indicates the number of type parameters (it does not include, however, names of
        /// containing types or namespaces).
        /// 2) The metadata name of explicit interface names have spaces removed, compared to
        /// the name property.
        /// </summary>
        public virtual string MetadataName
        {
            get
            {
                return this.Name;
            }
        }

        /// <summary>
        /// Gets the kind of this symbol.
        /// </summary>
        public abstract SymbolKind Kind { get; }

        /// <summary>
        /// Get the symbol that logically contains this symbol. 
        /// </summary>
        public abstract Symbol ContainingSymbol { get; }

        /// <summary>
        /// Returns the nearest lexically enclosing type, or null if there is none.
        /// </summary>
        public virtual NamedTypeSymbol ContainingType
        {
            get
            {
                Symbol container = this.ContainingSymbol;

                NamedTypeSymbol containerAsType = container as NamedTypeSymbol;

                // NOTE: container could be null, so we do not check 
                //       whether containerAsType is not null, but 
                //       instead check if it did not change after 
                //       the cast.
                if ((object)containerAsType == (object)container)
                {
                    // this should be relatively uncommon
                    // most symbols that may be contained in a type
                    // know their containing type and can override ContainingType
                    // with a more precise implementation
                    return containerAsType;
                }

                // this is recursive, but recursion should be very short 
                // before we reach symbol that definitely knows its containing type.
                return container.ContainingType;
            }
        }

        /// <summary>
        /// Gets the nearest enclosing namespace for this namespace or type. For a nested type,
        /// returns the namespace that contains its container.
        /// </summary>
        public virtual NamespaceSymbol ContainingNamespace
        {
            get
            {
                for (var container = this.ContainingSymbol; (object)container != null; container = container.ContainingSymbol)
                {
                    var ns = container as NamespaceSymbol;
                    if ((object)ns != null)
                    {
                        return ns;
                    }
                }

                return null;
            }
        }

        /// <summary>
        /// Returns the assembly containing this symbol. If this symbol is shared across multiple
        /// assemblies, or doesn't belong to an assembly, returns null.
        /// </summary>
        public virtual AssemblySymbol ContainingAssembly
        {
            get
            {
                // Default implementation gets the containers assembly.

                var container = this.ContainingSymbol;
                return (object)container != null ? container.ContainingAssembly : null;
            }
        }

        /// <summary>
        /// For a source assembly, the associated compilation.
        /// For any other assembly, null.
        /// For a source module, the DeclaringCompilation of the associated source assembly.
        /// For any other module, null.
        /// For any other symbol, the DeclaringCompilation of the associated module.
        /// </summary>
        /// <remarks>
        /// We're going through the containing module, rather than the containing assembly,
        /// because of /addmodule (symbols in such modules should return null).
        /// 
        /// Remarks, not "ContainingCompilation" because it isn't transitive.
        /// </remarks>
        internal virtual CSharpCompilation DeclaringCompilation
        {
            get
            {
                switch (this.Kind)
                {
                    case SymbolKind.ErrorType:
                        return null;
                    case SymbolKind.Assembly:
                        Debug.Assert(!(this is SourceAssemblySymbol), "SourceAssemblySymbol must override DeclaringCompilation");
                        return null;
                    case SymbolKind.NetModule:
                        Debug.Assert(!(this is SourceModuleSymbol), "SourceModuleSymbol must override DeclaringCompilation");
                        return null;
                }

                var sourceModuleSymbol = this.ContainingModule as SourceModuleSymbol;
                return (object)sourceModuleSymbol == null ? null : sourceModuleSymbol.DeclaringCompilation;
            }
        }

        /// <summary>
        /// Returns the module containing this symbol. If this symbol is shared across multiple
        /// modules, or doesn't belong to a module, returns null.
        /// </summary>
        internal virtual ModuleSymbol ContainingModule
        {
            get
            {
                // Default implementation gets the containers module.

                var container = this.ContainingSymbol;
                return (object)container != null ? container.ContainingModule : null;
            }
        }

        /// <summary>
        /// The original definition of this symbol. If this symbol is constructed from another
        /// symbol by type substitution then OriginalDefinition gets the original symbol as it was defined in
        /// source or metadata.
        /// </summary>
        public Symbol OriginalDefinition
        {
            get
            {
                return OriginalSymbolDefinition;
            }
        }

        protected virtual Symbol OriginalSymbolDefinition
        {
            get
            {
                return this;
            }
        }

        /// <summary>
        /// Returns true if this is the original definition of this symbol.
        /// </summary>
        public bool IsDefinition
        {
            get
            {
                return (object)this == (object)OriginalDefinition;
            }
        }

        /// <summary>
        /// <para>
        /// Get a source location key for sorting. For performance, it's important that this
        /// be able to be returned from a symbol without doing any additional allocations (even
        /// if nothing is cached yet.)
        /// </para>
        /// <para>
        /// Only (original) source symbols and namespaces that can be merged
        /// need implement this function if they want to do so for efficiency.
        /// </para>
        /// </summary>
        internal virtual LexicalSortKey GetLexicalSortKey()
        {
            var locations = this.Locations;
            var declaringCompilation = this.DeclaringCompilation;
            Debug.Assert(declaringCompilation != null); // require that it is a source symbol
            return (locations.Length > 0) ? new LexicalSortKey(locations[0], declaringCompilation) : LexicalSortKey.NotInSource;
        }

        /// <summary>
        /// Gets the locations where this symbol was originally defined, either in source or
        /// metadata. Some symbols (for example, partial classes) may be defined in more than one
        /// location.
        /// </summary>
        public abstract ImmutableArray<Location> Locations { get; }

        /// <summary>
        /// <para>
        /// Get the syntax node(s) where this symbol was declared in source. Some symbols (for
        /// example, partial classes) may be defined in more than one location. This property should
        /// return one or more syntax nodes only if the symbol was declared in source code and also
        /// was not implicitly declared (see the <see cref="IsImplicitlyDeclared"/> property). 
        /// </para>
        /// <para>
        /// Note that for namespace symbol, the declaring syntax might be declaring a nested
        /// namespace. For example, the declaring syntax node for N1 in "namespace N1.N2 {...}" is
        /// the entire <see cref="NamespaceDeclarationSyntax"/> for N1.N2. For the global namespace, the declaring
        /// syntax will be the <see cref="CompilationUnitSyntax"/>.
        /// </para>
        /// </summary>
        /// <returns>
        /// The syntax node(s) that declared the symbol. If the symbol was declared in metadata or
        /// was implicitly declared, returns an empty read-only array.
        /// </returns>
        /// <remarks>
        /// To go the opposite direction (from syntax node to symbol), see <see
        /// cref="CSharpSemanticModel.GetDeclaredSymbol(MemberDeclarationSyntax, CancellationToken)"/>.
        /// </remarks>
        public abstract ImmutableArray<SyntaxReference> DeclaringSyntaxReferences { get; }

        /// <summary>
        /// Helper for implementing <see cref="DeclaringSyntaxReferences"/> for derived classes that store a location but not a 
        /// <see cref="CSharpSyntaxNode"/> or <see cref="SyntaxReference"/>.
        /// </summary>
        internal static ImmutableArray<SyntaxReference> GetDeclaringSyntaxReferenceHelper<TNode>(ImmutableArray<Location> locations)
            where TNode : CSharpSyntaxNode
        {
            if (locations.IsEmpty)
            {
                return ImmutableArray<SyntaxReference>.Empty;
            }

            ArrayBuilder<SyntaxReference> builder = ArrayBuilder<SyntaxReference>.GetInstance();
            foreach (Location location in locations)
            {
                if (location.IsInSource)
                {
                    SyntaxToken token = (SyntaxToken)location.SourceTree.GetRoot().FindToken(location.SourceSpan.Start);
                    if (token.Kind() != SyntaxKind.None)
                    {
                        CSharpSyntaxNode node = token.Parent.FirstAncestorOrSelf<TNode>();
                        if (node != null)
                            builder.Add(node.GetReference());
                    }
                }
            }

            return builder.ToImmutableAndFree();
        }

        /// <summary>
        /// Get this accessibility that was declared on this symbol. For symbols that do not have
        /// accessibility declared on them, returns <see cref="Accessibility.NotApplicable"/>.
        /// </summary>
        public abstract Accessibility DeclaredAccessibility { get; }

        /// <summary>
        /// Returns true if this symbol is "static"; i.e., declared with the <c>static</c> modifier or
        /// implicitly static.
        /// </summary>
        public abstract bool IsStatic { get; }

        /// <summary>
        /// Returns true if this symbol is "virtual", has an implementation, and does not override a
        /// base class member; i.e., declared with the <c>virtual</c> modifier. Does not return true for
        /// members declared as abstract or override.
        /// </summary>
        public abstract bool IsVirtual { get; }

        /// <summary>
        /// Returns true if this symbol was declared to override a base class member; i.e., declared
        /// with the <c>override</c> modifier. Still returns true if member was declared to override
        /// something, but (erroneously) no member to override exists.
        /// </summary>
        /// <remarks>
        /// Even for metadata symbols, <see cref="IsOverride"/> = true does not imply that <see cref="IMethodSymbol.OverriddenMethod"/> will
        /// be non-null.
        /// </remarks>
        public abstract bool IsOverride { get; }

        /// <summary>
        /// Returns true if this symbol was declared as requiring an override; i.e., declared with
        /// the <c>abstract</c> modifier. Also returns true on a type declared as "abstract", all
        /// interface types, and members of interface types.
        /// </summary>
        public abstract bool IsAbstract { get; }

        /// <summary>
        /// Returns true if this symbol was declared to override a base class member and was also
        /// sealed from further overriding; i.e., declared with the <c>sealed</c> modifier. Also set for
        /// types that do not allow a derived class (declared with <c>sealed</c> or <c>static</c> or <c>struct</c>
        /// or <c>enum</c> or <c>delegate</c>).
        /// </summary>
        public abstract bool IsSealed { get; }

        /// <summary>
        /// Returns true if this symbol has external implementation; i.e., declared with the 
        /// <c>extern</c> modifier. 
        /// </summary>
        public abstract bool IsExtern { get; }

        /// <summary>
        /// Returns true if this symbol was automatically created by the compiler, and does not
        /// have an explicit corresponding source code declaration.  
        /// 
        /// This is intended for symbols that are ordinary symbols in the language sense,
        /// and may be used by code, but that are simply declared implicitly rather than
        /// with explicit language syntax.
        /// 
        /// Examples include (this list is not exhaustive):
        ///   the default constructor for a class or struct that is created if one is not provided,
        ///   the BeginInvoke/Invoke/EndInvoke methods for a delegate,
        ///   the generated backing field for an auto property or a field-like event,
        ///   the "this" parameter for non-static methods,
        ///   the "value" parameter for a property setter,
        ///   the parameters on indexer accessor methods (not on the indexer itself),
        ///   methods in anonymous types,
        /// </summary>
        public virtual bool IsImplicitlyDeclared
        {
            get { return false; }
        }

        /// <summary>
        /// Returns true if this symbol can be referenced by its name in code. Examples of symbols
        /// that cannot be referenced by name are:
        ///    constructors, destructors, operators, explicit interface implementations,
        ///    accessor methods for properties and events, array types.
        /// </summary>
        public bool CanBeReferencedByName
        {
            get
            {
                switch (this.Kind)
                {
                    case SymbolKind.Local:
                    case SymbolKind.Label:
                    case SymbolKind.Alias:
                    case SymbolKind.RangeVariable:
                        // never imported, and always references by name.
                        return true;

                    case SymbolKind.Namespace:
                    case SymbolKind.Field:
                    case SymbolKind.ErrorType:
                    case SymbolKind.Parameter:
                    case SymbolKind.TypeParameter:
                    case SymbolKind.Event:
                        break;

                    case SymbolKind.NamedType:
                        if (((NamedTypeSymbol)this).IsSubmissionClass)
                        {
                            return false;
                        }
                        break;

                    case SymbolKind.Property:
                        var property = (PropertySymbol)this;
                        if (property.IsIndexer || property.MustCallMethodsDirectly)
                        {
                            return false;
                        }
                        break;

                    case SymbolKind.Method:
                        var method = (MethodSymbol)this;
                        switch (method.MethodKind)
                        {
                            case MethodKind.Ordinary:
                            case MethodKind.LocalFunction:
                            case MethodKind.ReducedExtension:
                                break;
                            case MethodKind.Destructor:
                                // You wouldn't think that destructors would be referenceable by name, but
                                // dev11 only prevents them from being invoked - they can still be assigned
                                // to delegates.
                                return true;
                            case MethodKind.DelegateInvoke:
                                return true;
                            case MethodKind.PropertyGet:
                            case MethodKind.PropertySet:
                                if (!((PropertySymbol)method.AssociatedSymbol).CanCallMethodsDirectly())
                                {
                                    return false;
                                }
                                break;
                            default:
                                return false;
                        }
                        break;

                    case SymbolKind.ArrayType:
                    case SymbolKind.PointerType:
                    case SymbolKind.Assembly:
                    case SymbolKind.DynamicType:
                    case SymbolKind.NetModule:
                    case SymbolKind.Discard:
                        return false;

                    default:
                        throw ExceptionUtilities.UnexpectedValue(this.Kind);
                }

                // This will eliminate backing fields for auto-props, explicit interface implementations,
                // indexers, etc.
                // See the comment on ContainsDroppedIdentifierCharacters for an explanation of why
                // such names are not referenceable (or see DevDiv #14432).
                return SyntaxFacts.IsValidIdentifier(this.Name) &&
                    !SyntaxFacts.ContainsDroppedIdentifierCharacters(this.Name);
            }
        }

        /// <summary>
        /// As an optimization, viability checking in the lookup code should use this property instead
        /// of <see cref="CanBeReferencedByName"/>. The full name check will then be performed in the <see cref="CSharpSemanticModel"/>.
        /// </summary>
        /// <remarks>
        /// This property exists purely for performance reasons.
        /// </remarks>
        internal bool CanBeReferencedByNameIgnoringIllegalCharacters
        {
            get
            {
                if (this.Kind == SymbolKind.Method)
                {
                    var method = (MethodSymbol)this;
                    switch (method.MethodKind)
                    {
                        case MethodKind.Ordinary:
                        case MethodKind.LocalFunction:
                        case MethodKind.DelegateInvoke:
                        case MethodKind.Destructor: // See comment in CanBeReferencedByName.
                            return true;
                        case MethodKind.PropertyGet:
                        case MethodKind.PropertySet:
                            return ((PropertySymbol)method.AssociatedSymbol).CanCallMethodsDirectly();
                        default:
                            return false;
                    }
                }
                return true;
            }
        }

        /// <summary>
        /// Perform additional checks after the member has been
        /// added to the member list of the containing type.
        /// </summary>
        internal virtual void AfterAddingTypeMembersChecks(ConversionsBase conversions, DiagnosticBag diagnostics)
        {
        }

        // Note: This is no public "IsNew". This is intentional, because new has no syntactic meaning.
        // It serves only to remove a warning. Furthermore, it can not be inferred from 
        // metadata. For symbols defined in source, the modifiers in the syntax tree
        // can be examined.

        /// <summary>
        /// Compare two symbol objects to see if they refer to the same symbol. You should always
        /// use <see cref="operator =="/> and <see cref="operator !="/>, or the <see cref="Equals(object)"/> method, to compare two symbols for equality.
        /// </summary>
        public static bool operator ==(Symbol left, Symbol right)
        {
            //PERF: this function is often called with
            //      1) left referencing same object as the right 
            //      2) right being null
            //      The code attempts to check for these conditions before 
            //      resorting to .Equals

            // the condition is expected to be folded when inlining "someSymbol == null"
            if (((object)right == null))
            {
                return (object)left == (object)null;
            }

            // this part is expected to disappear when inlining "someSymbol == null"
            return (object)left == (object)right || right.Equals(left);
        }

        /// <summary>
        /// Compare two symbol objects to see if they refer to the same symbol. You should always
        /// use == and !=, or the Equals method, to compare two symbols for equality.
        /// </summary>
        public static bool operator !=(Symbol left, Symbol right)
        {
            //PERF: this function is often called with
            //      1) left referencing same object as the right 
            //      2) right being null
            //      The code attempts to check for these conditions before 
            //      resorting to .Equals
            //
            //NOTE: we do not implement this as !(left == right) 
            //      since that sometimes results in a worse code

            // the condition is expected to be folded when inlining "someSymbol != null"
            if (((object)right == null))
            {
                return (object)left != (object)null;
            }

            // this part is expected to disappear when inlining "someSymbol != null"
            return (object)left != (object)right && !right.Equals(left);
        }

        // By default, we do reference equality. This can be overridden.
        public override bool Equals(object obj)
        {
            return (object)this == obj;
        }

        public bool Equals(ISymbol other)
        {
            return this.Equals((object)other);
        }

        // By default, we do reference equality. This can be overridden.
        public override int GetHashCode()
        {
            return System.Runtime.CompilerServices.RuntimeHelpers.GetHashCode(this);
        }

        /// <summary>
        /// Returns a string representation of this symbol, suitable for debugging purposes, or
        /// for placing in an error message.
        /// </summary>
        /// <remarks>
        /// This will provide a useful representation, but it would be clearer to call <see cref="ToDisplayString"/>
        /// directly and provide an explicit format.
        /// Sealed so that <see cref="ToString"/> and <see cref="ToDisplayString"/> can't get out of sync.
        /// </remarks>
        public sealed override string ToString()
        {
            return this.ToDisplayString();
        }

        // ---- End of Public Definition ---
        // Below here can be various useful virtual methods that are useful to the compiler, but we don't
        // want to expose publicly.
        // ---- End of Public Definition ---

        // Must override this in derived classes for visitor pattern.
        internal abstract TResult Accept<TArgument, TResult>(CSharpSymbolVisitor<TArgument, TResult> visitor, TArgument a);

        // Prevent anyone else from deriving from this class.
        internal Symbol()
        {
        }

        /// <summary>
        /// Build and add synthesized attributes for this symbol.
        /// </summary>
        internal virtual void AddSynthesizedAttributes(ModuleCompilationState compilationState, ref ArrayBuilder<SynthesizedAttributeData> attributes)
        {
        }

        /// <summary>
        /// Convenience helper called by subclasses to add a synthesized attribute to a collection of attributes.
        /// </summary>
        internal static void AddSynthesizedAttribute(ref ArrayBuilder<SynthesizedAttributeData> attributes, SynthesizedAttributeData attribute)
        {
            if (attribute != null)
            {
                if (attributes == null)
                {
                    attributes = new ArrayBuilder<SynthesizedAttributeData>(1);
                }

                attributes.Add(attribute);
            }
        }

        /// <summary>
        /// <see cref="CharSet"/> effective for this symbol (type or DllImport method).
        /// Nothing if <see cref="DefaultCharSetAttribute"/> isn't applied on the containing module or it doesn't apply on this symbol.
        /// </summary>
        /// <remarks>
        /// Determined based upon value specified via <see cref="DefaultCharSetAttribute"/> applied on the containing module.
        /// </remarks>
        internal CharSet? GetEffectiveDefaultMarshallingCharSet()
        {
            Debug.Assert(this.Kind == SymbolKind.NamedType || this.Kind == SymbolKind.Method);
            return this.ContainingModule.DefaultMarshallingCharSet;
        }


        internal bool IsFromCompilation(CSharpCompilation compilation)
        {
            Debug.Assert(compilation != null);
            return compilation == this.DeclaringCompilation;
        }

        /// <summary>
        /// Always prefer <see cref="IsFromCompilation"/>.
        /// </summary>
        /// <remarks>
        /// <para>
        /// Unfortunately, when determining overriding/hiding/implementation relationships, we don't 
        /// have the "current" compilation available.  We could, but that would clutter up the API 
        /// without providing much benefit.  As a compromise, we consider all compilations "current".
        /// </para>
        /// <para>
        /// Unlike in VB, we are not allowing retargeting symbols.  This method is used as an approximation
        /// for <see cref="IsFromCompilation"/> when a compilation is not available and that method will never return
        /// true for retargeting symbols.
        /// </para>
        /// </remarks>
        internal bool Dangerous_IsFromSomeCompilation
        {
            get { return this.DeclaringCompilation != null; }
        }

        internal virtual bool IsDefinedInSourceTree(SyntaxTree tree, TextSpan? definedWithinSpan, CancellationToken cancellationToken = default(CancellationToken))
        {
            var declaringReferences = this.DeclaringSyntaxReferences;
            if (this.IsImplicitlyDeclared && declaringReferences.Length == 0)
            {
                return this.ContainingSymbol.IsDefinedInSourceTree(tree, definedWithinSpan, cancellationToken);
            }

            foreach (var syntaxRef in declaringReferences)
            {
                cancellationToken.ThrowIfCancellationRequested();

                if (syntaxRef.SyntaxTree == tree &&
                    (!definedWithinSpan.HasValue || syntaxRef.Span.IntersectsWith(definedWithinSpan.Value)))
                {
                    return true;
                }
            }

            return false;
        }

        internal static void ForceCompleteMemberByLocation(SourceLocation locationOpt, Symbol member, CancellationToken cancellationToken)
        {
            if (locationOpt == null || member.IsDefinedInSourceTree(locationOpt.SourceTree, locationOpt.SourceSpan, cancellationToken))
            {
                cancellationToken.ThrowIfCancellationRequested();
                member.ForceComplete(locationOpt, cancellationToken);
            }
        }

        /// <summary>
        /// Returns the Documentation Comment ID for the symbol, or null if the symbol doesn't
        /// support documentation comments.
        /// </summary>
        public virtual string GetDocumentationCommentId()
        {
            // NOTE: we're using a try-finally here because there's a test that specifically
            // triggers an exception here to confirm that some symbols don't have documentation
            // comment IDs.  We don't care about "leaks" in such cases, but we don't want spew
            // in the test output.
            var pool = PooledStringBuilder.GetInstance();
            try
            {
                StringBuilder builder = pool.Builder;
                DocumentationCommentIDVisitor.Instance.Visit(this, builder);
                return builder.Length == 0 ? null : builder.ToString();
            }
            finally
            {
                pool.Free();
            }
        }

        /// <summary>
        /// Fetches the documentation comment for this element with a cancellation token.
        /// </summary>
        /// <param name="preferredCulture">Optionally, retrieve the comments formatted for a particular culture. No impact on source documentation comments.</param>
        /// <param name="expandIncludes">Optionally, expand <![CDATA[<include>]]> elements. No impact on non-source documentation comments.</param>
        /// <param name="cancellationToken">Optionally, allow cancellation of documentation comment retrieval.</param>
        /// <returns>The XML that would be written to the documentation file for the symbol.</returns>
        public virtual string GetDocumentationCommentXml(
            CultureInfo preferredCulture = null,
            bool expandIncludes = false,
            CancellationToken cancellationToken = default(CancellationToken))
        {
            return "";
        }

        internal string GetDebuggerDisplay()
        {
            return $"{this.Kind} {this.ToDisplayString(SymbolDisplayFormat.TestFormat)}";
        }

        internal virtual void AddDeclarationDiagnostics(DiagnosticBag diagnostics)
        {
            if (!diagnostics.IsEmptyWithoutResolution)
            {
                CSharpCompilation compilation = this.DeclaringCompilation;
                Debug.Assert(compilation != null);
                compilation.DeclarationDiagnostics.AddRange(diagnostics);
            }
        }

        #region Use-Site Diagnostics

        /// <summary>
        /// True if the symbol has a use-site diagnostic with error severity.
        /// </summary>
        internal bool HasUseSiteError
        {
            get
            {
                var diagnostic = GetUseSiteDiagnostic();
                return diagnostic != null && diagnostic.Severity == DiagnosticSeverity.Error;
            }
        }

        /// <summary>
        /// Returns diagnostic info that should be reported at the use site of the symbol, or null if there is none.
        /// </summary>
        internal virtual DiagnosticInfo GetUseSiteDiagnostic()
        {
            return null;
        }

        /// <summary>
        /// Return error code that has highest priority while calculating use site error for this symbol. 
        /// Supposed to be ErrorCode, but it causes inconsistent accessibility error.
        /// </summary>
        protected virtual int HighestPriorityUseSiteError
        {
            get
            {
                return int.MaxValue;
            }
        }

        /// <summary>
        /// Indicates that this symbol uses metadata that cannot be supported by the language.
        /// 
        /// Examples include:
        ///    - Pointer types in VB
        ///    - ByRef return type
        ///    - Required custom modifiers
        ///    
        /// This is distinguished from, for example, references to metadata symbols defined in assemblies that weren't referenced.
        /// Symbols where this returns true can never be used successfully, and thus should never appear in any IDE feature.
        /// 
        /// This is set for metadata symbols, as follows:
        /// Type - if a type is unsupported (e.g., a pointer type, etc.)
        /// Method - parameter or return type is unsupported
        /// Field - type is unsupported
        /// Event - type is unsupported
        /// Property - type is unsupported
        /// Parameter - type is unsupported
        /// </summary>
        public virtual bool HasUnsupportedMetadata
        {
            get
            {
                return false;
            }
        }

        internal DiagnosticInfo GetUseSiteDiagnosticForSymbolOrContainingType()
        {
            var info = this.GetUseSiteDiagnostic();
            if (info != null && info.Severity == DiagnosticSeverity.Error)
            {
                return info;
            }

            return this.ContainingType.GetUseSiteDiagnostic() ?? info;
        }

        /// <summary>
        /// Merges given diagnostic to the existing result diagnostic.
        /// </summary>
        internal bool MergeUseSiteDiagnostics(ref DiagnosticInfo result, DiagnosticInfo info)
        {
            if (info == null)
            {
                return false;
            }

            if (info.Severity == DiagnosticSeverity.Error && (info.Code == HighestPriorityUseSiteError || HighestPriorityUseSiteError == Int32.MaxValue))
            {
                // this error is final, no other error can override it:
                result = info;
                return true;
            }

            if (result == null || result.Severity == DiagnosticSeverity.Warning && info.Severity == DiagnosticSeverity.Error)
            {
                // there could be an error of higher-priority
                result = info;
                return false;
            }

            // we have a second low-pri error, continue looking for a higher priority one
            return false;
        }

        /// <summary>
        /// Reports specified use-site diagnostic to given diagnostic bag. 
        /// </summary>
        /// <remarks>
        /// This method should be the only method adding use-site diagnostics to a diagnostic bag. 
        /// It performs additional adjustments of the location for unification related diagnostics and 
        /// may be the place where to add more use-site location post-processing.
        /// </remarks>
        /// <returns>True if the diagnostic has error severity.</returns>
        internal static bool ReportUseSiteDiagnostic(DiagnosticInfo info, DiagnosticBag diagnostics, Location location)
        {
            // Unlike VB the C# Dev11 compiler reports only a single unification error/warning.
            // By dropping the location we effectively merge all unification use-site errors that have the same error code into a single error.
            // The error message clearly explains how to fix the problem and reporting the error for each location wouldn't add much value. 
            if (info.Code == (int)ErrorCode.WRN_UnifyReferenceBldRev ||
                info.Code == (int)ErrorCode.WRN_UnifyReferenceMajMin ||
                info.Code == (int)ErrorCode.ERR_AssemblyMatchBadVersion)
            {
                location = NoLocation.Singleton;
            }

            diagnostics.Add(info, location);
            return info.Severity == DiagnosticSeverity.Error;
        }

        /// <summary>
        /// Derive error info from a type symbol.
        /// </summary>
        internal bool DeriveUseSiteDiagnosticFromType(ref DiagnosticInfo result, TypeSymbol type)
        {
            DiagnosticInfo info = type.GetUseSiteDiagnostic();
            if (info != null)
            {
                if (info.Code == (int)ErrorCode.ERR_BogusType)
                {
                    switch (this.Kind)
                    {
                        case SymbolKind.Field:
                        case SymbolKind.Method:
                        case SymbolKind.Property:
                        case SymbolKind.Event:
                            info = new CSDiagnosticInfo(ErrorCode.ERR_BindToBogus, this);
                            break;
                    }
                }
            }

            return MergeUseSiteDiagnostics(ref result, info);
        }

        internal bool DeriveUseSiteDiagnosticFromType(ref DiagnosticInfo result, TypeSymbolWithAnnotations type)
        {
            return DeriveUseSiteDiagnosticFromType(ref result, type.TypeSymbol) ||
                   DeriveUseSiteDiagnosticFromCustomModifiers(ref result, type.CustomModifiers);
        }

        internal bool DeriveUseSiteDiagnosticFromParameter(ref DiagnosticInfo result, ParameterSymbol param)
        {
<<<<<<< HEAD
            return DeriveUseSiteDiagnosticFromType(ref result, param.Type);
=======
            return DeriveUseSiteDiagnosticFromType(ref result, param.Type) ||
                   DeriveUseSiteDiagnosticFromCustomModifiers(ref result, param.RefCustomModifiers) ||
                   DeriveUseSiteDiagnosticFromCustomModifiers(ref result, param.CustomModifiers);
>>>>>>> 2355a7be
        }

        internal bool DeriveUseSiteDiagnosticFromParameters(ref DiagnosticInfo result, ImmutableArray<ParameterSymbol> parameters)
        {
            foreach (ParameterSymbol param in parameters)
            {
                if (DeriveUseSiteDiagnosticFromParameter(ref result, param))
                {
                    return true;
                }
            }

            return false;
        }

        internal bool DeriveUseSiteDiagnosticFromCustomModifiers(ref DiagnosticInfo result, ImmutableArray<CustomModifier> customModifiers)
        {
            foreach (CustomModifier modifier in customModifiers)
            {
                var modifierType = (NamedTypeSymbol)modifier.Modifier;

                // Unbound generic type is valid as a modifier, let's not report any use site diagnostics because of that.
                if (modifierType.IsUnboundGenericType)
                {
                    modifierType = modifierType.OriginalDefinition;
                }

                if (DeriveUseSiteDiagnosticFromType(ref result, modifierType))
                {
                    return true;
                }
            }

            return false;
        }

        internal static bool GetUnificationUseSiteDiagnosticRecursive<T>(ref DiagnosticInfo result, ImmutableArray<T> types, Symbol owner, ref HashSet<TypeSymbol> checkedTypes) where T : TypeSymbol
        {
            foreach (var t in types)
            {
                if (t.GetUnificationUseSiteDiagnosticRecursive(ref result, owner, ref checkedTypes))
                {
                    return true;
                }
            }

            return false;
        }

        internal static bool GetUnificationUseSiteDiagnosticRecursive(ref DiagnosticInfo result, ImmutableArray<TypeSymbolWithAnnotations> types, Symbol owner, ref HashSet<TypeSymbol> checkedTypes) 
        {
            foreach (var t in types)
            {
                if (t.GetUnificationUseSiteDiagnosticRecursive(ref result, owner, ref checkedTypes))
                {
                    return true;
                }
            }

            return false;
        }

        internal static bool GetUnificationUseSiteDiagnosticRecursive(ref DiagnosticInfo result, ImmutableArray<CustomModifier> modifiers, Symbol owner, ref HashSet<TypeSymbol> checkedTypes)
        {
            foreach (var modifier in modifiers)
            {
                if (((TypeSymbol)modifier.Modifier).GetUnificationUseSiteDiagnosticRecursive(ref result, owner, ref checkedTypes))
                {
                    return true;
                }
            }

            return false;
        }

        internal static bool GetUnificationUseSiteDiagnosticRecursive(ref DiagnosticInfo result, ImmutableArray<ParameterSymbol> parameters, Symbol owner, ref HashSet<TypeSymbol> checkedTypes)
        {
            foreach (var parameter in parameters)
            {
<<<<<<< HEAD
                if (parameter.Type.GetUnificationUseSiteDiagnosticRecursive(ref result, owner, ref checkedTypes))
=======
                if (parameter.Type.GetUnificationUseSiteDiagnosticRecursive(ref result, owner, ref checkedTypes) ||
                    GetUnificationUseSiteDiagnosticRecursive(ref result, parameter.RefCustomModifiers, owner, ref checkedTypes) ||
                    GetUnificationUseSiteDiagnosticRecursive(ref result, parameter.CustomModifiers, owner, ref checkedTypes))
>>>>>>> 2355a7be
                {
                    return true;
                }
            }

            return false;
        }

        internal static bool GetUnificationUseSiteDiagnosticRecursive(ref DiagnosticInfo result, ImmutableArray<TypeParameterSymbol> typeParameters, Symbol owner, ref HashSet<TypeSymbol> checkedTypes)
        {
            foreach (var typeParameter in typeParameters)
            {
                if (GetUnificationUseSiteDiagnosticRecursive(ref result, typeParameter.ConstraintTypesNoUseSiteDiagnostics, owner, ref checkedTypes))
                {
                    return true;
                }
            }

            return false;
        }

        #endregion

        /// <summary>
        /// True if this symbol has been marked with the <see cref="ObsoleteAttribute"/> attribute. 
        /// This property returns <see cref="ThreeState.Unknown"/> if the <see cref="ObsoleteAttribute"/> attribute hasn't been cracked yet.
        /// </summary>
        internal ThreeState ObsoleteState
        {
            get
            {
                var data = this.ObsoleteAttributeData;
                if (data == null)
                {
                    return ThreeState.False;
                }
                else if (data.IsUninitialized)
                {
                    return ThreeState.Unknown;
                }
                else
                {
                    return ThreeState.True;
                }
            }
        }

        /// <summary>
        /// Returns data decoded from <see cref="ObsoleteAttribute"/> attribute or null if there is no <see cref="ObsoleteAttribute"/> attribute.
        /// This property returns <see cref="Microsoft.CodeAnalysis.ObsoleteAttributeData.Uninitialized"/> if attribute arguments haven't been decoded yet.
        /// </summary>
        internal abstract ObsoleteAttributeData ObsoleteAttributeData { get; }

        /// <summary>
        /// Returns true and a <see cref="string"/> from the first <see cref="GuidAttribute"/> on the symbol, 
        /// the string might be null or an invalid guid representation. False, 
        /// if there is no <see cref="GuidAttribute"/> with string argument.
        /// </summary>
        internal bool GetGuidStringDefaultImplementation(out string guidString)
        {
            foreach (var attrData in this.GetAttributes())
            {
                if (attrData.IsTargetAttribute(this, AttributeDescription.GuidAttribute))
                {
                    if (attrData.TryGetGuidAttributeValue(out guidString))
                    {
                        return true;
                    }
                }
            }

            guidString = null;
            return false;
        }

        public string ToDisplayString(SymbolDisplayFormat format = null)
        {
            return SymbolDisplay.ToDisplayString(this, format);
        }

        public ImmutableArray<SymbolDisplayPart> ToDisplayParts(SymbolDisplayFormat format = null)
        {
            return SymbolDisplay.ToDisplayParts(this, format);
        }

        public string ToMinimalDisplayString(
            SemanticModel semanticModel,
            int position,
            SymbolDisplayFormat format = null)
        {
            return SymbolDisplay.ToMinimalDisplayString(this, semanticModel, position, format);
        }

        public ImmutableArray<SymbolDisplayPart> ToMinimalDisplayParts(
            SemanticModel semanticModel,
            int position,
            SymbolDisplayFormat format = null)
        {
            return SymbolDisplay.ToMinimalDisplayParts(this, semanticModel, position, format);
        }

        protected static void ReportErrorIfHasConstraints(
            SyntaxList<TypeParameterConstraintClauseSyntax> constraintClauses, DiagnosticBag diagnostics)
        {
            if (constraintClauses.Count > 0)
            {
                diagnostics.Add(
                    ErrorCode.ERR_ConstraintOnlyAllowedOnGenericDecl,
                    constraintClauses[0].WhereKeyword.GetLocation());
            }
        }

        internal static void CheckForBlockAndExpressionBody(
            CSharpSyntaxNode block,
            CSharpSyntaxNode expression,
            CSharpSyntaxNode syntax,
            DiagnosticBag diagnostics)
        {
            if (block != null && expression != null)
            {
                diagnostics.Add(ErrorCode.ERR_BlockBodyAndExpressionBody, syntax.GetLocation());
            }
        }

        #region ISymbol Members

        SymbolKind ISymbol.Kind
        {
            get
            {
                switch (this.Kind)
                {
                    case SymbolKind.ArrayType:
                        return SymbolKind.ArrayType;
                    case SymbolKind.Assembly:
                        return SymbolKind.Assembly;
                    case SymbolKind.DynamicType:
                        return SymbolKind.DynamicType;
                    case SymbolKind.Event:
                        return SymbolKind.Event;
                    case SymbolKind.Field:
                        return SymbolKind.Field;
                    case SymbolKind.Label:
                        return SymbolKind.Label;
                    case SymbolKind.Local:
                        return SymbolKind.Local;
                    case SymbolKind.Method:
                        return SymbolKind.Method;
                    case SymbolKind.ErrorType:
                    case SymbolKind.NamedType:
                        return SymbolKind.NamedType;
                    case SymbolKind.Namespace:
                        return SymbolKind.Namespace;
                    case SymbolKind.Parameter:
                        return SymbolKind.Parameter;
                    case SymbolKind.PointerType:
                        return SymbolKind.PointerType;
                    case SymbolKind.Property:
                        return SymbolKind.Property;
                    case SymbolKind.TypeParameter:
                        return SymbolKind.TypeParameter;
                    case SymbolKind.Alias:
                        return SymbolKind.Alias;
                    case SymbolKind.NetModule:
                        return SymbolKind.NetModule;
                    case SymbolKind.RangeVariable:
                        return SymbolKind.RangeVariable;
                    default:
                        throw ExceptionUtilities.UnexpectedValue(this.Kind);
                }
            }
        }

        public string Language
        {
            get
            {
                return LanguageNames.CSharp;
            }
        }

        string ISymbol.Name
        {
            get { return this.Name; }
        }

        string ISymbol.ToDisplayString(SymbolDisplayFormat format)
        {
            return SymbolDisplay.ToDisplayString(this, format);
        }

        ImmutableArray<SymbolDisplayPart> ISymbol.ToDisplayParts(SymbolDisplayFormat format)
        {
            return SymbolDisplay.ToDisplayParts(this, format);
        }

        string ISymbol.ToMinimalDisplayString(
            SemanticModel semanticModel,
            int position,
            SymbolDisplayFormat format)
        {
            var csharpModel = semanticModel as CSharpSemanticModel;
            if (csharpModel == null)
            {
                throw new ArgumentException(CSharpResources.WrongSemanticModelType, this.Language);
            }

            return SymbolDisplay.ToMinimalDisplayString(this, csharpModel, position, format);
        }

        ImmutableArray<SymbolDisplayPart> ISymbol.ToMinimalDisplayParts(
            SemanticModel semanticModel,
            int position,
            SymbolDisplayFormat format)
        {
            var csharpModel = semanticModel as CSharpSemanticModel;
            if (csharpModel == null)
            {
                throw new ArgumentException(CSharpResources.WrongSemanticModelType, this.Language);
            }

            return SymbolDisplay.ToMinimalDisplayParts(this, csharpModel, position, format);
        }

        bool ISymbol.IsImplicitlyDeclared
        {
            get { return this.IsImplicitlyDeclared; }
        }

        ISymbol ISymbol.ContainingSymbol
        {
            get { return this.ContainingSymbol; }
        }

        IAssemblySymbol ISymbol.ContainingAssembly
        {
            get { return this.ContainingAssembly; }
        }

        IModuleSymbol ISymbol.ContainingModule
        {
            get { return this.ContainingModule; }
        }

        INamedTypeSymbol ISymbol.ContainingType
        {
            get { return this.ContainingType; }
        }

        INamespaceSymbol ISymbol.ContainingNamespace
        {
            get { return this.ContainingNamespace; }
        }

        bool ISymbol.IsDefinition
        {
            get { return this.IsDefinition; }
        }

        bool ISymbol.IsStatic
        {
            get { return this.IsStatic; }
        }

        bool ISymbol.IsVirtual
        {
            get { return this.IsVirtual; }
        }

        bool ISymbol.IsOverride
        {
            get { return this.IsOverride; }
        }

        bool ISymbol.IsAbstract
        {
            get
            {
                return this.IsAbstract;
            }
        }

        bool ISymbol.IsSealed
        {
            get
            {
                return this.IsSealed;
            }
        }

        ImmutableArray<Location> ISymbol.Locations
        {
            get
            {
                return this.Locations;
            }
        }

        ImmutableArray<SyntaxReference> ISymbol.DeclaringSyntaxReferences
        {
            get
            {
                return this.DeclaringSyntaxReferences;
            }
        }

        ImmutableArray<AttributeData> ISymbol.GetAttributes()
        {
            return StaticCast<AttributeData>.From(this.GetAttributes());
        }

        Accessibility ISymbol.DeclaredAccessibility
        {
            get
            {
                return this.DeclaredAccessibility;
            }
        }

        ISymbol ISymbol.OriginalDefinition
        {
            get
            {
                return this.OriginalDefinition;
            }
        }

        public abstract void Accept(SymbolVisitor visitor);

        public abstract TResult Accept<TResult>(SymbolVisitor<TResult> visitor);

        public abstract void Accept(CSharpSymbolVisitor visitor);

        public abstract TResult Accept<TResult>(CSharpSymbolVisitor<TResult> visitor);

        #endregion
    }
}<|MERGE_RESOLUTION|>--- conflicted
+++ resolved
@@ -921,13 +921,8 @@
 
         internal bool DeriveUseSiteDiagnosticFromParameter(ref DiagnosticInfo result, ParameterSymbol param)
         {
-<<<<<<< HEAD
-            return DeriveUseSiteDiagnosticFromType(ref result, param.Type);
-=======
             return DeriveUseSiteDiagnosticFromType(ref result, param.Type) ||
-                   DeriveUseSiteDiagnosticFromCustomModifiers(ref result, param.RefCustomModifiers) ||
-                   DeriveUseSiteDiagnosticFromCustomModifiers(ref result, param.CustomModifiers);
->>>>>>> 2355a7be
+                   DeriveUseSiteDiagnosticFromCustomModifiers(ref result, param.RefCustomModifiers);
         }
 
         internal bool DeriveUseSiteDiagnosticFromParameters(ref DiagnosticInfo result, ImmutableArray<ParameterSymbol> parameters)
@@ -1007,13 +1002,8 @@
         {
             foreach (var parameter in parameters)
             {
-<<<<<<< HEAD
-                if (parameter.Type.GetUnificationUseSiteDiagnosticRecursive(ref result, owner, ref checkedTypes))
-=======
                 if (parameter.Type.GetUnificationUseSiteDiagnosticRecursive(ref result, owner, ref checkedTypes) ||
-                    GetUnificationUseSiteDiagnosticRecursive(ref result, parameter.RefCustomModifiers, owner, ref checkedTypes) ||
-                    GetUnificationUseSiteDiagnosticRecursive(ref result, parameter.CustomModifiers, owner, ref checkedTypes))
->>>>>>> 2355a7be
+                    GetUnificationUseSiteDiagnosticRecursive(ref result, parameter.RefCustomModifiers, owner, ref checkedTypes))
                 {
                     return true;
                 }
