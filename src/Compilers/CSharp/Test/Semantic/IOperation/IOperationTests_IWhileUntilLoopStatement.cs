// Copyright (c) Microsoft.  All Rights Reserved.  Licensed under the Apache License, Version 2.0.  See License.txt in the project root for license information.

using Microsoft.CodeAnalysis.CSharp.Syntax;
using Microsoft.CodeAnalysis.Test.Utilities;
using Roslyn.Test.Utilities;
using Xunit;


namespace Microsoft.CodeAnalysis.CSharp.UnitTests
{
    public partial class IOperationTests : SemanticModelTestBase
    {
        [CompilerTrait(CompilerFeature.IOperation)]
        [Fact, WorkItem(17602, "https://github.com/dotnet/roslyn/issues/17602")]
        public void IWhileUntilLoopStatement_DoWhileLoopsTest()
        {
            string source = @"
class Program
{
    static void Main()
    {
        int[] ids = new int[] { 6, 7, 8, 10 };
        int sum = 0;
        int i = 0;
        /*<bind>*/do
        {
            sum += ids[i];
            i++;
        } while (i < 4);/*</bind>*/

        System.Console.WriteLine(sum);
    }
}
";
            string expectedOperationTree = @"
IDoLoopStatement (DoLoopKind: DoWhileBottomLoop) (LoopKind.Do) (OperationKind.LoopStatement) (Syntax: 'do ... le (i < 4);')
  Condition: IBinaryOperatorExpression (BinaryOperatorKind.LessThan) (OperationKind.BinaryOperatorExpression, Type: System.Boolean) (Syntax: 'i < 4')
      Left: ILocalReferenceExpression: i (OperationKind.LocalReferenceExpression, Type: System.Int32) (Syntax: 'i')
      Right: ILiteralExpression (OperationKind.LiteralExpression, Type: System.Int32, Constant: 4) (Syntax: '4')
  InvalidCondition: null
  Body: IBlockStatement (2 statements) (OperationKind.BlockStatement) (Syntax: '{ ... }')
      IExpressionStatement (OperationKind.ExpressionStatement) (Syntax: 'sum += ids[i];')
        Expression: ICompoundAssignmentExpression (BinaryOperatorKind.Add) (OperationKind.CompoundAssignmentExpression, Type: System.Int32) (Syntax: 'sum += ids[i]')
            Left: ILocalReferenceExpression: sum (OperationKind.LocalReferenceExpression, Type: System.Int32) (Syntax: 'sum')
            Right: IArrayElementReferenceExpression (OperationKind.ArrayElementReferenceExpression, Type: System.Int32) (Syntax: 'ids[i]')
                Array reference: ILocalReferenceExpression: ids (OperationKind.LocalReferenceExpression, Type: System.Int32[]) (Syntax: 'ids')
                Indices(1):
                    ILocalReferenceExpression: i (OperationKind.LocalReferenceExpression, Type: System.Int32) (Syntax: 'i')
      IExpressionStatement (OperationKind.ExpressionStatement) (Syntax: 'i++;')
        Expression: IIncrementExpression (PostfixIncrement) (OperationKind.IncrementExpression, Type: System.Int32) (Syntax: 'i++')
            Target: ILocalReferenceExpression: i (OperationKind.LocalReferenceExpression, Type: System.Int32) (Syntax: 'i')
";
            VerifyOperationTreeForTest<DoStatementSyntax>(source, expectedOperationTree);
        }

        [CompilerTrait(CompilerFeature.IOperation)]
        [Fact, WorkItem(17602, "https://github.com/dotnet/roslyn/issues/17602")]
        public void IWhileUntilLoopStatement_WhileLoopsTest()
        {
            string source = @"
class Program
{
    static int SumWhile()
    {
        //
        // Sum numbers 0 .. 4
        //
        int sum = 0;
        int i = 0;
        /*<bind>*/while (i < 5)
        {
            sum += i;
            i++;
        }/*</bind>*/
        return sum;
    }
}
";
            string expectedOperationTree = @"
IWhileLoopStatement (LoopKind.While) (OperationKind.LoopStatement) (Syntax: 'while (i <  ... }')
  Condition: IBinaryOperatorExpression (BinaryOperatorKind.LessThan) (OperationKind.BinaryOperatorExpression, Type: System.Boolean) (Syntax: 'i < 5')
      Left: ILocalReferenceExpression: i (OperationKind.LocalReferenceExpression, Type: System.Int32) (Syntax: 'i')
      Right: ILiteralExpression (OperationKind.LiteralExpression, Type: System.Int32, Constant: 5) (Syntax: '5')
  Body: IBlockStatement (2 statements) (OperationKind.BlockStatement) (Syntax: '{ ... }')
      IExpressionStatement (OperationKind.ExpressionStatement) (Syntax: 'sum += i;')
        Expression: ICompoundAssignmentExpression (BinaryOperatorKind.Add) (OperationKind.CompoundAssignmentExpression, Type: System.Int32) (Syntax: 'sum += i')
            Left: ILocalReferenceExpression: sum (OperationKind.LocalReferenceExpression, Type: System.Int32) (Syntax: 'sum')
            Right: ILocalReferenceExpression: i (OperationKind.LocalReferenceExpression, Type: System.Int32) (Syntax: 'i')
      IExpressionStatement (OperationKind.ExpressionStatement) (Syntax: 'i++;')
        Expression: IIncrementExpression (PostfixIncrement) (OperationKind.IncrementExpression, Type: System.Int32) (Syntax: 'i++')
            Target: ILocalReferenceExpression: i (OperationKind.LocalReferenceExpression, Type: System.Int32) (Syntax: 'i')
";
            VerifyOperationTreeForTest<WhileStatementSyntax>(source, expectedOperationTree);
        }

        [CompilerTrait(CompilerFeature.IOperation)]
        [Fact, WorkItem(17602, "https://github.com/dotnet/roslyn/issues/17602")]
        public void IWhileUntilLoopStatement_WhileConditionTrue()
        {
            string source = @"
using System;

class Program
{
    static void Main()
    {
        int index = 0;
        bool condition = true;
        /*<bind>*/while (condition)
        {
            int value = ++index;
            if (value > 10)
            {
                condition = false;
            }
        }/*</bind>*/
    }
}
";
            string expectedOperationTree = @"
IWhileLoopStatement (LoopKind.While) (OperationKind.LoopStatement) (Syntax: 'while (cond ... }')
  Condition: ILocalReferenceExpression: condition (OperationKind.LocalReferenceExpression, Type: System.Boolean) (Syntax: 'condition')
  Body: IBlockStatement (2 statements, 1 locals) (OperationKind.BlockStatement) (Syntax: '{ ... }')
      Locals: Local_1: System.Int32 value
      IVariableDeclarationStatement (1 declarations) (OperationKind.VariableDeclarationStatement) (Syntax: 'int value = ++index;')
        IVariableDeclaration (1 variables) (OperationKind.VariableDeclaration) (Syntax: 'int value = ++index;')
          Variables: Local_1: System.Int32 value
          Initializer: IIncrementExpression (PrefixIncrement) (OperationKind.IncrementExpression, Type: System.Int32) (Syntax: '++index')
              Target: ILocalReferenceExpression: index (OperationKind.LocalReferenceExpression, Type: System.Int32) (Syntax: 'index')
      IIfStatement (OperationKind.IfStatement) (Syntax: 'if (value > ... }')
        Condition: IBinaryOperatorExpression (BinaryOperatorKind.GreaterThan) (OperationKind.BinaryOperatorExpression, Type: System.Boolean) (Syntax: 'value > 10')
            Left: ILocalReferenceExpression: value (OperationKind.LocalReferenceExpression, Type: System.Int32) (Syntax: 'value')
            Right: ILiteralExpression (OperationKind.LiteralExpression, Type: System.Int32, Constant: 10) (Syntax: '10')
        IfTrue: IBlockStatement (1 statements) (OperationKind.BlockStatement) (Syntax: '{ ... }')
            IExpressionStatement (OperationKind.ExpressionStatement) (Syntax: 'condition = false;')
              Expression: ISimpleAssignmentExpression (OperationKind.SimpleAssignmentExpression, Type: System.Boolean) (Syntax: 'condition = false')
                  Left: ILocalReferenceExpression: condition (OperationKind.LocalReferenceExpression, Type: System.Boolean) (Syntax: 'condition')
                  Right: ILiteralExpression (OperationKind.LiteralExpression, Type: System.Boolean, Constant: False) (Syntax: 'false')
        IfFalse: null
";
            VerifyOperationTreeForTest<WhileStatementSyntax>(source, expectedOperationTree);
        }

        [CompilerTrait(CompilerFeature.IOperation)]
        [Fact, WorkItem(17602, "https://github.com/dotnet/roslyn/issues/17602")]
        public void IWhileUntilLoopStatement_WhileWithBreak()
        {
            string source = @"
using System;

class Program
{
    static void Main()
    {
        int index = 0;
        /*<bind>*/while (true)
        {
            int value = ++index;
            if (value > 5)
            {
                Console.WriteLine(""While-loop break"");
                break;
            }
            Console.WriteLine(""While-loop statement"");
        }/*</bind>*/
    }
}
";
            string expectedOperationTree = @"
IWhileLoopStatement (LoopKind.While) (OperationKind.LoopStatement) (Syntax: 'while (true ... }')
  Condition: ILiteralExpression (OperationKind.LiteralExpression, Type: System.Boolean, Constant: True) (Syntax: 'true')
  Body: IBlockStatement (3 statements, 1 locals) (OperationKind.BlockStatement) (Syntax: '{ ... }')
      Locals: Local_1: System.Int32 value
      IVariableDeclarationStatement (1 declarations) (OperationKind.VariableDeclarationStatement) (Syntax: 'int value = ++index;')
        IVariableDeclaration (1 variables) (OperationKind.VariableDeclaration) (Syntax: 'int value = ++index;')
          Variables: Local_1: System.Int32 value
          Initializer: IIncrementExpression (PrefixIncrement) (OperationKind.IncrementExpression, Type: System.Int32) (Syntax: '++index')
              Target: ILocalReferenceExpression: index (OperationKind.LocalReferenceExpression, Type: System.Int32) (Syntax: 'index')
      IIfStatement (OperationKind.IfStatement) (Syntax: 'if (value > ... }')
        Condition: IBinaryOperatorExpression (BinaryOperatorKind.GreaterThan) (OperationKind.BinaryOperatorExpression, Type: System.Boolean) (Syntax: 'value > 5')
            Left: ILocalReferenceExpression: value (OperationKind.LocalReferenceExpression, Type: System.Int32) (Syntax: 'value')
            Right: ILiteralExpression (OperationKind.LiteralExpression, Type: System.Int32, Constant: 5) (Syntax: '5')
        IfTrue: IBlockStatement (2 statements) (OperationKind.BlockStatement) (Syntax: '{ ... }')
            IExpressionStatement (OperationKind.ExpressionStatement) (Syntax: 'Console.Wri ... op break"");')
              Expression: IInvocationExpression (void System.Console.WriteLine(System.String value)) (OperationKind.InvocationExpression, Type: System.Void) (Syntax: 'Console.Wri ... oop break"")')
                  Instance Receiver: null
                  Arguments(1):
                      IArgument (ArgumentKind.Explicit, Matching Parameter: value) (OperationKind.Argument) (Syntax: '""While-loop break""')
                        ILiteralExpression (OperationKind.LiteralExpression, Type: System.String, Constant: ""While-loop break"") (Syntax: '""While-loop break""')
                        InConversion: null
                        OutConversion: null
            IBranchStatement (BranchKind.Break) (OperationKind.BranchStatement) (Syntax: 'break;')
        IfFalse: null
      IExpressionStatement (OperationKind.ExpressionStatement) (Syntax: 'Console.Wri ... tatement"");')
        Expression: IInvocationExpression (void System.Console.WriteLine(System.String value)) (OperationKind.InvocationExpression, Type: System.Void) (Syntax: 'Console.Wri ... statement"")')
            Instance Receiver: null
            Arguments(1):
                IArgument (ArgumentKind.Explicit, Matching Parameter: value) (OperationKind.Argument) (Syntax: '""While-loop statement""')
                  ILiteralExpression (OperationKind.LiteralExpression, Type: System.String, Constant: ""While-loop statement"") (Syntax: '""While-loop statement""')
                  InConversion: null
                  OutConversion: null
";
            VerifyOperationTreeForTest<WhileStatementSyntax>(source, expectedOperationTree);
        }

        [CompilerTrait(CompilerFeature.IOperation)]
        [Fact, WorkItem(17602, "https://github.com/dotnet/roslyn/issues/17602")]
        public void IWhileUntilLoopStatement_WhileWithThrow()
        {
            string source = @"
using System;

class Program
{
    static void Main()
    {
        int index = 0;
        /*<bind>*/while (true)
        {
            int value = ++index;
            if (value > 100)
            {
                throw new Exception(""Never hit"");
            }
            Console.WriteLine(""While-loop statement"");
        }/*</bind>*/
    }
}
";
            string expectedOperationTree = @"
IWhileLoopStatement (LoopKind.While) (OperationKind.LoopStatement) (Syntax: 'while (true ... }')
  Condition: ILiteralExpression (OperationKind.LiteralExpression, Type: System.Boolean, Constant: True) (Syntax: 'true')
  Body: IBlockStatement (3 statements, 1 locals) (OperationKind.BlockStatement) (Syntax: '{ ... }')
      Locals: Local_1: System.Int32 value
      IVariableDeclarationStatement (1 declarations) (OperationKind.VariableDeclarationStatement) (Syntax: 'int value = ++index;')
        IVariableDeclaration (1 variables) (OperationKind.VariableDeclaration) (Syntax: 'int value = ++index;')
          Variables: Local_1: System.Int32 value
          Initializer: IIncrementExpression (PrefixIncrement) (OperationKind.IncrementExpression, Type: System.Int32) (Syntax: '++index')
              Target: ILocalReferenceExpression: index (OperationKind.LocalReferenceExpression, Type: System.Int32) (Syntax: 'index')
      IIfStatement (OperationKind.IfStatement) (Syntax: 'if (value > ... }')
        Condition: IBinaryOperatorExpression (BinaryOperatorKind.GreaterThan) (OperationKind.BinaryOperatorExpression, Type: System.Boolean) (Syntax: 'value > 100')
            Left: ILocalReferenceExpression: value (OperationKind.LocalReferenceExpression, Type: System.Int32) (Syntax: 'value')
            Right: ILiteralExpression (OperationKind.LiteralExpression, Type: System.Int32, Constant: 100) (Syntax: '100')
        IfTrue: IBlockStatement (1 statements) (OperationKind.BlockStatement) (Syntax: '{ ... }')
            IExpressionStatement (OperationKind.ExpressionStatement) (Syntax: 'throw new E ... ever hit"");')
              Expression: IThrowExpression (OperationKind.ThrowExpression, Type: System.Exception) (Syntax: 'throw new E ... ever hit"");')
                  IObjectCreationExpression (Constructor: System.Exception..ctor(System.String message)) (OperationKind.ObjectCreationExpression, Type: System.Exception) (Syntax: 'new Excepti ... Never hit"")')
                    Arguments(1):
                        IArgument (ArgumentKind.Explicit, Matching Parameter: message) (OperationKind.Argument) (Syntax: '""Never hit""')
                          ILiteralExpression (OperationKind.LiteralExpression, Type: System.String, Constant: ""Never hit"") (Syntax: '""Never hit""')
                          InConversion: null
                          OutConversion: null
                    Initializer: null
        IfFalse: null
      IExpressionStatement (OperationKind.ExpressionStatement) (Syntax: 'Console.Wri ... tatement"");')
        Expression: IInvocationExpression (void System.Console.WriteLine(System.String value)) (OperationKind.InvocationExpression, Type: System.Void) (Syntax: 'Console.Wri ... statement"")')
            Instance Receiver: null
            Arguments(1):
                IArgument (ArgumentKind.Explicit, Matching Parameter: value) (OperationKind.Argument) (Syntax: '""While-loop statement""')
                  ILiteralExpression (OperationKind.LiteralExpression, Type: System.String, Constant: ""While-loop statement"") (Syntax: '""While-loop statement""')
                  InConversion: null
                  OutConversion: null
";
            VerifyOperationTreeForTest<WhileStatementSyntax>(source, expectedOperationTree);
        }

        [CompilerTrait(CompilerFeature.IOperation)]
        [Fact, WorkItem(17602, "https://github.com/dotnet/roslyn/issues/17602")]
        public void IWhileUntilLoopStatement_WhileWithAssignment()
        {
            string source = @"
using System;

class Program
{
    static void Main()
    {
        int value = 4;
        int i;
        /*<bind>*/while ((i = value) >= 0)
        {
             Console.WriteLine(""While {0} {1}"", i, value);
            value--;
        }/*</bind>*/
    }
}
";
            string expectedOperationTree = @"
IWhileLoopStatement (LoopKind.While) (OperationKind.LoopStatement) (Syntax: 'while ((i = ... }')
  Condition: IBinaryOperatorExpression (BinaryOperatorKind.GreaterThanOrEqual) (OperationKind.BinaryOperatorExpression, Type: System.Boolean) (Syntax: '(i = value) >= 0')
      Left: ISimpleAssignmentExpression (OperationKind.SimpleAssignmentExpression, Type: System.Int32) (Syntax: 'i = value')
          Left: ILocalReferenceExpression: i (OperationKind.LocalReferenceExpression, Type: System.Int32) (Syntax: 'i')
          Right: ILocalReferenceExpression: value (OperationKind.LocalReferenceExpression, Type: System.Int32) (Syntax: 'value')
      Right: ILiteralExpression (OperationKind.LiteralExpression, Type: System.Int32, Constant: 0) (Syntax: '0')
  Body: IBlockStatement (2 statements) (OperationKind.BlockStatement) (Syntax: '{ ... }')
      IExpressionStatement (OperationKind.ExpressionStatement) (Syntax: 'Console.Wri ...  i, value);')
        Expression: IInvocationExpression (void System.Console.WriteLine(System.String format, System.Object arg0, System.Object arg1)) (OperationKind.InvocationExpression, Type: System.Void) (Syntax: 'Console.Wri ... , i, value)')
            Instance Receiver: null
            Arguments(3):
                IArgument (ArgumentKind.Explicit, Matching Parameter: format) (OperationKind.Argument) (Syntax: '""While {0} {1}""')
                  ILiteralExpression (OperationKind.LiteralExpression, Type: System.String, Constant: ""While {0} {1}"") (Syntax: '""While {0} {1}""')
                  InConversion: null
                  OutConversion: null
                IArgument (ArgumentKind.Explicit, Matching Parameter: arg0) (OperationKind.Argument) (Syntax: 'i')
                  IConversionExpression (Implicit, TryCast: False, Unchecked) (OperationKind.ConversionExpression, Type: System.Object) (Syntax: 'i')
                    Conversion: CommonConversion (Exists: True, IsIdentity: False, IsNumeric: False, IsReference: False, IsUserDefined: False) (MethodSymbol: null)
                    Operand: ILocalReferenceExpression: i (OperationKind.LocalReferenceExpression, Type: System.Int32) (Syntax: 'i')
                  InConversion: null
                  OutConversion: null
                IArgument (ArgumentKind.Explicit, Matching Parameter: arg1) (OperationKind.Argument) (Syntax: 'value')
                  IConversionExpression (Implicit, TryCast: False, Unchecked) (OperationKind.ConversionExpression, Type: System.Object) (Syntax: 'value')
                    Conversion: CommonConversion (Exists: True, IsIdentity: False, IsNumeric: False, IsReference: False, IsUserDefined: False) (MethodSymbol: null)
                    Operand: ILocalReferenceExpression: value (OperationKind.LocalReferenceExpression, Type: System.Int32) (Syntax: 'value')
                  InConversion: null
                  OutConversion: null
      IExpressionStatement (OperationKind.ExpressionStatement) (Syntax: 'value--;')
        Expression: IIncrementExpression (PostfixDecrement) (OperationKind.IncrementExpression, Type: System.Int32) (Syntax: 'value--')
            Target: ILocalReferenceExpression: value (OperationKind.LocalReferenceExpression, Type: System.Int32) (Syntax: 'value')
";
            VerifyOperationTreeForTest<WhileStatementSyntax>(source, expectedOperationTree);
        }

        [CompilerTrait(CompilerFeature.IOperation)]
        [Fact, WorkItem(17602, "https://github.com/dotnet/roslyn/issues/17602")]
        public void IWhileUntilLoopStatement_WhileInvalidCondition()
        {
            string source = @"
class Program
{
    static void Main()
    {
        int number = 10;
        /*<bind>*/while (number)
        {
        }/*</bind>*/
    }
}
";
            string expectedOperationTree = @"
IWhileLoopStatement (LoopKind.While) (OperationKind.LoopStatement, IsInvalid) (Syntax: 'while (numb ... }')
  Condition: IConversionExpression (Implicit, TryCast: False, Unchecked) (OperationKind.ConversionExpression, Type: System.Boolean, IsInvalid) (Syntax: 'number')
      Conversion: CommonConversion (Exists: False, IsIdentity: False, IsNumeric: False, IsReference: False, IsUserDefined: False) (MethodSymbol: null)
      Operand: ILocalReferenceExpression: number (OperationKind.LocalReferenceExpression, Type: System.Int32, IsInvalid) (Syntax: 'number')
  Body: IBlockStatement (0 statements) (OperationKind.BlockStatement) (Syntax: '{ ... }')
";
            VerifyOperationTreeForTest<WhileStatementSyntax>(source, expectedOperationTree);
        }

        [CompilerTrait(CompilerFeature.IOperation)]
        [Fact, WorkItem(17602, "https://github.com/dotnet/roslyn/issues/17602")]
        public void IWhileUntilLoopStatement_WhileWithReturn()
        {
            string source = @"
class Program
{
    static void Main()
    {
        System.Console.WriteLine(GetFirstEvenNumber(33));
    }
    public static int GetFirstEvenNumber(int number)
    {
        /*<bind>*/while (true)
        {
            if ((number % 2) == 0)
            {
                return number;
            }
            number++;

        }/*</bind>*/
    }
}
";

            string expectedOperationTree = @"
IWhileLoopStatement (LoopKind.While) (OperationKind.LoopStatement) (Syntax: 'while (true ... }')
  Condition: ILiteralExpression (OperationKind.LiteralExpression, Type: System.Boolean, Constant: True) (Syntax: 'true')
  Body: IBlockStatement (2 statements) (OperationKind.BlockStatement) (Syntax: '{ ... }')
      IIfStatement (OperationKind.IfStatement) (Syntax: 'if ((number ... }')
        Condition: IBinaryOperatorExpression (BinaryOperatorKind.Equals) (OperationKind.BinaryOperatorExpression, Type: System.Boolean) (Syntax: '(number % 2) == 0')
            Left: IBinaryOperatorExpression (BinaryOperatorKind.Remainder) (OperationKind.BinaryOperatorExpression, Type: System.Int32) (Syntax: 'number % 2')
                Left: IParameterReferenceExpression: number (OperationKind.ParameterReferenceExpression, Type: System.Int32) (Syntax: 'number')
                Right: ILiteralExpression (OperationKind.LiteralExpression, Type: System.Int32, Constant: 2) (Syntax: '2')
            Right: ILiteralExpression (OperationKind.LiteralExpression, Type: System.Int32, Constant: 0) (Syntax: '0')
        IfTrue: IBlockStatement (1 statements) (OperationKind.BlockStatement) (Syntax: '{ ... }')
            IReturnStatement (OperationKind.ReturnStatement) (Syntax: 'return number;')
              ReturnedValue: IParameterReferenceExpression: number (OperationKind.ParameterReferenceExpression, Type: System.Int32) (Syntax: 'number')
        IfFalse: null
      IExpressionStatement (OperationKind.ExpressionStatement) (Syntax: 'number++;')
        Expression: IIncrementExpression (PostfixIncrement) (OperationKind.IncrementExpression, Type: System.Int32) (Syntax: 'number++')
            Target: IParameterReferenceExpression: number (OperationKind.ParameterReferenceExpression, Type: System.Int32) (Syntax: 'number')
";
            VerifyOperationTreeForTest<WhileStatementSyntax>(source, expectedOperationTree);
        }

        [CompilerTrait(CompilerFeature.IOperation)]
        [Fact, WorkItem(17602, "https://github.com/dotnet/roslyn/issues/17602")]
        public void IWhileUntilLoopStatement_WhileWithGoto()
        {
            string source = @"
class Program
{
    static void Main()
    {
        System.Console.WriteLine(GetFirstEvenNumber(33));
    }
    public static int GetFirstEvenNumber(int number)
    {
        /*<bind>*/while (true)
        {
            if ((number % 2) == 0)
            {
                goto Even;
            }
            number++;
        Even:
            return number;
        }/*</bind>*/
    }
}
";
            string expectedOperationTree = @"
IWhileLoopStatement (LoopKind.While) (OperationKind.LoopStatement) (Syntax: 'while (true ... }')
  Condition: ILiteralExpression (OperationKind.LiteralExpression, Type: System.Boolean, Constant: True) (Syntax: 'true')
  Body: IBlockStatement (3 statements) (OperationKind.BlockStatement) (Syntax: '{ ... }')
      IIfStatement (OperationKind.IfStatement) (Syntax: 'if ((number ... }')
        Condition: IBinaryOperatorExpression (BinaryOperatorKind.Equals) (OperationKind.BinaryOperatorExpression, Type: System.Boolean) (Syntax: '(number % 2) == 0')
            Left: IBinaryOperatorExpression (BinaryOperatorKind.Remainder) (OperationKind.BinaryOperatorExpression, Type: System.Int32) (Syntax: 'number % 2')
                Left: IParameterReferenceExpression: number (OperationKind.ParameterReferenceExpression, Type: System.Int32) (Syntax: 'number')
                Right: ILiteralExpression (OperationKind.LiteralExpression, Type: System.Int32, Constant: 2) (Syntax: '2')
            Right: ILiteralExpression (OperationKind.LiteralExpression, Type: System.Int32, Constant: 0) (Syntax: '0')
        IfTrue: IBlockStatement (1 statements) (OperationKind.BlockStatement) (Syntax: '{ ... }')
            IBranchStatement (BranchKind.GoTo, Label: Even) (OperationKind.BranchStatement) (Syntax: 'goto Even;')
        IfFalse: null
      IExpressionStatement (OperationKind.ExpressionStatement) (Syntax: 'number++;')
        Expression: IIncrementExpression (PostfixIncrement) (OperationKind.IncrementExpression, Type: System.Int32) (Syntax: 'number++')
            Target: IParameterReferenceExpression: number (OperationKind.ParameterReferenceExpression, Type: System.Int32) (Syntax: 'number')
      ILabeledStatement (Label: Even) (OperationKind.LabeledStatement) (Syntax: 'Even: ... urn number;')
        Statement: IReturnStatement (OperationKind.ReturnStatement) (Syntax: 'return number;')
            ReturnedValue: IParameterReferenceExpression: number (OperationKind.ParameterReferenceExpression, Type: System.Int32) (Syntax: 'number')
";
            VerifyOperationTreeForTest<WhileStatementSyntax>(source, expectedOperationTree);
        }

        [CompilerTrait(CompilerFeature.IOperation)]
        [Fact, WorkItem(17602, "https://github.com/dotnet/roslyn/issues/17602")]
        public void IWhileUntilLoopStatement_WhileMissingCondition()
        {
            string source = @"
class Program
{
    static void Main()
    {
        int index = 0;
        bool condition = true;
        /*<bind>*/while ()
        {
            int value = ++index;
            if (value > 100)
            {
                condition = false;
            }
        }/*</bind>*/
    }
}
";
            string expectedOperationTree = @"
<<<<<<< HEAD
IWhileLoopStatement (LoopKind.While) (OperationKind.LoopStatement, IsInvalid) (Syntax: 'while () ... }')
  Condition: IConversionExpression (Implicit, TryCast: False, Unchecked) (OperationKind.ConversionExpression, Type: System.Boolean, IsInvalid) (Syntax: '')
      Conversion: CommonConversion (Exists: False, IsIdentity: False, IsNumeric: False, IsReference: False, IsUserDefined: False) (MethodSymbol: null)
      Operand: IInvalidExpression (OperationKind.InvalidExpression, Type: ?, IsInvalid) (Syntax: '')
          Children(0)
=======
IWhileUntilLoopStatement (IsTopTest: True, IsWhile: True) (LoopKind.WhileUntil) (OperationKind.LoopStatement, IsInvalid) (Syntax: 'while () ... }')
  Condition: IInvalidExpression (OperationKind.InvalidExpression, Type: null, IsInvalid) (Syntax: '')
      Children(0)
>>>>>>> 1f6ae4ab
  Body: IBlockStatement (2 statements, 1 locals) (OperationKind.BlockStatement) (Syntax: '{ ... }')
      Locals: Local_1: System.Int32 value
      IVariableDeclarationStatement (1 declarations) (OperationKind.VariableDeclarationStatement) (Syntax: 'int value = ++index;')
        IVariableDeclaration (1 variables) (OperationKind.VariableDeclaration) (Syntax: 'int value = ++index;')
          Variables: Local_1: System.Int32 value
          Initializer: IIncrementExpression (PrefixIncrement) (OperationKind.IncrementExpression, Type: System.Int32) (Syntax: '++index')
              Target: ILocalReferenceExpression: index (OperationKind.LocalReferenceExpression, Type: System.Int32) (Syntax: 'index')
      IIfStatement (OperationKind.IfStatement) (Syntax: 'if (value > ... }')
        Condition: IBinaryOperatorExpression (BinaryOperatorKind.GreaterThan) (OperationKind.BinaryOperatorExpression, Type: System.Boolean) (Syntax: 'value > 100')
            Left: ILocalReferenceExpression: value (OperationKind.LocalReferenceExpression, Type: System.Int32) (Syntax: 'value')
            Right: ILiteralExpression (OperationKind.LiteralExpression, Type: System.Int32, Constant: 100) (Syntax: '100')
        IfTrue: IBlockStatement (1 statements) (OperationKind.BlockStatement) (Syntax: '{ ... }')
            IExpressionStatement (OperationKind.ExpressionStatement) (Syntax: 'condition = false;')
              Expression: ISimpleAssignmentExpression (OperationKind.SimpleAssignmentExpression, Type: System.Boolean) (Syntax: 'condition = false')
                  Left: ILocalReferenceExpression: condition (OperationKind.LocalReferenceExpression, Type: System.Boolean) (Syntax: 'condition')
                  Right: ILiteralExpression (OperationKind.LiteralExpression, Type: System.Boolean, Constant: False) (Syntax: 'false')
        IfFalse: null
";
            VerifyOperationTreeForTest<WhileStatementSyntax>(source, expectedOperationTree);
        }

        [CompilerTrait(CompilerFeature.IOperation)]
        [Fact, WorkItem(17602, "https://github.com/dotnet/roslyn/issues/17602")]
        public void IWhileUntilLoopStatement_WhileMissingStatement()
        {
            string source = @"
class ContinueTest
{
    static void Main()
    {
        int i = 0;
        /*<bind>*/while(i <= 10)
        {

        }/*</bind>*/
    }
}
";
            string expectedOperationTree = @"
IWhileLoopStatement (LoopKind.While) (OperationKind.LoopStatement) (Syntax: 'while(i <=  ... }')
  Condition: IBinaryOperatorExpression (BinaryOperatorKind.LessThanOrEqual) (OperationKind.BinaryOperatorExpression, Type: System.Boolean) (Syntax: 'i <= 10')
      Left: ILocalReferenceExpression: i (OperationKind.LocalReferenceExpression, Type: System.Int32) (Syntax: 'i')
      Right: ILiteralExpression (OperationKind.LiteralExpression, Type: System.Int32, Constant: 10) (Syntax: '10')
  Body: IBlockStatement (0 statements) (OperationKind.BlockStatement) (Syntax: '{ ... }')
";
            VerifyOperationTreeForTest<WhileStatementSyntax>(source, expectedOperationTree);
        }

        [CompilerTrait(CompilerFeature.IOperation)]
        [Fact, WorkItem(17602, "https://github.com/dotnet/roslyn/issues/17602")]
        public void IWhileUntilLoopStatement_WhileWithContinue()
        {
            string source = @"
class ContinueTest
{
    static void Main()
    {
        int i = 0;
        /*<bind>*/while(i <= 10)
        {
            i++;
            if (i < 9)
            {
                continue;
            }
            System.Console.WriteLine(i);
        }/*</bind>*/
    }
}
";
            string expectedOperationTree = @"
IWhileLoopStatement (LoopKind.While) (OperationKind.LoopStatement) (Syntax: 'while(i <=  ... }')
  Condition: IBinaryOperatorExpression (BinaryOperatorKind.LessThanOrEqual) (OperationKind.BinaryOperatorExpression, Type: System.Boolean) (Syntax: 'i <= 10')
      Left: ILocalReferenceExpression: i (OperationKind.LocalReferenceExpression, Type: System.Int32) (Syntax: 'i')
      Right: ILiteralExpression (OperationKind.LiteralExpression, Type: System.Int32, Constant: 10) (Syntax: '10')
  Body: IBlockStatement (3 statements) (OperationKind.BlockStatement) (Syntax: '{ ... }')
      IExpressionStatement (OperationKind.ExpressionStatement) (Syntax: 'i++;')
        Expression: IIncrementExpression (PostfixIncrement) (OperationKind.IncrementExpression, Type: System.Int32) (Syntax: 'i++')
            Target: ILocalReferenceExpression: i (OperationKind.LocalReferenceExpression, Type: System.Int32) (Syntax: 'i')
      IIfStatement (OperationKind.IfStatement) (Syntax: 'if (i < 9) ... }')
        Condition: IBinaryOperatorExpression (BinaryOperatorKind.LessThan) (OperationKind.BinaryOperatorExpression, Type: System.Boolean) (Syntax: 'i < 9')
            Left: ILocalReferenceExpression: i (OperationKind.LocalReferenceExpression, Type: System.Int32) (Syntax: 'i')
            Right: ILiteralExpression (OperationKind.LiteralExpression, Type: System.Int32, Constant: 9) (Syntax: '9')
        IfTrue: IBlockStatement (1 statements) (OperationKind.BlockStatement) (Syntax: '{ ... }')
            IBranchStatement (BranchKind.Continue) (OperationKind.BranchStatement) (Syntax: 'continue;')
        IfFalse: null
      IExpressionStatement (OperationKind.ExpressionStatement) (Syntax: 'System.Cons ... iteLine(i);')
        Expression: IInvocationExpression (void System.Console.WriteLine(System.Int32 value)) (OperationKind.InvocationExpression, Type: System.Void) (Syntax: 'System.Cons ... riteLine(i)')
            Instance Receiver: null
            Arguments(1):
                IArgument (ArgumentKind.Explicit, Matching Parameter: value) (OperationKind.Argument) (Syntax: 'i')
                  ILocalReferenceExpression: i (OperationKind.LocalReferenceExpression, Type: System.Int32) (Syntax: 'i')
                  InConversion: null
                  OutConversion: null
";
            VerifyOperationTreeForTest<WhileStatementSyntax>(source, expectedOperationTree);
        }

        [CompilerTrait(CompilerFeature.IOperation)]
        [Fact, WorkItem(17602, "https://github.com/dotnet/roslyn/issues/17602")]
        public void IWhileUntilLoopStatement_WhileNested()
        {
            string source = @"
class Test
{
    static void Main()
    {
        int i = 0;
        /*<bind>*/while(i<10)
        {
            i++;
            int j = 0;
            while (j < 10)
            {
                j++;
                System.Console.WriteLine(j);
            }
            System.Console.WriteLine(i);
        }/*</bind>*/
    }
}
";
            string expectedOperationTree = @"
IWhileLoopStatement (LoopKind.While) (OperationKind.LoopStatement) (Syntax: 'while(i<10) ... }')
  Condition: IBinaryOperatorExpression (BinaryOperatorKind.LessThan) (OperationKind.BinaryOperatorExpression, Type: System.Boolean) (Syntax: 'i<10')
      Left: ILocalReferenceExpression: i (OperationKind.LocalReferenceExpression, Type: System.Int32) (Syntax: 'i')
      Right: ILiteralExpression (OperationKind.LiteralExpression, Type: System.Int32, Constant: 10) (Syntax: '10')
  Body: IBlockStatement (4 statements, 1 locals) (OperationKind.BlockStatement) (Syntax: '{ ... }')
      Locals: Local_1: System.Int32 j
      IExpressionStatement (OperationKind.ExpressionStatement) (Syntax: 'i++;')
        Expression: IIncrementExpression (PostfixIncrement) (OperationKind.IncrementExpression, Type: System.Int32) (Syntax: 'i++')
            Target: ILocalReferenceExpression: i (OperationKind.LocalReferenceExpression, Type: System.Int32) (Syntax: 'i')
      IVariableDeclarationStatement (1 declarations) (OperationKind.VariableDeclarationStatement) (Syntax: 'int j = 0;')
        IVariableDeclaration (1 variables) (OperationKind.VariableDeclaration) (Syntax: 'int j = 0;')
          Variables: Local_1: System.Int32 j
          Initializer: ILiteralExpression (OperationKind.LiteralExpression, Type: System.Int32, Constant: 0) (Syntax: '0')
      IWhileLoopStatement (LoopKind.While) (OperationKind.LoopStatement) (Syntax: 'while (j <  ... }')
        Condition: IBinaryOperatorExpression (BinaryOperatorKind.LessThan) (OperationKind.BinaryOperatorExpression, Type: System.Boolean) (Syntax: 'j < 10')
            Left: ILocalReferenceExpression: j (OperationKind.LocalReferenceExpression, Type: System.Int32) (Syntax: 'j')
            Right: ILiteralExpression (OperationKind.LiteralExpression, Type: System.Int32, Constant: 10) (Syntax: '10')
        Body: IBlockStatement (2 statements) (OperationKind.BlockStatement) (Syntax: '{ ... }')
            IExpressionStatement (OperationKind.ExpressionStatement) (Syntax: 'j++;')
              Expression: IIncrementExpression (PostfixIncrement) (OperationKind.IncrementExpression, Type: System.Int32) (Syntax: 'j++')
                  Target: ILocalReferenceExpression: j (OperationKind.LocalReferenceExpression, Type: System.Int32) (Syntax: 'j')
            IExpressionStatement (OperationKind.ExpressionStatement) (Syntax: 'System.Cons ... iteLine(j);')
              Expression: IInvocationExpression (void System.Console.WriteLine(System.Int32 value)) (OperationKind.InvocationExpression, Type: System.Void) (Syntax: 'System.Cons ... riteLine(j)')
                  Instance Receiver: null
                  Arguments(1):
                      IArgument (ArgumentKind.Explicit, Matching Parameter: value) (OperationKind.Argument) (Syntax: 'j')
                        ILocalReferenceExpression: j (OperationKind.LocalReferenceExpression, Type: System.Int32) (Syntax: 'j')
                        InConversion: null
                        OutConversion: null
      IExpressionStatement (OperationKind.ExpressionStatement) (Syntax: 'System.Cons ... iteLine(i);')
        Expression: IInvocationExpression (void System.Console.WriteLine(System.Int32 value)) (OperationKind.InvocationExpression, Type: System.Void) (Syntax: 'System.Cons ... riteLine(i)')
            Instance Receiver: null
            Arguments(1):
                IArgument (ArgumentKind.Explicit, Matching Parameter: value) (OperationKind.Argument) (Syntax: 'i')
                  ILocalReferenceExpression: i (OperationKind.LocalReferenceExpression, Type: System.Int32) (Syntax: 'i')
                  InConversion: null
                  OutConversion: null
";
            VerifyOperationTreeForTest<WhileStatementSyntax>(source, expectedOperationTree);
        }

        [CompilerTrait(CompilerFeature.IOperation)]
        [Fact, WorkItem(17602, "https://github.com/dotnet/roslyn/issues/17602")]
        public void IWhileUntilLoopStatement_WhileChangeOuterInnerValue()
        {
            string source = @"
class Test
{
    static void Main()
    {
        int i = 0;
        /*<bind>*/while(i<10)
        {
            i++;
            int j = 0;
            while (j < 10)
            {
                j++;
                i = i + j;
                System.Console.WriteLine(j);
            }
            System.Console.WriteLine(i);
        }/*</bind>*/
    }
}
";
            string expectedOperationTree = @"
IWhileLoopStatement (LoopKind.While) (OperationKind.LoopStatement) (Syntax: 'while(i<10) ... }')
  Condition: IBinaryOperatorExpression (BinaryOperatorKind.LessThan) (OperationKind.BinaryOperatorExpression, Type: System.Boolean) (Syntax: 'i<10')
      Left: ILocalReferenceExpression: i (OperationKind.LocalReferenceExpression, Type: System.Int32) (Syntax: 'i')
      Right: ILiteralExpression (OperationKind.LiteralExpression, Type: System.Int32, Constant: 10) (Syntax: '10')
  Body: IBlockStatement (4 statements, 1 locals) (OperationKind.BlockStatement) (Syntax: '{ ... }')
      Locals: Local_1: System.Int32 j
      IExpressionStatement (OperationKind.ExpressionStatement) (Syntax: 'i++;')
        Expression: IIncrementExpression (PostfixIncrement) (OperationKind.IncrementExpression, Type: System.Int32) (Syntax: 'i++')
            Target: ILocalReferenceExpression: i (OperationKind.LocalReferenceExpression, Type: System.Int32) (Syntax: 'i')
      IVariableDeclarationStatement (1 declarations) (OperationKind.VariableDeclarationStatement) (Syntax: 'int j = 0;')
        IVariableDeclaration (1 variables) (OperationKind.VariableDeclaration) (Syntax: 'int j = 0;')
          Variables: Local_1: System.Int32 j
          Initializer: ILiteralExpression (OperationKind.LiteralExpression, Type: System.Int32, Constant: 0) (Syntax: '0')
      IWhileLoopStatement (LoopKind.While) (OperationKind.LoopStatement) (Syntax: 'while (j <  ... }')
        Condition: IBinaryOperatorExpression (BinaryOperatorKind.LessThan) (OperationKind.BinaryOperatorExpression, Type: System.Boolean) (Syntax: 'j < 10')
            Left: ILocalReferenceExpression: j (OperationKind.LocalReferenceExpression, Type: System.Int32) (Syntax: 'j')
            Right: ILiteralExpression (OperationKind.LiteralExpression, Type: System.Int32, Constant: 10) (Syntax: '10')
        Body: IBlockStatement (3 statements) (OperationKind.BlockStatement) (Syntax: '{ ... }')
            IExpressionStatement (OperationKind.ExpressionStatement) (Syntax: 'j++;')
              Expression: IIncrementExpression (PostfixIncrement) (OperationKind.IncrementExpression, Type: System.Int32) (Syntax: 'j++')
                  Target: ILocalReferenceExpression: j (OperationKind.LocalReferenceExpression, Type: System.Int32) (Syntax: 'j')
            IExpressionStatement (OperationKind.ExpressionStatement) (Syntax: 'i = i + j;')
              Expression: ISimpleAssignmentExpression (OperationKind.SimpleAssignmentExpression, Type: System.Int32) (Syntax: 'i = i + j')
                  Left: ILocalReferenceExpression: i (OperationKind.LocalReferenceExpression, Type: System.Int32) (Syntax: 'i')
                  Right: IBinaryOperatorExpression (BinaryOperatorKind.Add) (OperationKind.BinaryOperatorExpression, Type: System.Int32) (Syntax: 'i + j')
                      Left: ILocalReferenceExpression: i (OperationKind.LocalReferenceExpression, Type: System.Int32) (Syntax: 'i')
                      Right: ILocalReferenceExpression: j (OperationKind.LocalReferenceExpression, Type: System.Int32) (Syntax: 'j')
            IExpressionStatement (OperationKind.ExpressionStatement) (Syntax: 'System.Cons ... iteLine(j);')
              Expression: IInvocationExpression (void System.Console.WriteLine(System.Int32 value)) (OperationKind.InvocationExpression, Type: System.Void) (Syntax: 'System.Cons ... riteLine(j)')
                  Instance Receiver: null
                  Arguments(1):
                      IArgument (ArgumentKind.Explicit, Matching Parameter: value) (OperationKind.Argument) (Syntax: 'j')
                        ILocalReferenceExpression: j (OperationKind.LocalReferenceExpression, Type: System.Int32) (Syntax: 'j')
                        InConversion: null
                        OutConversion: null
      IExpressionStatement (OperationKind.ExpressionStatement) (Syntax: 'System.Cons ... iteLine(i);')
        Expression: IInvocationExpression (void System.Console.WriteLine(System.Int32 value)) (OperationKind.InvocationExpression, Type: System.Void) (Syntax: 'System.Cons ... riteLine(i)')
            Instance Receiver: null
            Arguments(1):
                IArgument (ArgumentKind.Explicit, Matching Parameter: value) (OperationKind.Argument) (Syntax: 'i')
                  ILocalReferenceExpression: i (OperationKind.LocalReferenceExpression, Type: System.Int32) (Syntax: 'i')
                  InConversion: null
                  OutConversion: null
";
            VerifyOperationTreeForTest<WhileStatementSyntax>(source, expectedOperationTree);
        }

        [CompilerTrait(CompilerFeature.IOperation)]
        [Fact, WorkItem(17602, "https://github.com/dotnet/roslyn/issues/17602")]
        public void IWhileUntilLoopStatement_WhileWithDynamic()
        {
            string source = @"
class C
{
    static void Main(string[] args)
    {
        dynamic d = new MyWhile();
        d.Initialize(5);
        /*<bind>*/while (d.Done)
        {
            d.Next();
        }/*</bind>*/
    }
}

public class MyWhile
{
    int index;
    int max;
    public void Initialize(int max)
    {
        index = 0;
        this.max = max;
        System.Console.WriteLine(""Initialize"");
    }
    public bool Done
    {
        get
        {
            System.Console.WriteLine(""Done"");
            return index < max;
        }
    }
    public void Next()
    {
        index = index + 1;
        System.Console.WriteLine(""Next"");
    }
}
";
            string expectedOperationTree = @"
IWhileLoopStatement (LoopKind.While) (OperationKind.LoopStatement) (Syntax: 'while (d.Do ... }')
  Condition: IUnaryOperatorExpression (UnaryOperatorKind.True) (OperationKind.UnaryOperatorExpression, Type: System.Boolean) (Syntax: 'd.Done')
      Operand: IDynamicMemberReferenceExpression (Member Name: ""Done"", Containing Type: null) (OperationKind.DynamicMemberReferenceExpression, Type: dynamic) (Syntax: 'd.Done')
          Type Arguments(0)
          Instance Receiver: ILocalReferenceExpression: d (OperationKind.LocalReferenceExpression, Type: dynamic) (Syntax: 'd')
  Body: IBlockStatement (1 statements) (OperationKind.BlockStatement) (Syntax: '{ ... }')
      IExpressionStatement (OperationKind.ExpressionStatement) (Syntax: 'd.Next();')
        Expression: IOperation:  (OperationKind.None) (Syntax: 'd.Next()')
            Children(1):
                IDynamicMemberReferenceExpression (Member Name: ""Next"", Containing Type: null) (OperationKind.DynamicMemberReferenceExpression, Type: dynamic) (Syntax: 'd.Next')
                  Type Arguments(0)
                  Instance Receiver: ILocalReferenceExpression: d (OperationKind.LocalReferenceExpression, Type: dynamic) (Syntax: 'd')
";
            VerifyOperationTreeForTest<WhileStatementSyntax>(source, expectedOperationTree);
        }

        [CompilerTrait(CompilerFeature.IOperation)]
        [Fact, WorkItem(17602, "https://github.com/dotnet/roslyn/issues/17602")]
        public void IWhileUntilLoopStatement_WhileIncrementInCondition()
        {
            string source = @"
class Program
{
    static void Main(string[] args)
    {
        int i = 0;
        /*<bind>*/while ( ++i < 5)
        {
            System.Console.WriteLine(i);
        }/*</bind>*/
    }
}

";
            string expectedOperationTree = @"
IWhileLoopStatement (LoopKind.While) (OperationKind.LoopStatement) (Syntax: 'while ( ++i ... }')
  Condition: IBinaryOperatorExpression (BinaryOperatorKind.LessThan) (OperationKind.BinaryOperatorExpression, Type: System.Boolean) (Syntax: '++i < 5')
      Left: IIncrementExpression (PrefixIncrement) (OperationKind.IncrementExpression, Type: System.Int32) (Syntax: '++i')
          Target: ILocalReferenceExpression: i (OperationKind.LocalReferenceExpression, Type: System.Int32) (Syntax: 'i')
      Right: ILiteralExpression (OperationKind.LiteralExpression, Type: System.Int32, Constant: 5) (Syntax: '5')
  Body: IBlockStatement (1 statements) (OperationKind.BlockStatement) (Syntax: '{ ... }')
      IExpressionStatement (OperationKind.ExpressionStatement) (Syntax: 'System.Cons ... iteLine(i);')
        Expression: IInvocationExpression (void System.Console.WriteLine(System.Int32 value)) (OperationKind.InvocationExpression, Type: System.Void) (Syntax: 'System.Cons ... riteLine(i)')
            Instance Receiver: null
            Arguments(1):
                IArgument (ArgumentKind.Explicit, Matching Parameter: value) (OperationKind.Argument) (Syntax: 'i')
                  ILocalReferenceExpression: i (OperationKind.LocalReferenceExpression, Type: System.Int32) (Syntax: 'i')
                  InConversion: null
                  OutConversion: null
";
            VerifyOperationTreeForTest<WhileStatementSyntax>(source, expectedOperationTree);
        }

        [CompilerTrait(CompilerFeature.IOperation)]
        [Fact, WorkItem(17602, "https://github.com/dotnet/roslyn/issues/17602")]
        public void IWhileUntilLoopStatement_WhileInfiniteLoop()
        {
            string source = @"
class C
{
    static void Main(string[] args)
    {
        int i = 1;
        /*<bind>*/while (i > 0)
        {
            i++;
        }/*</bind>*/
    }
}";
            string expectedOperationTree = @"
IWhileLoopStatement (LoopKind.While) (OperationKind.LoopStatement) (Syntax: 'while (i >  ... }')
  Condition: IBinaryOperatorExpression (BinaryOperatorKind.GreaterThan) (OperationKind.BinaryOperatorExpression, Type: System.Boolean) (Syntax: 'i > 0')
      Left: ILocalReferenceExpression: i (OperationKind.LocalReferenceExpression, Type: System.Int32) (Syntax: 'i')
      Right: ILiteralExpression (OperationKind.LiteralExpression, Type: System.Int32, Constant: 0) (Syntax: '0')
  Body: IBlockStatement (1 statements) (OperationKind.BlockStatement) (Syntax: '{ ... }')
      IExpressionStatement (OperationKind.ExpressionStatement) (Syntax: 'i++;')
        Expression: IIncrementExpression (PostfixIncrement) (OperationKind.IncrementExpression, Type: System.Int32) (Syntax: 'i++')
            Target: ILocalReferenceExpression: i (OperationKind.LocalReferenceExpression, Type: System.Int32) (Syntax: 'i')
";
            VerifyOperationTreeForTest<WhileStatementSyntax>(source, expectedOperationTree);
        }

        [CompilerTrait(CompilerFeature.IOperation)]
        [Fact, WorkItem(17602, "https://github.com/dotnet/roslyn/issues/17602")]
        public void IWhileUntilLoopStatement_WhileConstantCheck()
        {
            string source = @"
class Program
{
    bool foo()
    {
        const bool b = true;
        /*<bind>*/while (b == b)
        {
            return b;
        }/*</bind>*/
    }
}
";
            string expectedOperationTree = @"
IWhileLoopStatement (LoopKind.While) (OperationKind.LoopStatement) (Syntax: 'while (b == ... }')
  Condition: IBinaryOperatorExpression (BinaryOperatorKind.Equals) (OperationKind.BinaryOperatorExpression, Type: System.Boolean, Constant: True) (Syntax: 'b == b')
      Left: ILocalReferenceExpression: b (OperationKind.LocalReferenceExpression, Type: System.Boolean, Constant: True) (Syntax: 'b')
      Right: ILocalReferenceExpression: b (OperationKind.LocalReferenceExpression, Type: System.Boolean, Constant: True) (Syntax: 'b')
  Body: IBlockStatement (1 statements) (OperationKind.BlockStatement) (Syntax: '{ ... }')
      IReturnStatement (OperationKind.ReturnStatement) (Syntax: 'return b;')
        ReturnedValue: ILocalReferenceExpression: b (OperationKind.LocalReferenceExpression, Type: System.Boolean, Constant: True) (Syntax: 'b')
";
            VerifyOperationTreeForTest<WhileStatementSyntax>(source, expectedOperationTree);
        }

        [CompilerTrait(CompilerFeature.IOperation)]
        [Fact, WorkItem(17602, "https://github.com/dotnet/roslyn/issues/17602")]
        public void IWhileUntilLoopStatement_WhileWithTryCatch()
        {
            string source = @"
public class TryCatchFinally
{
    public void TryMethod()
    {
        sbyte x = 111, y;
        /*<bind>*/while (x-- > 0)
        {
            try
            {
                y = (sbyte)(x / 2);
            }
            finally
            {
                throw new System.Exception(); 
            }
        }/*</bind>*/
       
    }
}
";
            string expectedOperationTree = @"
IWhileLoopStatement (LoopKind.While) (OperationKind.LoopStatement) (Syntax: 'while (x--  ... }')
  Condition: IBinaryOperatorExpression (BinaryOperatorKind.GreaterThan) (OperationKind.BinaryOperatorExpression, Type: System.Boolean) (Syntax: 'x-- > 0')
      Left: IConversionExpression (Implicit, TryCast: False, Unchecked) (OperationKind.ConversionExpression, Type: System.Int32) (Syntax: 'x--')
          Conversion: CommonConversion (Exists: True, IsIdentity: False, IsNumeric: True, IsReference: False, IsUserDefined: False) (MethodSymbol: null)
          Operand: IIncrementExpression (PostfixDecrement) (OperationKind.IncrementExpression, Type: System.SByte) (Syntax: 'x--')
              Target: ILocalReferenceExpression: x (OperationKind.LocalReferenceExpression, Type: System.SByte) (Syntax: 'x')
      Right: ILiteralExpression (OperationKind.LiteralExpression, Type: System.Int32, Constant: 0) (Syntax: '0')
  Body: IBlockStatement (1 statements) (OperationKind.BlockStatement) (Syntax: '{ ... }')
      ITryStatement (OperationKind.TryStatement) (Syntax: 'try ... }')
        Body: IBlockStatement (1 statements) (OperationKind.BlockStatement) (Syntax: '{ ... }')
            IExpressionStatement (OperationKind.ExpressionStatement) (Syntax: 'y = (sbyte)(x / 2);')
              Expression: ISimpleAssignmentExpression (OperationKind.SimpleAssignmentExpression, Type: System.SByte) (Syntax: 'y = (sbyte)(x / 2)')
                  Left: ILocalReferenceExpression: y (OperationKind.LocalReferenceExpression, Type: System.SByte) (Syntax: 'y')
                  Right: IConversionExpression (Explicit, TryCast: False, Unchecked) (OperationKind.ConversionExpression, Type: System.SByte) (Syntax: '(sbyte)(x / 2)')
                      Conversion: CommonConversion (Exists: True, IsIdentity: False, IsNumeric: True, IsReference: False, IsUserDefined: False) (MethodSymbol: null)
                      Operand: IBinaryOperatorExpression (BinaryOperatorKind.Divide) (OperationKind.BinaryOperatorExpression, Type: System.Int32) (Syntax: 'x / 2')
                          Left: IConversionExpression (Implicit, TryCast: False, Unchecked) (OperationKind.ConversionExpression, Type: System.Int32) (Syntax: 'x')
                              Conversion: CommonConversion (Exists: True, IsIdentity: False, IsNumeric: True, IsReference: False, IsUserDefined: False) (MethodSymbol: null)
                              Operand: ILocalReferenceExpression: x (OperationKind.LocalReferenceExpression, Type: System.SByte) (Syntax: 'x')
                          Right: ILiteralExpression (OperationKind.LiteralExpression, Type: System.Int32, Constant: 2) (Syntax: '2')
        Catch clauses(0)
        Finally: IBlockStatement (1 statements) (OperationKind.BlockStatement) (Syntax: '{ ... }')
            IExpressionStatement (OperationKind.ExpressionStatement) (Syntax: 'throw new S ... xception();')
              Expression: IThrowExpression (OperationKind.ThrowExpression, Type: System.Exception) (Syntax: 'throw new S ... xception();')
                  IObjectCreationExpression (Constructor: System.Exception..ctor()) (OperationKind.ObjectCreationExpression, Type: System.Exception) (Syntax: 'new System.Exception()')
                    Arguments(0)
                    Initializer: null
";
            VerifyOperationTreeForTest<WhileStatementSyntax>(source, expectedOperationTree);
        }

        [CompilerTrait(CompilerFeature.IOperation)]
        [Fact, WorkItem(17602, "https://github.com/dotnet/roslyn/issues/17602")]
        public void IWhileUntilLoopStatement_WhileWithOutVar()
        {
            string source = @"
public class X
{
    public static void Main()
    {
        bool f = true;

        /*<bind>*/while (Dummy(f, TakeOutParam((f ? 1 : 2), out var x1), x1))
        {
            System.Console.WriteLine(x1);
            f = false;
        }/*</bind>*/
    }

    static bool Dummy(bool x, object y, object z)
    {
        System.Console.WriteLine(z);
        return x;
    }

    static bool TakeOutParam<T>(T y, out T x)
    {
        x = y;
        return true;
    }
}
";
            string expectedOperationTree = @"
IWhileLoopStatement (LoopKind.While) (OperationKind.LoopStatement) (Syntax: 'while (Dumm ... }')
  Locals: Local_1: System.Int32 x1
  Condition: IInvocationExpression (System.Boolean X.Dummy(System.Boolean x, System.Object y, System.Object z)) (OperationKind.InvocationExpression, Type: System.Boolean) (Syntax: 'Dummy(f, Ta ... ar x1), x1)')
      Instance Receiver: null
      Arguments(3):
          IArgument (ArgumentKind.Explicit, Matching Parameter: x) (OperationKind.Argument) (Syntax: 'f')
            ILocalReferenceExpression: f (OperationKind.LocalReferenceExpression, Type: System.Boolean) (Syntax: 'f')
            InConversion: null
            OutConversion: null
          IArgument (ArgumentKind.Explicit, Matching Parameter: y) (OperationKind.Argument) (Syntax: 'TakeOutPara ... out var x1)')
            IConversionExpression (Implicit, TryCast: False, Unchecked) (OperationKind.ConversionExpression, Type: System.Object) (Syntax: 'TakeOutPara ... out var x1)')
              Conversion: CommonConversion (Exists: True, IsIdentity: False, IsNumeric: False, IsReference: False, IsUserDefined: False) (MethodSymbol: null)
              Operand: IInvocationExpression (System.Boolean X.TakeOutParam<System.Int32>(System.Int32 y, out System.Int32 x)) (OperationKind.InvocationExpression, Type: System.Boolean) (Syntax: 'TakeOutPara ... out var x1)')
                  Instance Receiver: null
                  Arguments(2):
                      IArgument (ArgumentKind.Explicit, Matching Parameter: y) (OperationKind.Argument) (Syntax: 'f ? 1 : 2')
                        IConditionalExpression (OperationKind.ConditionalExpression, Type: System.Int32) (Syntax: 'f ? 1 : 2')
                          Condition: ILocalReferenceExpression: f (OperationKind.LocalReferenceExpression, Type: System.Boolean) (Syntax: 'f')
                          WhenTrue: ILiteralExpression (OperationKind.LiteralExpression, Type: System.Int32, Constant: 1) (Syntax: '1')
                          WhenFalse: ILiteralExpression (OperationKind.LiteralExpression, Type: System.Int32, Constant: 2) (Syntax: '2')
                        InConversion: null
                        OutConversion: null
                      IArgument (ArgumentKind.Explicit, Matching Parameter: x) (OperationKind.Argument) (Syntax: 'var x1')
                        ILocalReferenceExpression: x1 (IsDeclaration: True) (OperationKind.LocalReferenceExpression, Type: System.Int32) (Syntax: 'var x1')
                        InConversion: null
                        OutConversion: null
            InConversion: null
            OutConversion: null
          IArgument (ArgumentKind.Explicit, Matching Parameter: z) (OperationKind.Argument) (Syntax: 'x1')
            IConversionExpression (Implicit, TryCast: False, Unchecked) (OperationKind.ConversionExpression, Type: System.Object) (Syntax: 'x1')
              Conversion: CommonConversion (Exists: True, IsIdentity: False, IsNumeric: False, IsReference: False, IsUserDefined: False) (MethodSymbol: null)
              Operand: ILocalReferenceExpression: x1 (OperationKind.LocalReferenceExpression, Type: System.Int32) (Syntax: 'x1')
            InConversion: null
            OutConversion: null
  Body: IBlockStatement (2 statements) (OperationKind.BlockStatement) (Syntax: '{ ... }')
      IExpressionStatement (OperationKind.ExpressionStatement) (Syntax: 'System.Cons ... teLine(x1);')
        Expression: IInvocationExpression (void System.Console.WriteLine(System.Int32 value)) (OperationKind.InvocationExpression, Type: System.Void) (Syntax: 'System.Cons ... iteLine(x1)')
            Instance Receiver: null
            Arguments(1):
                IArgument (ArgumentKind.Explicit, Matching Parameter: value) (OperationKind.Argument) (Syntax: 'x1')
                  ILocalReferenceExpression: x1 (OperationKind.LocalReferenceExpression, Type: System.Int32) (Syntax: 'x1')
                  InConversion: null
                  OutConversion: null
      IExpressionStatement (OperationKind.ExpressionStatement) (Syntax: 'f = false;')
        Expression: ISimpleAssignmentExpression (OperationKind.SimpleAssignmentExpression, Type: System.Boolean) (Syntax: 'f = false')
            Left: ILocalReferenceExpression: f (OperationKind.LocalReferenceExpression, Type: System.Boolean) (Syntax: 'f')
            Right: ILiteralExpression (OperationKind.LiteralExpression, Type: System.Boolean, Constant: False) (Syntax: 'false')
";
            VerifyOperationTreeForTest<WhileStatementSyntax>(source, expectedOperationTree);
        }

        [CompilerTrait(CompilerFeature.IOperation)]
        [Fact, WorkItem(17602, "https://github.com/dotnet/roslyn/issues/17602")]
        public void IWhileUntilLoopStatement_DoWithOutVar()
        {
            string source = @"
class X
{
    public static void Main()
    {
        bool f = true;

        /*<bind>*/do
        {
            f = false;
        } while (Dummy(f, TakeOutParam((f ? 1 : 2), out var x1), x1));/*</bind>*/
    }

    static bool Dummy(bool x, object y, object z)
    {
        System.Console.WriteLine(z);
        return x;
    }

    static bool TakeOutParam<T>(T y, out T x)
    {
        x = y;
        return true;
    }
}
";
            string expectedOperationTree = @"
IDoLoopStatement (DoLoopKind: DoWhileBottomLoop) (LoopKind.Do) (OperationKind.LoopStatement) (Syntax: 'do ...  x1), x1));')
  Locals: Local_1: System.Int32 x1
  Condition: IInvocationExpression (System.Boolean X.Dummy(System.Boolean x, System.Object y, System.Object z)) (OperationKind.InvocationExpression, Type: System.Boolean) (Syntax: 'Dummy(f, Ta ... ar x1), x1)')
      Instance Receiver: null
      Arguments(3):
          IArgument (ArgumentKind.Explicit, Matching Parameter: x) (OperationKind.Argument) (Syntax: 'f')
            ILocalReferenceExpression: f (OperationKind.LocalReferenceExpression, Type: System.Boolean) (Syntax: 'f')
            InConversion: null
            OutConversion: null
          IArgument (ArgumentKind.Explicit, Matching Parameter: y) (OperationKind.Argument) (Syntax: 'TakeOutPara ... out var x1)')
            IConversionExpression (Implicit, TryCast: False, Unchecked) (OperationKind.ConversionExpression, Type: System.Object) (Syntax: 'TakeOutPara ... out var x1)')
              Conversion: CommonConversion (Exists: True, IsIdentity: False, IsNumeric: False, IsReference: False, IsUserDefined: False) (MethodSymbol: null)
              Operand: IInvocationExpression (System.Boolean X.TakeOutParam<System.Int32>(System.Int32 y, out System.Int32 x)) (OperationKind.InvocationExpression, Type: System.Boolean) (Syntax: 'TakeOutPara ... out var x1)')
                  Instance Receiver: null
                  Arguments(2):
                      IArgument (ArgumentKind.Explicit, Matching Parameter: y) (OperationKind.Argument) (Syntax: 'f ? 1 : 2')
                        IConditionalExpression (OperationKind.ConditionalExpression, Type: System.Int32) (Syntax: 'f ? 1 : 2')
                          Condition: ILocalReferenceExpression: f (OperationKind.LocalReferenceExpression, Type: System.Boolean) (Syntax: 'f')
                          WhenTrue: ILiteralExpression (OperationKind.LiteralExpression, Type: System.Int32, Constant: 1) (Syntax: '1')
                          WhenFalse: ILiteralExpression (OperationKind.LiteralExpression, Type: System.Int32, Constant: 2) (Syntax: '2')
                        InConversion: null
                        OutConversion: null
                      IArgument (ArgumentKind.Explicit, Matching Parameter: x) (OperationKind.Argument) (Syntax: 'var x1')
                        ILocalReferenceExpression: x1 (IsDeclaration: True) (OperationKind.LocalReferenceExpression, Type: System.Int32) (Syntax: 'var x1')
                        InConversion: null
                        OutConversion: null
            InConversion: null
            OutConversion: null
          IArgument (ArgumentKind.Explicit, Matching Parameter: z) (OperationKind.Argument) (Syntax: 'x1')
            IConversionExpression (Implicit, TryCast: False, Unchecked) (OperationKind.ConversionExpression, Type: System.Object) (Syntax: 'x1')
              Conversion: CommonConversion (Exists: True, IsIdentity: False, IsNumeric: False, IsReference: False, IsUserDefined: False) (MethodSymbol: null)
              Operand: ILocalReferenceExpression: x1 (OperationKind.LocalReferenceExpression, Type: System.Int32) (Syntax: 'x1')
            InConversion: null
            OutConversion: null
  InvalidCondition: null
  Body: IBlockStatement (1 statements) (OperationKind.BlockStatement) (Syntax: '{ ... }')
      IExpressionStatement (OperationKind.ExpressionStatement) (Syntax: 'f = false;')
        Expression: ISimpleAssignmentExpression (OperationKind.SimpleAssignmentExpression, Type: System.Boolean) (Syntax: 'f = false')
            Left: ILocalReferenceExpression: f (OperationKind.LocalReferenceExpression, Type: System.Boolean) (Syntax: 'f')
            Right: ILiteralExpression (OperationKind.LiteralExpression, Type: System.Boolean, Constant: False) (Syntax: 'false')
";
            var expectedDiagnostics = DiagnosticDescription.None;

            VerifyOperationTreeAndDiagnosticsForTest<DoStatementSyntax>(source, expectedOperationTree, expectedDiagnostics);
        }
    }
}<|MERGE_RESOLUTION|>--- conflicted
+++ resolved
@@ -465,17 +465,9 @@
 }
 ";
             string expectedOperationTree = @"
-<<<<<<< HEAD
 IWhileLoopStatement (LoopKind.While) (OperationKind.LoopStatement, IsInvalid) (Syntax: 'while () ... }')
-  Condition: IConversionExpression (Implicit, TryCast: False, Unchecked) (OperationKind.ConversionExpression, Type: System.Boolean, IsInvalid) (Syntax: '')
-      Conversion: CommonConversion (Exists: False, IsIdentity: False, IsNumeric: False, IsReference: False, IsUserDefined: False) (MethodSymbol: null)
-      Operand: IInvalidExpression (OperationKind.InvalidExpression, Type: ?, IsInvalid) (Syntax: '')
-          Children(0)
-=======
-IWhileUntilLoopStatement (IsTopTest: True, IsWhile: True) (LoopKind.WhileUntil) (OperationKind.LoopStatement, IsInvalid) (Syntax: 'while () ... }')
   Condition: IInvalidExpression (OperationKind.InvalidExpression, Type: null, IsInvalid) (Syntax: '')
       Children(0)
->>>>>>> 1f6ae4ab
   Body: IBlockStatement (2 statements, 1 locals) (OperationKind.BlockStatement) (Syntax: '{ ... }')
       Locals: Local_1: System.Int32 value
       IVariableDeclarationStatement (1 declarations) (OperationKind.VariableDeclarationStatement) (Syntax: 'int value = ++index;')
