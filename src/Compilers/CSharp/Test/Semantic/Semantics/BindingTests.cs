--- conflicted
+++ resolved
@@ -2160,11 +2160,7 @@
 {
     partial void I.M();
 }";
-<<<<<<< HEAD
-            CreateStandardCompilation(source, parseOptions: TestOptions.Regular7).VerifyDiagnostics(
-=======
-            CreateCompilation(source).VerifyDiagnostics(
->>>>>>> fcceec9f
+            CreateCompilation(source, parseOptions: TestOptions.Regular7).VerifyDiagnostics(
                 // (3,20): error CS0754: A partial method may not explicitly implement an interface method
                 //     partial void I.M();
                 Diagnostic(ErrorCode.ERR_PartialMethodNotExplicit, "M").WithLocation(3, 20),
