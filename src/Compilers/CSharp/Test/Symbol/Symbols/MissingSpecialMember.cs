--- conflicted
+++ resolved
@@ -860,14 +860,10 @@
                     case WellKnownMember.System_Array__Empty:
                         // Not yet in the platform.
                         continue;
-<<<<<<< HEAD
-                    case WellKnownMember.Microsoft_CodeAnalysis_Runtime_Instrumentation__CreatePayload:
+                    case WellKnownMember.Microsoft_CodeAnalysis_Runtime_Instrumentation__CreatePayloadForMethodsSpanningSingleFile:
+                    case WellKnownMember.Microsoft_CodeAnalysis_Runtime_Instrumentation__CreatePayloadForMethodsSpanningMultipleFiles:
                     case WellKnownMember.System_Runtime_CompilerServices_IsReadOnlyAttribute__ctor:
                     case WellKnownMember.System_Runtime_CompilerServices_IsByRefLikeAttribute__ctor:
-=======
-                    case WellKnownMember.Microsoft_CodeAnalysis_Runtime_Instrumentation__CreatePayloadForMethodsSpanningSingleFile:
-                    case WellKnownMember.Microsoft_CodeAnalysis_Runtime_Instrumentation__CreatePayloadForMethodsSpanningMultipleFiles:
->>>>>>> 56045e8e
                         // Not always available.
                         continue;
                 }
