﻿// Copyright (c) Microsoft.  All Rights Reserved.  Licensed under the Apache License, Version 2.0.  See License.txt in the project root for license information.

using System;
using System.Collections.Concurrent;
using System.Collections.Generic;
using System.Collections.Immutable;
using System.ComponentModel;
using System.Diagnostics;
using System.IO;
using System.Linq;
using System.Reflection;
using System.Reflection.Metadata;
using System.Reflection.PortableExecutable;
using System.Text;
using System.Threading;
using Microsoft.CodeAnalysis.CodeGen;
using Microsoft.CodeAnalysis.Collections;
using Microsoft.CodeAnalysis.Diagnostics;
using Microsoft.CodeAnalysis.Emit;
using Microsoft.CodeAnalysis.Symbols;
using Roslyn.Utilities;

namespace Microsoft.CodeAnalysis
{
    /// <summary>
    /// The compilation object is an immutable representation of a single invocation of the
    /// compiler. Although immutable, a compilation is also on-demand, and will realize and cache
    /// data as necessary. A compilation can produce a new compilation from existing compilation
    /// with the application of small deltas. In many cases, it is more efficient than creating a
    /// new compilation from scratch, as the new compilation can reuse information from the old
    /// compilation.
    /// </summary>
    public abstract partial class Compilation
    {
        /// <summary>
        /// Returns true if this is a case sensitive compilation, false otherwise.  Case sensitivity
        /// affects compilation features such as name lookup as well as choosing what names to emit
        /// when there are multiple different choices (for example between a virtual method and an
        /// override).
        /// </summary>
        public abstract bool IsCaseSensitive { get; }

        /// <summary>
        /// Used for test purposes only to emulate missing members.
        /// </summary>
        private SmallDictionary<int, bool> _lazyMakeWellKnownTypeMissingMap;

        /// <summary>
        /// Used for test purposes only to emulate missing members.
        /// </summary>
        private SmallDictionary<int, bool> _lazyMakeMemberMissingMap;

        private readonly IReadOnlyDictionary<string, string> _features;

        public ScriptCompilationInfo ScriptCompilationInfo => CommonScriptCompilationInfo;
        internal abstract ScriptCompilationInfo CommonScriptCompilationInfo { get; }

        internal Compilation(
            string name,
            ImmutableArray<MetadataReference> references,
            IReadOnlyDictionary<string, string> features,
            bool isSubmission,
            AsyncQueue<CompilationEvent> eventQueue)
        {
            Debug.Assert(!references.IsDefault);
            Debug.Assert(features != null);

            this.AssemblyName = name;
            this.ExternalReferences = references;
            this.EventQueue = eventQueue;

            _lazySubmissionSlotIndex = isSubmission ? SubmissionSlotIndexToBeAllocated : SubmissionSlotIndexNotApplicable;
            _features = features;
        }

        protected static IReadOnlyDictionary<string, string> SyntaxTreeCommonFeatures(IEnumerable<SyntaxTree> trees)
        {
            IReadOnlyDictionary<string, string> set = null;

            foreach (var tree in trees)
            {
                var treeFeatures = tree.Options.Features;
                if (set == null)
                {
                    set = treeFeatures;
                }
                else
                {
                    if ((object)set != treeFeatures && !set.SetEquals(treeFeatures))
                    {
                        throw new ArgumentException("inconsistent syntax tree features", nameof(trees));
                    }
                }
            }

            if (set == null)
            {
                // Edge case where there are no syntax trees
                set = ImmutableDictionary<string, string>.Empty;
            }

            return set;
        }

        internal abstract AnalyzerDriver AnalyzerForLanguage(ImmutableArray<DiagnosticAnalyzer> analyzers, AnalyzerManager analyzerManager);

        /// <summary>
        /// Gets the source language ("C#" or "Visual Basic").
        /// </summary>
        public abstract string Language { get; }

        internal static void ValidateScriptCompilationParameters(Compilation previousScriptCompilation, Type returnType, ref Type globalsType)
        {
            if (globalsType != null && !IsValidHostObjectType(globalsType))
            {
                throw new ArgumentException(CodeAnalysisResources.ReturnTypeCannotBeValuePointerbyRefOrOpen, nameof(globalsType));
            }

            if (returnType != null && !IsValidSubmissionReturnType(returnType))
            {
                throw new ArgumentException(CodeAnalysisResources.ReturnTypeCannotBeVoidByRefOrOpen, nameof(returnType));
            }

            if (previousScriptCompilation != null)
            {
                if (globalsType == null)
                {
                    globalsType = previousScriptCompilation.HostObjectType;
                }
                else if (globalsType != previousScriptCompilation.HostObjectType)
                {
                    throw new ArgumentException(CodeAnalysisResources.TypeMustBeSameAsHostObjectTypeOfPreviousSubmission, nameof(globalsType));
                }

                // Force the previous submission to be analyzed. This is required for anonymous types unification.
                if (previousScriptCompilation.GetDiagnostics().Any(d => d.Severity == DiagnosticSeverity.Error))
                {
                    throw new InvalidOperationException(CodeAnalysisResources.PreviousSubmissionHasErrors);
                }
            }
        }

        /// <summary>
        /// Checks options passed to submission compilation constructor.
        /// Throws an exception if the options are not applicable to submissions.
        /// </summary>
        internal static void CheckSubmissionOptions(CompilationOptions options)
        {
            if (options == null)
            {
                return;
            }

            if (options.OutputKind.IsValid() && options.OutputKind != OutputKind.DynamicallyLinkedLibrary)
            {
                throw new ArgumentException(CodeAnalysisResources.InvalidOutputKindForSubmission, nameof(options));
            }

            if (options.CryptoKeyContainer != null ||
                options.CryptoKeyFile != null ||
                options.DelaySign != null ||
                !options.CryptoPublicKey.IsEmpty ||
                (options.DelaySign == true && options.PublicSign))
            {
                throw new ArgumentException(CodeAnalysisResources.InvalidCompilationOptions, nameof(options));
            }
        }

        /// <summary>
        /// Creates a new compilation equivalent to this one with different symbol instances.
        /// </summary>
        public Compilation Clone()
        {
            return CommonClone();
        }

        protected abstract Compilation CommonClone();

        /// <summary>
        /// Returns a new compilation with a given event queue.
        /// </summary>
        internal abstract Compilation WithEventQueue(AsyncQueue<CompilationEvent> eventQueue);

        /// <summary>
        /// Gets a new <see cref="SemanticModel"/> for the specified syntax tree.
        /// </summary>
        /// <param name="syntaxTree">The specified syntax tree.</param>
        /// <param name="ignoreAccessibility">
        /// True if the SemanticModel should ignore accessibility rules when answering semantic questions.
        /// </param>
        public SemanticModel GetSemanticModel(SyntaxTree syntaxTree, bool ignoreAccessibility = false)
        {
            return CommonGetSemanticModel(syntaxTree, ignoreAccessibility);
        }

        protected abstract SemanticModel CommonGetSemanticModel(SyntaxTree syntaxTree, bool ignoreAccessibility);

        /// <summary>
        /// Returns a new INamedTypeSymbol representing an error type with the given name and arity
        /// in the given optional container.
        /// </summary>
        public abstract INamedTypeSymbol CreateErrorTypeSymbol(INamespaceOrTypeSymbol container, string name, int arity);

        #region Name

        internal const string UnspecifiedModuleAssemblyName = "?";

        /// <summary>
        /// Simple assembly name, or null if not specified.
        /// </summary>
        /// <remarks>
        /// The name is used for determining internals-visible-to relationship with referenced assemblies.
        /// 
        /// If the compilation represents an assembly the value of <see cref="AssemblyName"/> is its simple name.
        /// 
        /// Unless <see cref="CompilationOptions.ModuleName"/> specifies otherwise the module name
        /// written to metadata is <see cref="AssemblyName"/> with an extension based upon <see cref="CompilationOptions.OutputKind"/>.
        /// </remarks>
        public string AssemblyName { get; }

        internal static void CheckAssemblyName(string assemblyName)
        {
            // We could only allow name == null if OutputKind is Module. 
            // However we couldn't check such condition here since one wouldn't be able to call WithName(...).WithOptions(...).
            // It does no harm that we allow name == null for assemblies as well, so we don't enforce it.

            if (assemblyName != null)
            {
                MetadataHelpers.ValidateAssemblyOrModuleName(assemblyName, "assemblyName");
            }
        }

        internal string MakeSourceAssemblySimpleName()
        {
            return AssemblyName ?? UnspecifiedModuleAssemblyName;
        }

        internal string MakeSourceModuleName()
        {
            return Options.ModuleName ??
                   (AssemblyName != null ? AssemblyName + Options.OutputKind.GetDefaultExtension() : UnspecifiedModuleAssemblyName);
        }

        /// <summary>
        /// Creates a compilation with the specified assembly name.
        /// </summary>
        /// <param name="assemblyName">The new assembly name.</param>
        /// <returns>A new compilation.</returns>
        public Compilation WithAssemblyName(string assemblyName)
        {
            return CommonWithAssemblyName(assemblyName);
        }

        protected abstract Compilation CommonWithAssemblyName(string outputName);

        #endregion

        #region Options

        /// <summary>
        /// Gets the options the compilation was created with.
        /// </summary>
        public CompilationOptions Options { get { return CommonOptions; } }

        protected abstract CompilationOptions CommonOptions { get; }

        /// <summary>
        /// Creates a new compilation with the specified compilation options.
        /// </summary>
        /// <param name="options">The new options.</param>
        /// <returns>A new compilation.</returns>
        public Compilation WithOptions(CompilationOptions options)
        {
            return CommonWithOptions(options);
        }

        protected abstract Compilation CommonWithOptions(CompilationOptions options);

        #endregion

        #region Submissions

        // An index in the submission slot array. Allocated lazily in compilation phase based upon the slot index of the previous submission.
        // Special values:
        // -1 ... neither this nor previous submissions in the chain allocated a slot (the submissions don't contain code)
        // -2 ... the slot of this submission hasn't been determined yet
        // -3 ... this is not a submission compilation
        private int _lazySubmissionSlotIndex;
        private const int SubmissionSlotIndexNotApplicable = -3;
        private const int SubmissionSlotIndexToBeAllocated = -2;

        /// <summary>
        /// True if the compilation represents an interactive submission.
        /// </summary>
        internal bool IsSubmission
        {
            get
            {
                return _lazySubmissionSlotIndex != SubmissionSlotIndexNotApplicable;
            }
        }

        /// <summary>
        /// Gets or allocates a runtime submission slot index for this compilation.
        /// </summary>
        /// <returns>Non-negative integer if this is a submission and it or a previous submission contains code, negative integer otherwise.</returns>
        internal int GetSubmissionSlotIndex()
        {
            if (_lazySubmissionSlotIndex == SubmissionSlotIndexToBeAllocated)
            {
                // TODO (tomat): remove recursion
                int lastSlotIndex = ScriptCompilationInfo.PreviousScriptCompilation?.GetSubmissionSlotIndex() ?? 0;
                _lazySubmissionSlotIndex = HasCodeToEmit() ? lastSlotIndex + 1 : lastSlotIndex;
            }

            return _lazySubmissionSlotIndex;
        }

        // The type of interactive submission result requested by the host, or null if this compilation doesn't represent a submission. 
        //
        // The type is resolved to a symbol when the Script's instance ctor symbol is constructed. The symbol needs to be resolved against
        // the references of this compilation.
        //
        // Consider (tomat): As an alternative to Reflection Type we could hold onto any piece of information that lets us 
        // resolve the type symbol when needed.

        /// <summary>
        /// The type object that represents the type of submission result the host requested.
        /// </summary>
        internal Type SubmissionReturnType => ScriptCompilationInfo?.ReturnType;

        internal static bool IsValidSubmissionReturnType(Type type)
        {
            return !(type == typeof(void) || type.IsByRef || type.GetTypeInfo().ContainsGenericParameters);
        }

        /// <summary>
        /// The type of the globals object or null if not specified for this compilation.
        /// </summary>
        internal Type HostObjectType => ScriptCompilationInfo?.GlobalsType;

        internal static bool IsValidHostObjectType(Type type)
        {
            var info = type.GetTypeInfo();
            return !(info.IsValueType || info.IsPointer || info.IsByRef || info.ContainsGenericParameters);
        }

        internal abstract bool HasSubmissionResult();

        public Compilation WithScriptCompilationInfo(ScriptCompilationInfo info) => CommonWithScriptCompilationInfo(info);
        protected abstract Compilation CommonWithScriptCompilationInfo(ScriptCompilationInfo info);

        #endregion

        #region Syntax Trees

        /// <summary>
        /// Gets the syntax trees (parsed from source code) that this compilation was created with.
        /// </summary>
        public IEnumerable<SyntaxTree> SyntaxTrees { get { return CommonSyntaxTrees; } }
        protected abstract IEnumerable<SyntaxTree> CommonSyntaxTrees { get; }

        /// <summary>
        /// Creates a new compilation with additional syntax trees.
        /// </summary>
        /// <param name="trees">The new syntax trees.</param>
        /// <returns>A new compilation.</returns>
        public Compilation AddSyntaxTrees(params SyntaxTree[] trees)
        {
            return CommonAddSyntaxTrees(trees);
        }

        /// <summary>
        /// Creates a new compilation with additional syntax trees.
        /// </summary>
        /// <param name="trees">The new syntax trees.</param>
        /// <returns>A new compilation.</returns>
        public Compilation AddSyntaxTrees(IEnumerable<SyntaxTree> trees)
        {
            return CommonAddSyntaxTrees(trees);
        }

        protected abstract Compilation CommonAddSyntaxTrees(IEnumerable<SyntaxTree> trees);

        /// <summary>
        /// Creates a new compilation without the specified syntax trees. Preserves metadata info for use with trees
        /// added later.
        /// </summary>
        /// <param name="trees">The new syntax trees.</param>
        /// <returns>A new compilation.</returns>
        public Compilation RemoveSyntaxTrees(params SyntaxTree[] trees)
        {
            return CommonRemoveSyntaxTrees(trees);
        }

        /// <summary>
        /// Creates a new compilation without the specified syntax trees. Preserves metadata info for use with trees
        /// added later.
        /// </summary>
        /// <param name="trees">The new syntax trees.</param>
        /// <returns>A new compilation.</returns>
        public Compilation RemoveSyntaxTrees(IEnumerable<SyntaxTree> trees)
        {
            return CommonRemoveSyntaxTrees(trees);
        }

        protected abstract Compilation CommonRemoveSyntaxTrees(IEnumerable<SyntaxTree> trees);

        /// <summary>
        /// Creates a new compilation without any syntax trees. Preserves metadata info for use with
        /// trees added later.
        /// </summary>
        public Compilation RemoveAllSyntaxTrees()
        {
            return CommonRemoveAllSyntaxTrees();
        }

        protected abstract Compilation CommonRemoveAllSyntaxTrees();

        /// <summary>
        /// Creates a new compilation with an old syntax tree replaced with a new syntax tree.
        /// Reuses metadata from old compilation object.
        /// </summary>
        /// <param name="newTree">The new tree.</param>
        /// <param name="oldTree">The old tree.</param>
        /// <returns>A new compilation.</returns>
        public Compilation ReplaceSyntaxTree(SyntaxTree oldTree, SyntaxTree newTree)
        {
            return CommonReplaceSyntaxTree(oldTree, newTree);
        }

        protected abstract Compilation CommonReplaceSyntaxTree(SyntaxTree oldTree, SyntaxTree newTree);

        /// <summary>
        /// Returns true if this compilation contains the specified tree. False otherwise.
        /// </summary>
        /// <param name="syntaxTree">A syntax tree.</param>
        public bool ContainsSyntaxTree(SyntaxTree syntaxTree)
        {
            return CommonContainsSyntaxTree(syntaxTree);
        }

        protected abstract bool CommonContainsSyntaxTree(SyntaxTree syntaxTree);

        /// <summary>
        /// The event queue that this compilation was created with.
        /// </summary>
        internal readonly AsyncQueue<CompilationEvent> EventQueue;

        #endregion

        #region References

        internal static ImmutableArray<MetadataReference> ValidateReferences<T>(IEnumerable<MetadataReference> references)
            where T : CompilationReference
        {
            var result = references.AsImmutableOrEmpty();
            for (int i = 0; i < result.Length; i++)
            {
                var reference = result[i];
                if (reference == null)
                {
                    throw new ArgumentNullException("references[" + i + "]");
                }

                var peReference = reference as PortableExecutableReference;
                if (peReference == null && !(reference is T))
                {
                    Debug.Assert(reference is UnresolvedMetadataReference || reference is CompilationReference);
                    throw new ArgumentException(String.Format("Reference of type '{0}' is not valid for this compilation.", reference.GetType()), "references[" + i + "]");
                }
            }

            return result;
        }

        internal CommonReferenceManager GetBoundReferenceManager()
        {
            return CommonGetBoundReferenceManager();
        }

        internal abstract CommonReferenceManager CommonGetBoundReferenceManager();

        /// <summary>
        /// Metadata references passed to the compilation constructor.
        /// </summary>
        public ImmutableArray<MetadataReference> ExternalReferences { get; }

        /// <summary>
        /// Unique metadata references specified via #r directive in the source code of this compilation.
        /// </summary>
        public abstract ImmutableArray<MetadataReference> DirectiveReferences { get; }

        /// <summary>
        /// All reference directives used in this compilation.
        /// </summary>
        internal abstract IEnumerable<ReferenceDirective> ReferenceDirectives { get; }

        /// <summary>
        /// Maps values of #r references to resolved metadata references.
        /// </summary>
        internal abstract IDictionary<ValueTuple<string, string>, MetadataReference> ReferenceDirectiveMap { get; }

        /// <summary>
        /// All metadata references -- references passed to the compilation
        /// constructor as well as references specified via #r directives.
        /// </summary>
        public IEnumerable<MetadataReference> References
        {
            get
            {
                foreach (var reference in ExternalReferences)
                {
                    yield return reference;
                }

                foreach (var reference in DirectiveReferences)
                {
                    yield return reference;
                }
            }
        }

        /// <summary>
        /// Creates a metadata reference for this compilation.
        /// </summary>
        /// <param name="aliases">
        /// Optional aliases that can be used to refer to the compilation root namespace via extern alias directive.
        /// </param>
        /// <param name="embedInteropTypes">
        /// Embed the COM types from the reference so that the compiled
        /// application no longer requires a primary interop assembly (PIA).
        /// </param>
        public abstract CompilationReference ToMetadataReference(ImmutableArray<string> aliases = default(ImmutableArray<string>), bool embedInteropTypes = false);

        /// <summary>
        /// Creates a new compilation with the specified references.
        /// </summary>
        /// <param name="newReferences">
        /// The new references.
        /// </param>
        /// <returns>A new compilation.</returns>
        public Compilation WithReferences(IEnumerable<MetadataReference> newReferences)
        {
            return this.CommonWithReferences(newReferences);
        }

        /// <summary>
        /// Creates a new compilation with the specified references.
        /// </summary>
        /// <param name="newReferences">The new references.</param>
        /// <returns>A new compilation.</returns>
        public Compilation WithReferences(params MetadataReference[] newReferences)
        {
            return this.WithReferences((IEnumerable<MetadataReference>)newReferences);
        }

        /// <summary>
        /// Creates a new compilation with the specified references.
        /// </summary>
        protected abstract Compilation CommonWithReferences(IEnumerable<MetadataReference> newReferences);

        /// <summary>
        /// Creates a new compilation with additional metadata references.
        /// </summary>
        /// <param name="references">The new references.</param>
        /// <returns>A new compilation.</returns>
        public Compilation AddReferences(params MetadataReference[] references)
        {
            return AddReferences((IEnumerable<MetadataReference>)references);
        }

        /// <summary>
        /// Creates a new compilation with additional metadata references.
        /// </summary>
        /// <param name="references">The new references.</param>
        /// <returns>A new compilation.</returns>
        public Compilation AddReferences(IEnumerable<MetadataReference> references)
        {
            if (references == null)
            {
                throw new ArgumentNullException(nameof(references));
            }

            if (references.IsEmpty())
            {
                return this;
            }

            return CommonWithReferences(this.ExternalReferences.Union(references));
        }

        /// <summary>
        /// Creates a new compilation without the specified metadata references.
        /// </summary>
        /// <param name="references">The new references.</param>
        /// <returns>A new compilation.</returns>
        public Compilation RemoveReferences(params MetadataReference[] references)
        {
            return RemoveReferences((IEnumerable<MetadataReference>)references);
        }

        /// <summary>
        /// Creates a new compilation without the specified metadata references.
        /// </summary>
        /// <param name="references">The new references.</param>
        /// <returns>A new compilation.</returns>
        public Compilation RemoveReferences(IEnumerable<MetadataReference> references)
        {
            if (references == null)
            {
                throw new ArgumentNullException(nameof(references));
            }

            if (references.IsEmpty())
            {
                return this;
            }

            var refSet = new HashSet<MetadataReference>(this.ExternalReferences);

            //EDMAURER if AddingReferences accepts duplicates, then a consumer supplying a list with
            //duplicates to add will not know exactly which to remove. Let them supply a list with
            //duplicates here.
            foreach (var r in references.Distinct())
            {
                if (!refSet.Remove(r))
                {
                    throw new ArgumentException($"MetadataReference '{r}' not found to remove", nameof(references));
                }
            }

            return CommonWithReferences(refSet);
        }

        /// <summary>
        /// Creates a new compilation without any metadata references.
        /// </summary>
        public Compilation RemoveAllReferences()
        {
            return CommonWithReferences(SpecializedCollections.EmptyEnumerable<MetadataReference>());
        }

        /// <summary>
        /// Creates a new compilation with an old metadata reference replaced with a new metadata
        /// reference.
        /// </summary>
        /// <param name="newReference">The new reference.</param>
        /// <param name="oldReference">The old reference.</param>
        /// <returns>A new compilation.</returns>
        public Compilation ReplaceReference(MetadataReference oldReference, MetadataReference newReference)
        {
            if (oldReference == null)
            {
                throw new ArgumentNullException(nameof(oldReference));
            }

            if (newReference == null)
            {
                return this.RemoveReferences(oldReference);
            }

            return this.RemoveReferences(oldReference).AddReferences(newReference);
        }

        /// <summary>
        /// Gets the <see cref="IAssemblySymbol"/> or <see cref="IModuleSymbol"/> for a metadata reference used to create this
        /// compilation.
        /// </summary>
        /// <param name="reference">The target reference.</param>
        /// <returns>
        /// Assembly or module symbol corresponding to the given reference or null if there is none.
        /// </returns>
        public ISymbol GetAssemblyOrModuleSymbol(MetadataReference reference)
        {
            return CommonGetAssemblyOrModuleSymbol(reference);
        }

        protected abstract ISymbol CommonGetAssemblyOrModuleSymbol(MetadataReference reference);

        /// <summary>
        /// Gets the <see cref="MetadataReference"/> that corresponds to the assembly symbol. 
        /// </summary>
        /// <param name="assemblySymbol">The target symbol.</param>
        public MetadataReference GetMetadataReference(IAssemblySymbol assemblySymbol)
        {
            return GetBoundReferenceManager().GetMetadataReference(assemblySymbol);
        }

        /// <summary>
        /// Assembly identities of all assemblies directly referenced by this compilation.
        /// </summary>
        /// <remarks>
        /// Includes identities of references passed in the compilation constructor 
        /// as well as those specified via directives in source code. 
        /// </remarks>
        public abstract IEnumerable<AssemblyIdentity> ReferencedAssemblyNames { get; }

        #endregion

        #region Symbols

        /// <summary>
        /// The <see cref="IAssemblySymbol"/> that represents the assembly being created.
        /// </summary>
        public IAssemblySymbol Assembly { get { return CommonAssembly; } }
        protected abstract IAssemblySymbol CommonAssembly { get; }

        /// <summary>
        /// Gets the <see cref="IModuleSymbol"/> for the module being created by compiling all of
        /// the source code.
        /// </summary>
        public IModuleSymbol SourceModule { get { return CommonSourceModule; } }
        protected abstract IModuleSymbol CommonSourceModule { get; }

        /// <summary>
        /// The root namespace that contains all namespaces and types defined in source code or in 
        /// referenced metadata, merged into a single namespace hierarchy.
        /// </summary>
        public INamespaceSymbol GlobalNamespace { get { return CommonGlobalNamespace; } }
        protected abstract INamespaceSymbol CommonGlobalNamespace { get; }

        /// <summary>
        /// Gets the corresponding compilation namespace for the specified module or assembly namespace.
        /// </summary>
        public INamespaceSymbol GetCompilationNamespace(INamespaceSymbol namespaceSymbol)
        {
            return CommonGetCompilationNamespace(namespaceSymbol);
        }

        protected abstract INamespaceSymbol CommonGetCompilationNamespace(INamespaceSymbol namespaceSymbol);

        internal abstract CommonAnonymousTypeManager CommonAnonymousTypeManager { get; }

        /// <summary>
        /// Returns the Main method that will serves as the entry point of the assembly, if it is
        /// executable (and not a script).
        /// </summary>
        public IMethodSymbol GetEntryPoint(CancellationToken cancellationToken)
        {
            return CommonGetEntryPoint(cancellationToken);
        }

        protected abstract IMethodSymbol CommonGetEntryPoint(CancellationToken cancellationToken);

        /// <summary>
        /// Get the symbol for the predefined type from the Cor Library referenced by this
        /// compilation.
        /// </summary>
        public INamedTypeSymbol GetSpecialType(SpecialType specialType)
        {
            return CommonGetSpecialType(specialType);
        }

        /// <summary>
        /// Returns true if the type is System.Type.
        /// </summary>
        internal abstract bool IsSystemTypeReference(ITypeSymbol type);

        protected abstract INamedTypeSymbol CommonGetSpecialType(SpecialType specialType);

        internal abstract ISymbol CommonGetWellKnownTypeMember(WellKnownMember member);

        /// <summary>
        /// Returns true if the specified type is equal to or derives from System.Attribute well-known type.
        /// </summary>
        internal abstract bool IsAttributeType(ITypeSymbol type);

        /// <summary>
        /// The INamedTypeSymbol for the .NET System.Object type, which could have a TypeKind of
        /// Error if there was no COR Library in this Compilation.
        /// </summary>
        public INamedTypeSymbol ObjectType { get { return CommonObjectType; } }
        protected abstract INamedTypeSymbol CommonObjectType { get; }

        /// <summary>
        /// The TypeSymbol for the type 'dynamic' in this Compilation.
        /// </summary>
        public ITypeSymbol DynamicType { get { return CommonDynamicType; } }
        protected abstract ITypeSymbol CommonDynamicType { get; }

        /// <summary>
        /// A symbol representing the implicit Script class. This is null if the class is not
        /// defined in the compilation.
        /// </summary>
        public INamedTypeSymbol ScriptClass { get { return CommonScriptClass; } }
        protected abstract INamedTypeSymbol CommonScriptClass { get; }

        /// <summary>
        /// Returns a new ArrayTypeSymbol representing an array type tied to the base types of the
        /// COR Library in this Compilation.
        /// </summary>
        public IArrayTypeSymbol CreateArrayTypeSymbol(ITypeSymbol elementType, int rank = 1)
        {
            return CommonCreateArrayTypeSymbol(elementType, rank);
        }

        protected abstract IArrayTypeSymbol CommonCreateArrayTypeSymbol(ITypeSymbol elementType, int rank);

        /// <summary>
        /// Returns a new PointerTypeSymbol representing a pointer type tied to a type in this
        /// Compilation.
        /// </summary>
        public IPointerTypeSymbol CreatePointerTypeSymbol(ITypeSymbol pointedAtType)
        {
            return CommonCreatePointerTypeSymbol(pointedAtType);
        }

        protected abstract IPointerTypeSymbol CommonCreatePointerTypeSymbol(ITypeSymbol elementType);

        /// <summary>
        /// Gets the type within the compilation's assembly and all referenced assemblies (other than
        /// those that can only be referenced via an extern alias) using its canonical CLR metadata name.
        /// </summary>
        /// <returns>Null if the type can't be found.</returns>
        /// <remarks>
        /// Since VB does not have the concept of extern aliases, it considers all referenced assemblies.
        /// </remarks>
        public INamedTypeSymbol GetTypeByMetadataName(string fullyQualifiedMetadataName)
        {
            return CommonGetTypeByMetadataName(fullyQualifiedMetadataName);
        }

        protected abstract INamedTypeSymbol CommonGetTypeByMetadataName(string metadataName);

        #endregion

        #region Diagnostics

        internal static readonly CompilationStage DefaultDiagnosticsStage = CompilationStage.Compile;

        /// <summary>
        /// Gets the diagnostics produced during the parsing stage.
        /// </summary>
        public abstract ImmutableArray<Diagnostic> GetParseDiagnostics(CancellationToken cancellationToken = default(CancellationToken));

        /// <summary>
        /// Gets the diagnostics produced during symbol declaration.
        /// </summary>
        public abstract ImmutableArray<Diagnostic> GetDeclarationDiagnostics(CancellationToken cancellationToken = default(CancellationToken));

        /// <summary>
        /// Gets the diagnostics produced during the analysis of method bodies and field initializers.
        /// </summary>
        public abstract ImmutableArray<Diagnostic> GetMethodBodyDiagnostics(CancellationToken cancellationToken = default(CancellationToken));

        /// <summary>
        /// Gets all the diagnostics for the compilation, including syntax, declaration, and
        /// binding. Does not include any diagnostics that might be produced during emit, see
        /// <see cref="EmitResult"/>.
        /// </summary>
        public abstract ImmutableArray<Diagnostic> GetDiagnostics(CancellationToken cancellationToken = default(CancellationToken));

<<<<<<< HEAD
        internal void EnsureCompilationCompleted()
        {
            Debug.Assert(this.EventQueue != null);

            lock (this.EventQueue)
            {
                if (!this.EventQueue.IsCompleted)
                {
                    // Signal the end of compilation.
                    EventQueue.TryEnqueue(new CompilationCompletedEvent(this));
                    EventQueue.PromiseNotToEnqueue();
                    EventQueue.TryComplete();
                }
            }
        }

=======
        internal void EnsureCompilationEventQueueCompleted()
        {
            Debug.Assert(EventQueue != null);

            lock (EventQueue)
            {
                if (!EventQueue.IsCompleted)
                {
                    CompleteCompilationEventQueue_NoLock();
                }
            }
        }

        internal void CompleteCompilationEventQueue_NoLock()
        {
            Debug.Assert(EventQueue != null);
            
            // Signal the end of compilation.
            EventQueue.TryEnqueue(new CompilationCompletedEvent(this));
            EventQueue.PromiseNotToEnqueue();
            EventQueue.TryComplete();
        }

>>>>>>> 583c674c
        internal abstract CommonMessageProvider MessageProvider { get; }

        /// <param name="accumulator">Bag to which filtered diagnostics will be added.</param>
        /// <param name="incoming">Diagnostics to be filtered.</param>
        /// <returns>True if there were no errors or warnings-as-errors.</returns>
        internal abstract bool FilterAndAppendAndFreeDiagnostics(DiagnosticBag accumulator, ref DiagnosticBag incoming);

        #endregion

        #region Resources

        /// <summary>
        /// Create a stream filled with default win32 resources.
        /// </summary>
        public Stream CreateDefaultWin32Resources(bool versionResource, bool noManifest, Stream manifestContents, Stream iconInIcoFormat)
        {
            //Win32 resource encodings use a lot of 16bit values. Do all of the math checked with the
            //expectation that integer types are well-chosen with size in mind.
            checked
            {
                var result = new MemoryStream(1024);

                //start with a null resource just as rc.exe does
                AppendNullResource(result);

                if (versionResource)
                    AppendDefaultVersionResource(result);

                if (!noManifest)
                {
                    if (this.Options.OutputKind.IsApplication())
                    {
                        // Applications use a default manifest if one is not specified.
                        if (manifestContents == null)
                        {
                            manifestContents = typeof(Compilation).GetTypeInfo().Assembly.GetManifestResourceStream("Microsoft.CodeAnalysis.Resources.default.win32manifest");
                        }
                    }
                    else
                    {
                        // Modules never have manifests, even if one is specified.
                        //Debug.Assert(!this.Options.OutputKind.IsNetModule() || manifestContents == null);
                    }

                    if (manifestContents != null)
                    {
                        Win32ResourceConversions.AppendManifestToResourceStream(result, manifestContents, !this.Options.OutputKind.IsApplication());
                    }
                }

                if (iconInIcoFormat != null)
                {
                    Win32ResourceConversions.AppendIconToResourceStream(result, iconInIcoFormat);
                }

                result.Position = 0;
                return result;
            }
        }

        internal static void AppendNullResource(Stream resourceStream)
        {
            var writer = new BinaryWriter(resourceStream);
            writer.Write((UInt32)0);
            writer.Write((UInt32)0x20);
            writer.Write((UInt16)0xFFFF);
            writer.Write((UInt16)0);
            writer.Write((UInt16)0xFFFF);
            writer.Write((UInt16)0);
            writer.Write((UInt32)0);            //DataVersion
            writer.Write((UInt16)0);            //MemoryFlags
            writer.Write((UInt16)0);            //LanguageId
            writer.Write((UInt32)0);            //Version 
            writer.Write((UInt32)0);            //Characteristics 
        }

        protected abstract void AppendDefaultVersionResource(Stream resourceStream);

        internal enum Win32ResourceForm : byte
        {
            UNKNOWN,
            COFF,
            RES
        }

        internal Win32ResourceForm DetectWin32ResourceForm(Stream win32Resources)
        {
            var reader = new BinaryReader(win32Resources, Encoding.Unicode);

            var initialPosition = win32Resources.Position;
            var initial32Bits = reader.ReadUInt32();
            win32Resources.Position = initialPosition;

            //RC.EXE output starts with a resource that contains no data.
            if (initial32Bits == 0)
                return Win32ResourceForm.RES;
            else if ((initial32Bits & 0xFFFF0000) != 0 || (initial32Bits & 0x0000FFFF) != 0xFFFF)
                // See CLiteWeightStgdbRW::FindObjMetaData in peparse.cpp
                return Win32ResourceForm.COFF;
            else
                return Win32ResourceForm.UNKNOWN;
        }

        internal Cci.ResourceSection MakeWin32ResourcesFromCOFF(Stream win32Resources, DiagnosticBag diagnostics)
        {
            if (win32Resources == null)
            {
                return null;
            }

            Cci.ResourceSection resources;

            try
            {
                resources = COFFResourceReader.ReadWin32ResourcesFromCOFF(win32Resources);
            }
            catch (BadImageFormatException ex)
            {
                diagnostics.Add(MessageProvider.CreateDiagnostic(MessageProvider.ERR_BadWin32Resource, Location.None, ex.Message));
                return null;
            }
            catch (IOException ex)
            {
                diagnostics.Add(MessageProvider.CreateDiagnostic(MessageProvider.ERR_BadWin32Resource, Location.None, ex.Message));
                return null;
            }
            catch (ResourceException ex)
            {
                diagnostics.Add(MessageProvider.CreateDiagnostic(MessageProvider.ERR_BadWin32Resource, Location.None, ex.Message));
                return null;
            }

            return resources;
        }

        internal List<Win32Resource> MakeWin32ResourceList(Stream win32Resources, DiagnosticBag diagnostics)
        {
            if (win32Resources == null)
            {
                return null;
            }
            List<RESOURCE> resources;

            try
            {
                resources = CvtResFile.ReadResFile(win32Resources);
            }
            catch (ResourceException ex)
            {
                diagnostics.Add(MessageProvider.CreateDiagnostic(MessageProvider.ERR_BadWin32Resource, Location.None, ex.Message));
                return null;
            }

            if (resources == null)
            {
                return null;
            }

            var resourceList = new List<Win32Resource>();

            foreach (var r in resources)
            {
                var result = new Win32Resource(
                    data: r.data,
                    codePage: 0,
                    languageId: r.LanguageId,
                    //EDMAURER converting to int from ushort. 
                    //Go to short first to avoid sign extension. 
                    id: unchecked((short)r.pstringName.Ordinal),
                    name: r.pstringName.theString,
                    typeId: unchecked((short)r.pstringType.Ordinal),
                    typeName: r.pstringType.theString
                );

                resourceList.Add(result);
            }

            return resourceList;
        }

        internal void ReportManifestResourceDuplicates(
            IEnumerable<ResourceDescription> manifestResources,
            IEnumerable<string> addedModuleNames,
            IEnumerable<string> addedModuleResourceNames,
            DiagnosticBag diagnostics)
        {
            if (Options.OutputKind == OutputKind.NetModule && !(manifestResources != null && manifestResources.Any()))
            {
                return;
            }

            var uniqueResourceNames = new HashSet<string>();

            if (manifestResources != null && manifestResources.Any())
            {
                var uniqueFileNames = new HashSet<string>(StringComparer.OrdinalIgnoreCase);
                foreach (var resource in manifestResources)
                {
                    if (!uniqueResourceNames.Add(resource.ResourceName))
                    {
                        diagnostics.Add(MessageProvider.CreateDiagnostic(MessageProvider.ERR_ResourceNotUnique, Location.None, resource.ResourceName));
                    }

                    // file name could be null if resource is embedded
                    var fileName = resource.FileName;
                    if (fileName != null && !uniqueFileNames.Add(fileName))
                    {
                        diagnostics.Add(MessageProvider.CreateDiagnostic(MessageProvider.ERR_ResourceFileNameNotUnique, Location.None, fileName));
                    }
                }

                foreach (var fileName in addedModuleNames)
                {
                    if (!uniqueFileNames.Add(fileName))
                    {
                        diagnostics.Add(MessageProvider.CreateDiagnostic(MessageProvider.ERR_ResourceFileNameNotUnique, Location.None, fileName));
                    }
                }
            }

            if (Options.OutputKind != OutputKind.NetModule)
            {
                foreach (string name in addedModuleResourceNames)
                {
                    if (!uniqueResourceNames.Add(name))
                    {
                        diagnostics.Add(MessageProvider.CreateDiagnostic(MessageProvider.ERR_ResourceNotUnique, Location.None, name));
                    }
                }
            }
        }

        #endregion

        #region Emit

        /// <summary>
        /// Constructs the module serialization properties out of the compilation options of this compilation.
        /// </summary>
        internal Cci.ModulePropertiesForSerialization ConstructModuleSerializationProperties(
            EmitOptions emitOptions,
            string targetRuntimeVersion,
            Guid moduleVersionId = default(Guid))
        {
            CompilationOptions compilationOptions = this.Options;
            Platform platform = compilationOptions.Platform;
            OutputKind outputKind = compilationOptions.OutputKind;

            if (!platform.IsValid())
            {
                platform = Platform.AnyCpu;
            }

            if (!outputKind.IsValid())
            {
                outputKind = OutputKind.DynamicallyLinkedLibrary;
            }

            bool requires64Bit = platform.Requires64Bit();
            bool requires32Bit = platform.Requires32Bit();

            ushort fileAlignment;
            if (emitOptions.FileAlignment == 0 || !CompilationOptions.IsValidFileAlignment(emitOptions.FileAlignment))
            {
                fileAlignment = requires64Bit
                    ? Cci.ModulePropertiesForSerialization.DefaultFileAlignment64Bit
                    : Cci.ModulePropertiesForSerialization.DefaultFileAlignment32Bit;
            }
            else
            {
                fileAlignment = (ushort)emitOptions.FileAlignment;
            }

            ulong baseAddress = unchecked(emitOptions.BaseAddress + 0x8000) & (requires64Bit ? 0xffffffffffff0000 : 0x00000000ffff0000);

            // cover values smaller than 0x8000, overflow and default value 0):
            if (baseAddress == 0)
            {
                if (outputKind == OutputKind.ConsoleApplication ||
                    outputKind == OutputKind.WindowsApplication ||
                    outputKind == OutputKind.WindowsRuntimeApplication)
                {
                    baseAddress = (requires64Bit) ? Cci.ModulePropertiesForSerialization.DefaultExeBaseAddress64Bit : Cci.ModulePropertiesForSerialization.DefaultExeBaseAddress32Bit;
                }
                else
                {
                    baseAddress = (requires64Bit) ? Cci.ModulePropertiesForSerialization.DefaultDllBaseAddress64Bit : Cci.ModulePropertiesForSerialization.DefaultDllBaseAddress32Bit;
                }
            }

            ulong sizeOfHeapCommit = requires64Bit
                ? Cci.ModulePropertiesForSerialization.DefaultSizeOfHeapCommit64Bit
                : Cci.ModulePropertiesForSerialization.DefaultSizeOfHeapCommit32Bit;

            // Dev10 always uses the default value for 32bit for sizeOfHeapReserve.
            // check with link -dump -headers <filename>
            const ulong sizeOfHeapReserve = Cci.ModulePropertiesForSerialization.DefaultSizeOfHeapReserve32Bit;

            ulong sizeOfStackReserve = requires64Bit
                ? Cci.ModulePropertiesForSerialization.DefaultSizeOfStackReserve64Bit
                : Cci.ModulePropertiesForSerialization.DefaultSizeOfStackReserve32Bit;

            ulong sizeOfStackCommit = requires64Bit
                ? Cci.ModulePropertiesForSerialization.DefaultSizeOfStackCommit64Bit
                : Cci.ModulePropertiesForSerialization.DefaultSizeOfStackCommit32Bit;

            SubsystemVersion subsystemVersion;
            if (emitOptions.SubsystemVersion.Equals(SubsystemVersion.None) || !emitOptions.SubsystemVersion.IsValid)
            {
                subsystemVersion = SubsystemVersion.Default(outputKind, platform);
            }
            else
            {
                subsystemVersion = emitOptions.SubsystemVersion;
            }

            Machine machine;
            switch (platform)
            {
                case Platform.Arm:
                    machine = Machine.ArmThumb2;
                    break;

                case Platform.X64:
                    machine = Machine.Amd64;
                    break;

                case Platform.Itanium:
                    machine = Machine.IA64;
                    break;

                case Platform.X86:
                    machine = Machine.I386;
                    break;

                case Platform.AnyCpu:
                case Platform.AnyCpu32BitPreferred:
                    machine = Machine.Unknown;
                    break;

                default:
                    throw ExceptionUtilities.UnexpectedValue(platform);
            }

            return new Cci.ModulePropertiesForSerialization(
                persistentIdentifier: moduleVersionId,
                fileAlignment: fileAlignment,
                sectionAlignment: Cci.ModulePropertiesForSerialization.DefaultSectionAlignment,
                targetRuntimeVersion: targetRuntimeVersion,
                machine: machine,
                prefer32Bit: platform == Platform.AnyCpu32BitPreferred,
                trackDebugData: false,
                baseAddress: baseAddress,
                sizeOfHeapReserve: sizeOfHeapReserve,
                sizeOfHeapCommit: sizeOfHeapCommit,
                sizeOfStackReserve: sizeOfStackReserve,
                sizeOfStackCommit: sizeOfStackCommit,
                enableHighEntropyVA: emitOptions.HighEntropyVirtualAddressSpace,
                strongNameSigned: HasStrongName,
                imageCharacteristics: GetCharacteristics(outputKind, requires32Bit),
                configureToExecuteInAppContainer: compilationOptions.OutputKind == OutputKind.WindowsRuntimeApplication,
                subsystem: GetSubsystem(outputKind),
                majorSubsystemVersion: (ushort)subsystemVersion.Major,
                minorSubsystemVersion: (ushort)subsystemVersion.Minor,
                linkerMajorVersion: this.LinkerMajorVersion,
                linkerMinorVersion: 0);
        }

        private static Characteristics GetCharacteristics(OutputKind outputKind, bool requires32Bit)
        {
            var characteristics = Characteristics.ExecutableImage;

            if (requires32Bit)
            {
                // 32 bit machine (The standard says to always set this, the linker team says otherwise)
                // The loader team says that this is not used for anything in the OS. 
                characteristics |= Characteristics.Bit32Machine;
            }
            else
            {
                // Large address aware (the standard says never to set this, the linker team says otherwise).
                // The loader team says that this is not overridden for managed binaries and will be respected if set.
                characteristics |= Characteristics.LargeAddressAware;
            }

            switch (outputKind)
            {
                case OutputKind.WindowsRuntimeMetadata:
                case OutputKind.DynamicallyLinkedLibrary:
                case OutputKind.NetModule:
                    characteristics |= Characteristics.Dll;
                    break;

                case OutputKind.ConsoleApplication:
                case OutputKind.WindowsRuntimeApplication:
                case OutputKind.WindowsApplication:
                    break;

                default:
                    throw ExceptionUtilities.UnexpectedValue(outputKind);
            }

            return characteristics;
        }

        private static Subsystem GetSubsystem(OutputKind outputKind)
        {
            switch (outputKind)
            {
                case OutputKind.ConsoleApplication:
                case OutputKind.DynamicallyLinkedLibrary:
                case OutputKind.NetModule:
                case OutputKind.WindowsRuntimeMetadata:
                    return Subsystem.WindowsCui;

                case OutputKind.WindowsRuntimeApplication:
                case OutputKind.WindowsApplication:
                    return Subsystem.WindowsGui;

                default:
                    throw ExceptionUtilities.UnexpectedValue(outputKind);
            }
        }

        /// <summary>
        /// The value is not used by Windows loader, but the OS appcompat infrastructure uses it to identify apps. 
        /// It is useful for us to have a mechanism to identify the compiler that produced the binary. 
        /// This is the appropriate value to use for that. That is what it was invented for. 
        /// We don't want to have the high bit set for this in case some users perform a signed comparison to 
        /// determine if the value is less than some version. The C++ linker is at 0x0B. 
        /// We'll start our numbering at 0x30 for C#, 0x50 for VB.
        /// </summary>
        internal abstract byte LinkerMajorVersion { get; }

        internal bool HasStrongName
        {
            get
            {
                return !IsDelaySigned
                    && Options.OutputKind != OutputKind.NetModule
                    && StrongNameKeys.CanProvideStrongName;
            }
        }

        internal bool IsRealSigned
        {
            get
            {
                // A module cannot be signed. The native compiler allowed one to create a netmodule with an AssemblyKeyFile 
                // or Container attribute (or specify a key via the cmd line). When the module was linked into an assembly,
                // alink would sign the assembly. So rather than give an error we just don't sign when outputting a module.

                return !IsDelaySigned
                    && !Options.PublicSign
                    && Options.OutputKind != OutputKind.NetModule
                    && StrongNameKeys.CanSign;
            }
        }

        /// <summary>
        /// Return true if the compilation contains any code or types.
        /// </summary>
        internal abstract bool HasCodeToEmit();

        internal abstract bool IsDelaySigned { get; }
        internal abstract StrongNameKeys StrongNameKeys { get; }

        internal abstract CommonPEModuleBuilder CreateModuleBuilder(
            EmitOptions emitOptions,
            IMethodSymbol debugEntryPoint,
            IEnumerable<ResourceDescription> manifestResources,
            CompilationTestData testData,
            DiagnosticBag diagnostics,
            CancellationToken cancellationToken);

        // TODO: private protected
        internal abstract bool CompileImpl(
            CommonPEModuleBuilder moduleBuilder,
            Stream win32Resources,
            Stream xmlDocStream,
            bool emittingPdb,
            DiagnosticBag diagnostics,
            Predicate<ISymbol> filterOpt,
            CancellationToken cancellationToken);

        internal bool Compile(
            CommonPEModuleBuilder moduleBuilder,
            Stream win32Resources,
            Stream xmlDocStream,
            bool emittingPdb,
            DiagnosticBag diagnostics,
            Predicate<ISymbol> filterOpt,
            CancellationToken cancellationToken)
        {
            try
            {
                return CompileImpl(
                    moduleBuilder,
                    win32Resources,
                    xmlDocStream,
                    emittingPdb,
                    diagnostics,
                    filterOpt,
                    cancellationToken);
            }
            finally
            {
                moduleBuilder.CompilationFinished();
            }
        }

        internal void EnsureAnonymousTypeTemplates(CancellationToken cancellationToken)
        {
            Debug.Assert(IsSubmission);

            if (this.GetSubmissionSlotIndex() >= 0 && HasCodeToEmit())
            {
                if (!this.CommonAnonymousTypeManager.AreTemplatesSealed)
                {
                    var discardedDiagnostics = DiagnosticBag.GetInstance();

                    var moduleBeingBuilt = this.CreateModuleBuilder(
                        emitOptions: EmitOptions.Default,
                        debugEntryPoint: null,
                        manifestResources: null,
                        testData: null,
                        diagnostics: discardedDiagnostics,
                        cancellationToken: cancellationToken);

                    if (moduleBeingBuilt != null)
                    {
                        Compile(
                            moduleBeingBuilt,
                            win32Resources: null,
                            xmlDocStream: null,
                            emittingPdb: false,
                            diagnostics: discardedDiagnostics,
                            filterOpt: null,
                            cancellationToken: cancellationToken);
                    }

                    discardedDiagnostics.Free();
                }

                Debug.Assert(this.CommonAnonymousTypeManager.AreTemplatesSealed);
            }
            else
            {
                this.ScriptCompilationInfo.PreviousScriptCompilation?.EnsureAnonymousTypeTemplates(cancellationToken);
            }
        }

        /// <summary>
        /// Emit the IL for the compiled source code into the specified stream.
        /// </summary>
        /// <param name="peStream">Stream to which the compilation will be written.</param>
        /// <param name="pdbStream">Stream to which the compilation's debug info will be written.  Null to forego PDB generation.</param>
        /// <param name="xmlDocumentationStream">Stream to which the compilation's XML documentation will be written.  Null to forego XML generation.</param>
        /// <param name="win32Resources">Stream from which the compilation's Win32 resources will be read (in RES format).  
        /// Null to indicate that there are none. The RES format begins with a null resource entry.</param>
        /// <param name="manifestResources">List of the compilation's managed resources.  Null to indicate that there are none.</param>
        /// <param name="options">Emit options.</param>
        /// <param name="cancellationToken">To cancel the emit process.</param>
        [EditorBrowsable(EditorBrowsableState.Never)]
        public EmitResult Emit(
            Stream peStream,
            Stream pdbStream,
            Stream xmlDocumentationStream,
            Stream win32Resources,
            IEnumerable<ResourceDescription> manifestResources,
            EmitOptions options,
            CancellationToken cancellationToken)
        {
            return Emit(
                peStream,
                pdbStream,
                xmlDocumentationStream,
                win32Resources,
                manifestResources,
                options,
                null,
                cancellationToken);
        }

        /// <summary>
        /// Emit the IL for the compiled source code into the specified stream.
        /// </summary>
        /// <param name="peStream">Stream to which the compilation will be written.</param>
        /// <param name="pdbStream">Stream to which the compilation's debug info will be written.  Null to forego PDB generation.</param>
        /// <param name="xmlDocumentationStream">Stream to which the compilation's XML documentation will be written.  Null to forego XML generation.</param>
        /// <param name="win32Resources">Stream from which the compilation's Win32 resources will be read (in RES format).  
        /// Null to indicate that there are none. The RES format begins with a null resource entry.</param>
        /// <param name="manifestResources">List of the compilation's managed resources.  Null to indicate that there are none.</param>
        /// <param name="options">Emit options.</param>
        /// <param name="debugEntryPoint">
        /// Debug entry-point of the assembly. The method token is stored in the generated PDB stream.
        /// 
        /// When a program launches with a debugger attached the debugger places the first breakpoint to the start of the debug entry-point method.
        /// The CLR starts executing the static Main method of <see cref="CompilationOptions.MainTypeName"/> type. When the first breakpoint is hit
        /// the debugger steps thru the code statement by statement until user code is reached, skipping methods marked by <see cref="DebuggerHiddenAttribute"/>, 
        /// and taking other debugging attributes into consideration.
        /// 
        /// By default both entry points in an executable program (<see cref="OutputKind.ConsoleApplication"/>, <see cref="OutputKind.WindowsApplication"/>, <see cref="OutputKind.WindowsRuntimeApplication"/>)
        /// are the same method (Main). A non-executable program has no entry point. Runtimes that implement a custom loader may specify debug entry-point
        /// to force the debugger to skip over complex custom loader logic executing at the beginning of the .exe and thus improve debugging experience.
        /// 
        /// Unlike ordinary entry-point which is limited to a non-generic static method of specific signature, there are no restrictions on the <paramref name="debugEntryPoint"/> 
        /// method other than having a method body (extern, interface, or abstract methods are not allowed).
        /// </param>
        /// <param name="cancellationToken">To cancel the emit process.</param>
        public EmitResult Emit(
            Stream peStream,
            Stream pdbStream = null,
            Stream xmlDocumentationStream = null,
            Stream win32Resources = null,
            IEnumerable<ResourceDescription> manifestResources = null,
            EmitOptions options = null,
            IMethodSymbol debugEntryPoint = null,
            CancellationToken cancellationToken = default(CancellationToken))
        {
            if (peStream == null)
            {
                throw new ArgumentNullException(nameof(peStream));
            }

            if (!peStream.CanWrite)
            {
                throw new ArgumentException(CodeAnalysisResources.StreamMustSupportWrite, nameof(peStream));
            }

            if (pdbStream != null && !pdbStream.CanWrite)
            {
                throw new ArgumentException(CodeAnalysisResources.StreamMustSupportWrite, nameof(pdbStream));
            }

            return Emit(
                peStream,
                pdbStream,
                xmlDocumentationStream,
                win32Resources,
                manifestResources,
                options,
                debugEntryPoint,
                testData: null,
                getHostDiagnostics: null,
                cancellationToken: cancellationToken);
        }

        internal EmitResult Emit(
            EmitStreamProvider peStreamProvider,
            EmitStreamProvider pdbStreamProvider,
            EmitStreamProvider xmlDocumentationStreamProvider,
            EmitStreamProvider win32ResourcesProvider,
            IEnumerable<ResourceDescription> manifestResources,
            EmitOptions options,
            IMethodSymbol debugEntryPoint,
            Func<ImmutableArray<Diagnostic>> getHostDiagnostics,
            CancellationToken cancellationToken)
        {
            return Emit(
                peStreamProvider,
                pdbStreamProvider,
                xmlDocumentationStreamProvider,
                win32ResourcesProvider,
                manifestResources,
                options,
                debugEntryPoint,
                testData: null,
                getHostDiagnostics: getHostDiagnostics,
                cancellationToken: cancellationToken);
        }

        /// <summary>
        /// This overload is only intended to be directly called by tests that want to pass <paramref name="testData"/>.
        /// The map is used for storing a list of methods and their associated IL.
        /// </summary>
        /// <returns>True if emit succeeded.</returns>
        internal EmitResult Emit(
            Stream peStream,
            Stream pdbStream,
            Stream xmlDocumentationStream,
            Stream win32Resources,
            IEnumerable<ResourceDescription> manifestResources,
            EmitOptions options,
            IMethodSymbol debugEntryPoint,
            CompilationTestData testData,
            Func<ImmutableArray<Diagnostic>> getHostDiagnostics,
            CancellationToken cancellationToken)
        {
            return Emit(
                new SimpleEmitStreamProvider(peStream),
                (pdbStream != null) ? new SimpleEmitStreamProvider(pdbStream) : null,
                (xmlDocumentationStream != null) ? new SimpleEmitStreamProvider(xmlDocumentationStream) : null,
                (win32Resources != null) ? new SimpleEmitStreamProvider(win32Resources) : null,
                manifestResources,
                options,
                debugEntryPoint,
                testData,
                getHostDiagnostics,
                cancellationToken);
        }

        /// <summary>
        /// Emit the differences between the compilation and the previous generation
        /// for Edit and Continue. The differences are expressed as added and changed
        /// symbols, and are emitted as metadata, IL, and PDB deltas. A representation
        /// of the current compilation is returned as an EmitBaseline for use in a
        /// subsequent Edit and Continue.
        /// </summary>
        public EmitDifferenceResult EmitDifference(
            EmitBaseline baseline,
            IEnumerable<SemanticEdit> edits,
            Stream metadataStream,
            Stream ilStream,
            Stream pdbStream,
            ICollection<MethodDefinitionHandle> updatedMethods,
            CancellationToken cancellationToken = default(CancellationToken))
        {
            return EmitDifference(baseline, edits, s => false, metadataStream, ilStream, pdbStream, updatedMethods, cancellationToken);
        }

        /// <summary>
        /// Emit the differences between the compilation and the previous generation
        /// for Edit and Continue. The differences are expressed as added and changed
        /// symbols, and are emitted as metadata, IL, and PDB deltas. A representation
        /// of the current compilation is returned as an EmitBaseline for use in a
        /// subsequent Edit and Continue.
        /// </summary>
        public EmitDifferenceResult EmitDifference(
            EmitBaseline baseline,
            IEnumerable<SemanticEdit> edits,
            Func<ISymbol, bool> isAddedSymbol,
            Stream metadataStream,
            Stream ilStream,
            Stream pdbStream,
            ICollection<MethodDefinitionHandle> updatedMethods,
            CancellationToken cancellationToken = default(CancellationToken))
        {
            if (baseline == null)
            {
                throw new ArgumentNullException(nameof(baseline));
            }

            // TODO: check if baseline is an assembly manifest module/netmodule
            // Do we support EnC on netmodules?

            if (edits == null)
            {
                throw new ArgumentNullException(nameof(edits));
            }

            if (isAddedSymbol == null)
            {
                throw new ArgumentNullException(nameof(isAddedSymbol));
            }

            if (metadataStream == null)
            {
                throw new ArgumentNullException(nameof(metadataStream));
            }

            if (ilStream == null)
            {
                throw new ArgumentNullException(nameof(ilStream));
            }

            if (pdbStream == null)
            {
                throw new ArgumentNullException(nameof(pdbStream));
            }

            return this.EmitDifference(baseline, edits, isAddedSymbol, metadataStream, ilStream, pdbStream, updatedMethods, null, cancellationToken);
        }

        internal abstract EmitDifferenceResult EmitDifference(
            EmitBaseline baseline,
            IEnumerable<SemanticEdit> edits,
            Func<ISymbol, bool> isAddedSymbol,
            Stream metadataStream,
            Stream ilStream,
            Stream pdbStream,
            ICollection<MethodDefinitionHandle> updatedMethodHandles,
            CompilationTestData testData,
            CancellationToken cancellationToken);

        /// <summary>
        /// This overload is only intended to be directly called by tests that want to pass <paramref name="testData"/>.
        /// The map is used for storing a list of methods and their associated IL.
        /// </summary>
        /// <returns>True if emit succeeded.</returns>
        internal EmitResult Emit(
            EmitStreamProvider peStreamProvider,
            EmitStreamProvider pdbStreamProvider,
            EmitStreamProvider xmlDocumentationStreamProvider,
            EmitStreamProvider win32ResourcesStreamProvider,
            IEnumerable<ResourceDescription> manifestResources,
            EmitOptions options,
            IMethodSymbol debugEntryPoint,
            CompilationTestData testData,
            Func<ImmutableArray<Diagnostic>> getHostDiagnostics,
            CancellationToken cancellationToken)
        {
            Debug.Assert(peStreamProvider != null);

            DiagnosticBag diagnostics = DiagnosticBag.GetInstance();
            if (options != null)
            {
                options.ValidateOptions(diagnostics, this.MessageProvider);
            }
            else
            {
                options = EmitOptions.Default;
            }

            if (debugEntryPoint != null)
            {
                ValidateDebugEntryPoint(debugEntryPoint, diagnostics);
            }

            if (Options.OutputKind == OutputKind.NetModule && manifestResources != null)
            {
                foreach (ResourceDescription res in manifestResources)
                {
                    if (res.FileName != null)
                    {
                        // Modules can have only embedded resources, not linked ones.
                        diagnostics.Add(MessageProvider.CreateDiagnostic(MessageProvider.ERR_ResourceInModule, Location.None));
                    }
                }
            }

            if (diagnostics.HasAnyErrors())
            {
                return ToEmitResultAndFree(diagnostics, success: false);
            }

            // Do not waste a slot in the submission chain for submissions that contain no executable code
            // (they may only contain #r directives, usings, etc.)
            if (IsSubmission && !HasCodeToEmit())
            {
                // Still report diagnostics since downstream submissions will assume there are no errors.
                diagnostics.AddRange(this.GetDiagnostics());
                return ToEmitResultAndFree(diagnostics, success: false);
            }

            var moduleBeingBuilt = this.CreateModuleBuilder(
                options,
                debugEntryPoint,
                manifestResources,
                testData,
                diagnostics,
                cancellationToken);

            if (moduleBeingBuilt == null)
            {
                return ToEmitResultAndFree(diagnostics, success: false);
            }

            var win32Resources = win32ResourcesStreamProvider?.GetOrCreateStream(diagnostics);
            var xmlDocumentationStream = xmlDocumentationStreamProvider?.GetOrCreateStream(diagnostics);
            if (!this.Compile(
                moduleBeingBuilt,
                win32Resources,
                xmlDocumentationStream,
                emittingPdb: pdbStreamProvider != null,
                diagnostics: diagnostics,
                filterOpt: null,
                cancellationToken: cancellationToken))
            {
                return ToEmitResultAndFree(diagnostics, success: false);
            }

            var hostDiagnostics = getHostDiagnostics?.Invoke() ?? ImmutableArray<Diagnostic>.Empty;

            diagnostics.AddRange(hostDiagnostics);
            if (hostDiagnostics.Any(x => x.Severity == DiagnosticSeverity.Error))
            {
                return ToEmitResultAndFree(diagnostics, success: false);
            }

            bool success = SerializeToPeStream(
                moduleBeingBuilt,
                peStreamProvider,
                pdbStreamProvider,
                testData?.SymWriterFactory,
                diagnostics,
                metadataOnly: options.EmitMetadataOnly,
                cancellationToken: cancellationToken);

            return ToEmitResultAndFree(diagnostics, success);
        }

        internal abstract void ValidateDebugEntryPoint(IMethodSymbol debugEntryPoint, DiagnosticBag diagnostics);

        private static EmitResult ToEmitResultAndFree(DiagnosticBag diagnostics, bool success)
        {
            return new EmitResult(success, diagnostics.ToReadOnlyAndFree());
        }

        internal bool IsEmitDeterministic => this.Options.Deterministic;

        internal bool SerializeToPeStream(
            CommonPEModuleBuilder moduleBeingBuilt,
            EmitStreamProvider peStreamProvider,
            EmitStreamProvider pdbStreamProvider,
            Func<object> testSymWriterFactory,
            DiagnosticBag diagnostics,
            bool metadataOnly,
            CancellationToken cancellationToken)
        {
            cancellationToken.ThrowIfCancellationRequested();

            Cci.PdbWriter nativePdbWriter = null;
            Stream signingInputStream = null;
            DiagnosticBag metadataDiagnostics = null;
            DiagnosticBag pdbBag = null;
            Stream peStream = null;
            Stream portablePdbStream = null;
            Stream portablePdbTempStream = null;
            Stream peTempStream = null;

            bool deterministic = IsEmitDeterministic;
            bool emitPortablePdb = moduleBeingBuilt.EmitOptions.DebugInformationFormat == DebugInformationFormat.PortablePdb;
            string pdbPath = (pdbStreamProvider != null) ? (moduleBeingBuilt.EmitOptions.PdbFilePath ?? FileNameUtilities.ChangeExtension(SourceModule.Name, "pdb")) : null;

            // The PDB path is emitted in it's entirety into the PE.  This makes it impossible to have deterministic
            // builds that occur in different source directories.  To enable this we shave all path information from
            // the PDB when specified by the user.  
            //
            // This is a temporary work around to allow us to make progress with determinism.  The following issue 
            // tracks getting an official solution here.
            //
            // https://github.com/dotnet/roslyn/issues/9813
            string pePdbPath = Feature("pdb-path-determinism") != null && !string.IsNullOrEmpty(pdbPath)
                ? Path.GetFileName(pdbPath)
                : pdbPath;

            try
            {
                metadataDiagnostics = DiagnosticBag.GetInstance();

                if (!emitPortablePdb && pdbStreamProvider != null)
                {
                    // The calls ISymUnmanagedWriter2.GetDebugInfo require a file name in order to succeed.  This is 
                    // frequently used during PDB writing.  Ensure a name is provided here in the case we were given
                    // only a Stream value.
                    nativePdbWriter = new Cci.PdbWriter(pdbPath, testSymWriterFactory, deterministic);
                }

                Func<Stream> getPortablePdbStream;
                if (emitPortablePdb && pdbStreamProvider != null)
                {
                    getPortablePdbStream = () =>
                    {
                        if (metadataDiagnostics.HasAnyErrors())
                        {
                            return null;
                        }

                        portablePdbStream = pdbStreamProvider.GetOrCreateStream(metadataDiagnostics);
                        if (portablePdbStream == null)
                        {
                            Debug.Assert(metadataDiagnostics.HasAnyErrors());
                            return null;
                        }

                        // When in deterministic mode, we need to seek and read the stream to compute a deterministic PDB ID.
                        // If the underlying stream isn't readable and seekable, we need to use a temp stream.
                        var retStream = portablePdbStream;
                        if (!retStream.CanSeek || deterministic && !retStream.CanRead)
                        {
                            retStream = portablePdbTempStream = new MemoryStream();
                        }

                        return retStream;
                    };
                }
                else
                {
                    getPortablePdbStream = null;
                }

                Func<Stream> getPeStream = () =>
                {
                    if (metadataDiagnostics.HasAnyErrors())
                    {
                        return null;
                    }

                    peStream = peStreamProvider.GetOrCreateStream(metadataDiagnostics);
                    if (peStream == null)
                    {
                        Debug.Assert(metadataDiagnostics.HasAnyErrors());
                        return null;
                    }

                    // Signing can only be done to on-disk files. This is a limitation of the CLR APIs which we use 
                    // to perform strong naming. If this binary is configured to be signed, create a temp file, output to that
                    // then stream that to the stream that this method was called with. Otherwise output to the
                    // stream that this method was called with.
                    Stream retStream;
                    if (!metadataOnly && IsRealSigned)
                    {
                        Debug.Assert(Options.StrongNameProvider != null);

                        signingInputStream = Options.StrongNameProvider.CreateInputStream();
                        retStream = signingInputStream;
                    }
                    else
                    {
                        signingInputStream = null;
                        retStream = peStream;
                    }

                    // When in deterministic mode, we need to seek and read the stream to compute a deterministic MVID.
                    // If the underlying stream isn't readable and seekable, we need to use a temp stream.
                    if (!retStream.CanSeek || deterministic && !retStream.CanRead)
                    {
                        peTempStream = new MemoryStream();
                        return peTempStream;
                    }

                    return retStream;
                };

                try
                {
                    if (Cci.PeWriter.WritePeToStream(
                        new EmitContext((Cci.IModule)moduleBeingBuilt, null, metadataDiagnostics),
                        this.MessageProvider,
                        getPeStream,
                        getPortablePdbStream,
                        nativePdbWriter,
                        pePdbPath,
                        metadataOnly,
                        deterministic,
                        cancellationToken))
                    {
                        if (peTempStream != null)
                        {
                            peTempStream.Position = 0;
                            peTempStream.CopyTo(peStream);
                        }

                        if (portablePdbTempStream != null)
                        {
                            portablePdbTempStream.Position = 0;
                            portablePdbTempStream.CopyTo(portablePdbStream);
                        }

                        if (nativePdbWriter != null)
                        {
                            var nativePdbStream = pdbStreamProvider.GetOrCreateStream(metadataDiagnostics);
                            Debug.Assert(nativePdbStream != null || metadataDiagnostics.HasAnyErrors());

                            if (nativePdbStream != null)
                            {
                                nativePdbWriter.WriteTo(nativePdbStream);
                            }
                        }
                    }
                }
                catch (Cci.PdbWritingException ex)
                {
                    diagnostics.Add(MessageProvider.CreateDiagnostic(MessageProvider.ERR_PdbWritingFailed, Location.None, ex.Message));
                    return false;
                }
                catch (Cci.PeWritingException e)
                {
                    diagnostics.Add(MessageProvider.CreateDiagnostic(MessageProvider.ERR_PeWritingFailure, Location.None, e.InnerException.ToString()));
                    return false;
                }
                catch (ResourceException e)
                {
                    diagnostics.Add(MessageProvider.CreateDiagnostic(MessageProvider.ERR_CantReadResource, Location.None, e.Message, e.InnerException.Message));
                    return false;
                }
                catch (PermissionSetFileReadException e)
                {
                    diagnostics.Add(MessageProvider.CreateDiagnostic(MessageProvider.ERR_PermissionSetAttributeFileReadError, Location.None, e.FileName, e.PropertyName, e.Message));
                    return false;
                }

                // translate metadata errors.
                if (!FilterAndAppendAndFreeDiagnostics(diagnostics, ref metadataDiagnostics))
                {
                    return false;
                }

                if (signingInputStream != null && peStream != null)
                {
                    Debug.Assert(Options.StrongNameProvider != null);

                    try
                    {
                        Options.StrongNameProvider.SignAssembly(StrongNameKeys, signingInputStream, peStream);
                    }
                    catch (IOException ex)
                    {
                        diagnostics.Add(StrongNameKeys.GetError(StrongNameKeys.KeyFilePath, StrongNameKeys.KeyContainer, ex.Message, MessageProvider));
                        return false;
                    }
                }
            }
            finally
            {
                nativePdbWriter?.Dispose();
                peTempStream?.Dispose();
                portablePdbTempStream?.Dispose();
                signingInputStream?.Dispose();
                pdbBag?.Free();
                metadataDiagnostics?.Free();
            }

            return true;
        }

        internal EmitBaseline SerializeToDeltaStreams(
            CommonPEModuleBuilder moduleBeingBuilt,
            EmitBaseline baseline,
            DefinitionMap definitionMap,
            SymbolChanges changes,
            Stream metadataStream,
            Stream ilStream,
            Stream pdbStream,
            ICollection<MethodDefinitionHandle> updatedMethods,
            DiagnosticBag diagnostics,
            Func<object> testSymWriterFactory,
            CancellationToken cancellationToken)
        {
            using (var pdbWriter = new Cci.PdbWriter(
                moduleBeingBuilt.EmitOptions.PdbFilePath ?? FileNameUtilities.ChangeExtension(SourceModule.Name, "pdb"),
                testSymWriterFactory,
                deterministic: false))
            {
                var context = new EmitContext((Cci.IModule)moduleBeingBuilt, null, diagnostics);
                var encId = Guid.NewGuid();

                try
                {
                    var writer = new DeltaMetadataWriter(
                        context,
                        MessageProvider,
                        baseline,
                        encId,
                        definitionMap,
                        changes,
                        cancellationToken);

                    Cci.MetadataSizes metadataSizes;
                    writer.WriteMetadataAndIL(pdbWriter, metadataStream, ilStream, out metadataSizes);
                    writer.GetMethodTokens(updatedMethods);

                    pdbWriter.WriteTo(pdbStream);

                    return diagnostics.HasAnyErrors() ? null : writer.GetDelta(baseline, this, encId, metadataSizes);
                }
                catch (Cci.PdbWritingException e)
                {
                    diagnostics.Add(MessageProvider.CreateDiagnostic(MessageProvider.ERR_PdbWritingFailed, Location.None, e.Message));
                    return null;
                }
                catch (PermissionSetFileReadException e)
                {
                    diagnostics.Add(MessageProvider.CreateDiagnostic(MessageProvider.ERR_PermissionSetAttributeFileReadError, Location.None, e.FileName, e.PropertyName, e.Message));
                    return null;
                }
            }
        }

        internal string Feature(string p)
        {
            string v;
            return _features.TryGetValue(p, out v) ? v : null;
        }

        #endregion

        private ConcurrentDictionary<SyntaxTree, SmallConcurrentSetOfInts> _lazyTreeToUsedImportDirectivesMap;
        private static readonly Func<SyntaxTree, SmallConcurrentSetOfInts> s_createSetCallback = t => new SmallConcurrentSetOfInts();

        private ConcurrentDictionary<SyntaxTree, SmallConcurrentSetOfInts> TreeToUsedImportDirectivesMap
        {
            get
            {
                return LazyInitializer.EnsureInitialized(ref _lazyTreeToUsedImportDirectivesMap);
            }
        }

        internal void MarkImportDirectiveAsUsed(SyntaxNode node)
        {
            MarkImportDirectiveAsUsed(node.SyntaxTree, node.Span.Start);
        }

        internal void MarkImportDirectiveAsUsed(SyntaxTree syntaxTree, int position)
        {
            // Optimization: Don't initialize TreeToUsedImportDirectivesMap in submissions.
            if (!IsSubmission && syntaxTree != null)
            {
                var set = TreeToUsedImportDirectivesMap.GetOrAdd(syntaxTree, s_createSetCallback);
                set.Add(position);
            }
        }

        internal bool IsImportDirectiveUsed(SyntaxTree syntaxTree, int position)
        {
            if (IsSubmission)
            {
                // Since usings apply to subsequent submissions, we have to assume they are used.
                return true;
            }

            SmallConcurrentSetOfInts usedImports;
            return syntaxTree != null &&
                TreeToUsedImportDirectivesMap.TryGetValue(syntaxTree, out usedImports) &&
                usedImports.Contains(position);
        }

        /// <summary>
        /// The compiler needs to define an ordering among different partial class in different syntax trees
        /// in some cases, because emit order for fields in structures, for example, is semantically important.
        /// This function defines an ordering among syntax trees in this compilation.
        /// </summary>
        internal int CompareSyntaxTreeOrdering(SyntaxTree tree1, SyntaxTree tree2)
        {
            if (tree1 == tree2)
            {
                return 0;
            }

            Debug.Assert(this.ContainsSyntaxTree(tree1));
            Debug.Assert(this.ContainsSyntaxTree(tree2));

            return this.GetSyntaxTreeOrdinal(tree1) - this.GetSyntaxTreeOrdinal(tree2);
        }

        internal abstract int GetSyntaxTreeOrdinal(SyntaxTree tree);

        /// <summary>
        /// Compare two source locations, using their containing trees, and then by Span.First within a tree. 
        /// Can be used to get a total ordering on declarations, for example.
        /// </summary>
        internal abstract int CompareSourceLocations(Location loc1, Location loc2);

        /// <summary>
        /// Return the lexically first of two locations.
        /// </summary>
        internal TLocation FirstSourceLocation<TLocation>(TLocation first, TLocation second)
            where TLocation : Location
        {
            if (CompareSourceLocations(first, second) <= 0)
            {
                return first;
            }
            else
            {
                return second;
            }
        }

        /// <summary>
        /// Return the lexically first of multiple locations.
        /// </summary>
        internal TLocation FirstSourceLocation<TLocation>(ImmutableArray<TLocation> locations)
            where TLocation : Location
        {
            if (locations.IsEmpty)
            {
                return null;
            }

            var result = locations[0];

            for (int i = 1; i < locations.Length; i++)
            {
                result = FirstSourceLocation(result, locations[i]);
            }

            return result;
        }

        #region Logging Helpers

        // Following helpers are used when logging ETW events. These helpers are invoked only if we are running
        // under an ETW listener that has requested 'verbose' logging. In other words, these helpers will never
        // be invoked in the 'normal' case (i.e. when the code is running on user's machine and no ETW listener
        // is involved).

        // Note: Most of the below helpers are unused at the moment - but we would like to keep them around in
        // case we decide we need more verbose logging in certain cases for debugging.
        internal string GetMessage(CompilationStage stage)
        {
            return string.Format("{0} ({1})", this.AssemblyName, stage.ToString());
        }

        internal string GetMessage(ITypeSymbol source, ITypeSymbol destination)
        {
            if (source == null || destination == null) return this.AssemblyName;
            return string.Format("{0}: {1} {2} -> {3} {4}", this.AssemblyName, source.TypeKind.ToString(), source.Name, destination.TypeKind.ToString(), destination.Name);
        }

        #endregion

        #region Declaration Name Queries

        /// <summary>
        /// Return true if there is a source declaration symbol name that meets given predicate.
        /// </summary>
        public abstract bool ContainsSymbolsWithName(Func<string, bool> predicate, SymbolFilter filter = SymbolFilter.TypeAndMember, CancellationToken cancellationToken = default(CancellationToken));

        /// <summary>
        /// Return source declaration symbols whose name meets given predicate.
        /// </summary>
        public abstract IEnumerable<ISymbol> GetSymbolsWithName(Func<string, bool> predicate, SymbolFilter filter = SymbolFilter.TypeAndMember, CancellationToken cancellationToken = default(CancellationToken));

        #endregion

        internal void MakeMemberMissing(WellKnownMember member)
        {
            MakeMemberMissing((int)member);
        }

        internal void MakeMemberMissing(SpecialMember member)
        {
            MakeMemberMissing(-(int)member - 1);
        }

        internal bool IsMemberMissing(WellKnownMember member)
        {
            return IsMemberMissing((int)member);
        }

        internal bool IsMemberMissing(SpecialMember member)
        {
            return IsMemberMissing(-(int)member - 1);
        }

        private void MakeMemberMissing(int member)
        {
            if (_lazyMakeMemberMissingMap == null)
            {
                _lazyMakeMemberMissingMap = new SmallDictionary<int, bool>();
            }

            _lazyMakeMemberMissingMap[member] = true;
        }

        private bool IsMemberMissing(int member)
        {
            return _lazyMakeMemberMissingMap != null && _lazyMakeMemberMissingMap.ContainsKey(member);
        }

        internal void MakeTypeMissing(WellKnownType type)
        {
            if (_lazyMakeWellKnownTypeMissingMap == null)
            {
                _lazyMakeWellKnownTypeMissingMap = new SmallDictionary<int, bool>();
            }

            _lazyMakeWellKnownTypeMissingMap[(int)type] = true;
        }

        internal bool IsTypeMissing(WellKnownType type)
        {
            return _lazyMakeWellKnownTypeMissingMap != null && _lazyMakeWellKnownTypeMissingMap.ContainsKey((int)type);
        }
    }
}<|MERGE_RESOLUTION|>--- conflicted
+++ resolved
@@ -851,24 +851,6 @@
         /// </summary>
         public abstract ImmutableArray<Diagnostic> GetDiagnostics(CancellationToken cancellationToken = default(CancellationToken));
 
-<<<<<<< HEAD
-        internal void EnsureCompilationCompleted()
-        {
-            Debug.Assert(this.EventQueue != null);
-
-            lock (this.EventQueue)
-            {
-                if (!this.EventQueue.IsCompleted)
-                {
-                    // Signal the end of compilation.
-                    EventQueue.TryEnqueue(new CompilationCompletedEvent(this));
-                    EventQueue.PromiseNotToEnqueue();
-                    EventQueue.TryComplete();
-                }
-            }
-        }
-
-=======
         internal void EnsureCompilationEventQueueCompleted()
         {
             Debug.Assert(EventQueue != null);
@@ -892,7 +874,6 @@
             EventQueue.TryComplete();
         }
 
->>>>>>> 583c674c
         internal abstract CommonMessageProvider MessageProvider { get; }
 
         /// <param name="accumulator">Bag to which filtered diagnostics will be added.</param>
