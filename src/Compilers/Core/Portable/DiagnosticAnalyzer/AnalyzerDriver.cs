﻿// Copyright (c) Microsoft.  All Rights Reserved.  Licensed under the Apache License, Version 2.0.  See License.txt in the project root for license information.

using System;
using System.Collections.Generic;
using System.Collections.Immutable;
using System.Diagnostics;
using System.Linq;
using System.Runtime.InteropServices;
using System.Threading;
using System.Threading.Tasks;
<<<<<<< HEAD
using Microsoft.CodeAnalysis.Collections;
using Microsoft.CodeAnalysis.Semantics;
=======
using Microsoft.CodeAnalysis.Diagnostics.Telemetry;
>>>>>>> 55ec4dd3
using Roslyn.Utilities;

namespace Microsoft.CodeAnalysis.Diagnostics
{
    /// <summary>
    /// Driver to execute diagnostic analyzers for a given compilation.
    /// It uses a <see cref="AsyncQueue{TElement}"/> of <see cref="CompilationEvent"/>s to drive its analysis.
    /// </summary>
    internal abstract partial class AnalyzerDriver : IDisposable
    {
        // Protect against vicious analyzers that provide large values for SymbolKind.
        private const int MaxSymbolKind = 100;

        protected readonly ImmutableArray<DiagnosticAnalyzer> analyzers;
        protected readonly AnalyzerManager analyzerManager;

        // Lazy fields
        private CancellationTokenRegistration _queueRegistration;
        protected AnalyzerExecutor analyzerExecutor;
        internal AnalyzerActions analyzerActions;
        private ImmutableDictionary<DiagnosticAnalyzer, ImmutableArray<ImmutableArray<SymbolAnalyzerAction>>> _symbolActionsByKind;
        private ImmutableDictionary<DiagnosticAnalyzer, ImmutableArray<SemanticModelAnalyzerAction>> _semanticModelActionsMap;
        private ImmutableDictionary<DiagnosticAnalyzer, ImmutableArray<SyntaxTreeAnalyzerAction>> _syntaxTreeActionsMap;
        // Compilation actions and compilation end actions have separate maps so that it is easy to
        // execute the compilation actions before the compilation end actions.
        private ImmutableDictionary<DiagnosticAnalyzer, ImmutableArray<CompilationAnalyzerAction>> _compilationActionsMap;
        private ImmutableDictionary<DiagnosticAnalyzer, ImmutableArray<CompilationAnalyzerAction>> _compilationEndActionsMap;

        /// <summary>
        /// Driver task which initializes all analyzers.
        /// This task is initialized and executed only once at start of analysis.
        /// </summary>
        private Task _initializeTask;

        /// <summary>
        /// Flag to indicate if the <see cref="_initializeTask"/> was successfully started.
        /// </summary>
        private bool _initializeSucceeded = false;

        /// <summary>
        /// Primary driver task which processes all <see cref="CompilationEventQueue"/> events, runs analyzer actions and signals completion of <see cref="DiagnosticQueue"/> at the end.
        /// </summary>
        private Task _primaryTask;

        /// <summary>
        /// Number of worker tasks processing compilation events and executing analyzer actions.
        /// </summary>
        private readonly int _workerCount = Environment.ProcessorCount;

        /// <summary>
        /// Events queue for analyzer execution.
        /// </summary>
        public AsyncQueue<CompilationEvent> CompilationEventQueue { get; private set; }

        /// <summary>
        /// <see cref="DiagnosticQueue"/> that is fed the diagnostics as they are computed.
        /// </summary>
        public DiagnosticQueue DiagnosticQueue { get; private set; }

        /// <summary>
        /// Create an analyzer driver.
        /// </summary>
        /// <param name="analyzers">The set of analyzers to include in the analysis</param>
        /// <param name="analyzerManager">AnalyzerManager to manage analyzers for analyzer host's lifetime.</param>
        protected AnalyzerDriver(ImmutableArray<DiagnosticAnalyzer> analyzers, AnalyzerManager analyzerManager)
        {
            this.analyzers = analyzers;
            this.analyzerManager = analyzerManager;
        }

        /// <summary>
        /// Initializes the <see cref="analyzerActions"/> and related actions maps for the analyzer driver.
        /// It kicks off the <see cref="WhenInitializedTask"/> task for initialization.
        /// Note: This method must be invoked exactly once on the driver.
        /// </summary>
        private void Initialize(AnalyzerExecutor analyzerExecutor, DiagnosticQueue diagnosticQueue, CancellationToken cancellationToken)
        {
            try
            {
                Debug.Assert(_initializeTask == null);

                this.analyzerExecutor = analyzerExecutor;
                this.DiagnosticQueue = diagnosticQueue;

                // Compute the set of effective actions based on suppression, and running the initial analyzers
                var analyzerActionsTask = GetAnalyzerActionsAsync(analyzers, analyzerManager, analyzerExecutor);
                _initializeTask = analyzerActionsTask.ContinueWith(t =>
                {
                    this.analyzerActions = t.Result;
                    _symbolActionsByKind = MakeSymbolActionsByKind();
                    _semanticModelActionsMap = MakeSemanticModelActionsByAnalyzer();
                    _syntaxTreeActionsMap = MakeSyntaxTreeActionsByAnalyzer();
                    _compilationActionsMap = MakeCompilationActionsByAnalyzer(this.analyzerActions.CompilationActions);
                    _compilationEndActionsMap = MakeCompilationActionsByAnalyzer(this.analyzerActions.CompilationEndActions);
                }, cancellationToken, TaskContinuationOptions.None, TaskScheduler.Default);

                // create the primary driver task.
                cancellationToken.ThrowIfCancellationRequested();

                _initializeSucceeded = true;
            }
            finally
            {
                if (_initializeTask == null)
                {
                    // Set initializeTask to be a cancelled task.
                    var tcs = new TaskCompletionSource<int>();
                    tcs.SetCanceled();
                    _initializeTask = tcs.Task;

                    // Set primaryTask to be a cancelled task.
                    tcs = new TaskCompletionSource<int>();
                    tcs.SetCanceled();
                    _primaryTask = tcs.Task;

                    // Try to set the DiagnosticQueue to be complete.
                    this.DiagnosticQueue.TryComplete();
                }
            }
        }

        internal void Initialize(
           Compilation compilation,
           CompilationWithAnalyzersOptions analysisOptions,
           bool categorizeDiagnostics,
           CancellationToken cancellationToken)
        {
            Debug.Assert(_initializeTask == null);

            var diagnosticQueue = DiagnosticQueue.Create(categorizeDiagnostics);
            var addDiagnostic = GetDiagnosticSink(diagnosticQueue.Enqueue, compilation);
            var addLocalDiagnosticOpt = categorizeDiagnostics ? GetDiagnosticSink(diagnosticQueue.EnqueueLocal, compilation) : null;
            var addNonLocalDiagnosticOpt = categorizeDiagnostics ? GetDiagnosticSink(diagnosticQueue.EnqueueNonLocal, compilation) : null;

            Action<Exception, DiagnosticAnalyzer, Diagnostic> newOnAnalyzerException;
            if (analysisOptions.OnAnalyzerException != null)
            {
                // Wrap onAnalyzerException to pass in filtered diagnostic.
                var comp = compilation;
                newOnAnalyzerException = (ex, analyzer, diagnostic) =>
                    analysisOptions.OnAnalyzerException(ex, analyzer, GetFilteredDiagnostic(diagnostic, comp));
            }
            else
            {
                // Add exception diagnostic to regular diagnostic bag.
                newOnAnalyzerException = (ex, analyzer, diagnostic) => addDiagnostic(diagnostic);
            }

            // Assume all analyzers are non-thread safe.
            var singleThreadedAnalyzerToGateMap = ImmutableDictionary.CreateRange(analyzers.Select(a => KeyValuePair.Create(a, new object())));

            if (analysisOptions.LogAnalyzerExecutionTime)
            {
                // If we are reporting detailed analyzer performance numbers, then do a dummy invocation of Compilation.GetTypeByMetadataName API upfront.
                // This API seems to cause a severe hit for the first analyzer invoking it and hence introduces lot of noise in the computed analyzer execution times.
                var unused = compilation.GetTypeByMetadataName("System.Object");
            }

            Func<DiagnosticAnalyzer, object> getAnalyzerGate = analyzer => singleThreadedAnalyzerToGateMap[analyzer];
            var analyzerExecutor = AnalyzerExecutor.Create(compilation, analysisOptions.Options ?? AnalyzerOptions.Empty, addDiagnostic, newOnAnalyzerException, IsCompilerAnalyzer,
                analyzerManager, getAnalyzerGate, analysisOptions.LogAnalyzerExecutionTime, addLocalDiagnosticOpt, addNonLocalDiagnosticOpt, cancellationToken);

            Initialize(analyzerExecutor, diagnosticQueue, cancellationToken);
        }

        /// <summary>
        /// Attaches a pre-populated event queue to the driver and processes all events in the queue.
        /// </summary>
        /// <param name="eventQueue">Compilation events to analyze.</param>
        /// <param name="analysisScope">Scope of analysis.</param>
        /// <param name="analysisStateOpt">An optional object to track partial analysis state.</param>
        /// <param name="cancellationToken">Cancellation token to abort analysis.</param>
        /// <remarks>Driver must be initialized before invoking this method, i.e. <see cref="Initialize(AnalyzerExecutor, DiagnosticQueue, CancellationToken)"/> method must have been invoked and <see cref="WhenInitializedTask"/> must be non-null.</remarks>
        internal async Task AttachQueueAndProcessAllEventsAsync(AsyncQueue<CompilationEvent> eventQueue, AnalysisScope analysisScope, AnalysisState analysisStateOpt, CancellationToken cancellationToken)
        {
            try
            {
                if (_initializeSucceeded)
                {
                    this.CompilationEventQueue = eventQueue;
                    _queueRegistration = default(CancellationTokenRegistration);

                    await ExecutePrimaryAnalysisTaskAsync(analysisScope, analysisStateOpt, usingPrePopulatedEventQueue: true, cancellationToken: cancellationToken).ConfigureAwait(false);

                    _primaryTask = Task.FromResult(true);
                }
            }
            finally
            {
                if (_primaryTask == null)
                {
                    // Set primaryTask to be a cancelled task.
                    var tcs = new TaskCompletionSource<int>();
                    tcs.SetCanceled();
                    _primaryTask = tcs.Task;
                }
            }
        }

        /// <summary>
        /// Attaches event queue to the driver and start processing all events pertaining to the given analysis scope.
        /// </summary>
        /// <param name="eventQueue">Compilation events to analyze.</param>
        /// <param name="analysisScope">Scope of analysis.</param>
        /// <param name="cancellationToken">Cancellation token to abort analysis.</param>
        /// <remarks>Driver must be initialized before invoking this method, i.e. <see cref="Initialize(AnalyzerExecutor, DiagnosticQueue, CancellationToken)"/> method must have been invoked and <see cref="WhenInitializedTask"/> must be non-null.</remarks>
        internal void AttachQueueAndStartProcessingEvents(AsyncQueue<CompilationEvent> eventQueue, AnalysisScope analysisScope, CancellationToken cancellationToken)
        {
            try
            {
                if (_initializeSucceeded)
                {
                    this.CompilationEventQueue = eventQueue;
                    _queueRegistration = cancellationToken.Register(() =>
                    {
                        this.CompilationEventQueue.TryComplete();
                        this.DiagnosticQueue.TryComplete();
                    });

                    _primaryTask = ExecutePrimaryAnalysisTaskAsync(analysisScope, analysisStateOpt: null, usingPrePopulatedEventQueue: false, cancellationToken: cancellationToken)
                        .ContinueWith(c => DiagnosticQueue.TryComplete(), cancellationToken, TaskContinuationOptions.ExecuteSynchronously, TaskScheduler.Default);
                }
            }
            finally
            {
                if (_primaryTask == null)
                {
                    // Set primaryTask to be a cancelled task.
                    var tcs = new TaskCompletionSource<int>();
                    tcs.SetCanceled();
                    _primaryTask = tcs.Task;

                    // Try to set the DiagnosticQueue to be complete.
                    this.DiagnosticQueue.TryComplete();
                }
            }
        }

        private async Task ExecutePrimaryAnalysisTaskAsync(AnalysisScope analysisScope, AnalysisState analysisStateOpt, bool usingPrePopulatedEventQueue, CancellationToken cancellationToken)
        {
            Debug.Assert(analysisScope != null);
            Debug.Assert(WhenInitializedTask != null);

            await WhenInitializedTask.ConfigureAwait(false);

            if (WhenInitializedTask.IsFaulted)
            {
                OnDriverException(WhenInitializedTask, this.analyzerExecutor, analysisScope.Analyzers);
            }
            else if (!WhenInitializedTask.IsCanceled)
            {
                this.analyzerExecutor = this.analyzerExecutor.WithCancellationToken(cancellationToken);

                await ProcessCompilationEventsAsync(analysisScope, analysisStateOpt, usingPrePopulatedEventQueue, cancellationToken).ConfigureAwait(false);
            }
        }

        private static void OnDriverException(Task faultedTask, AnalyzerExecutor analyzerExecutor, ImmutableArray<DiagnosticAnalyzer> analyzers)
        {
            Debug.Assert(faultedTask.IsFaulted);

            var innerException = faultedTask.Exception?.InnerException;
            if (innerException == null || innerException is OperationCanceledException)
            {
                return;
            }

            var diagnostic = AnalyzerExecutor.CreateDriverExceptionDiagnostic(innerException);

            // Just pick the first analyzer from the scope for the onAnalyzerException callback.
            // The exception diagnostic's message and description will not include the analyzer, but explicitly state its a driver exception.
            var analyzer = analyzers[0];

            analyzerExecutor.OnAnalyzerException(innerException, analyzer, diagnostic);
        }

        private void ExecuteSyntaxTreeActions(AnalysisScope analysisScope, AnalysisState analysisStateOpt, CancellationToken cancellationToken)
        {
            if (analysisScope.IsTreeAnalysis && !analysisScope.IsSyntaxOnlyTreeAnalysis)
            {
                // For partial analysis, only execute syntax tree actions if performing syntax analysis.
                return;
            }

            foreach (var tree in analysisScope.SyntaxTrees)
            {
                foreach (var analyzer in analysisScope.Analyzers)
                {
                    cancellationToken.ThrowIfCancellationRequested();

                    ImmutableArray<SyntaxTreeAnalyzerAction> syntaxTreeActions;
                    if (_syntaxTreeActionsMap.TryGetValue(analyzer, out syntaxTreeActions))
                    {
                        // Execute actions for a given analyzer sequentially.
                        analyzerExecutor.ExecuteSyntaxTreeActions(syntaxTreeActions, analyzer, tree, analysisScope, analysisStateOpt);
                    }
                    else
                    {
                        analysisStateOpt?.MarkSyntaxAnalysisComplete(tree, analyzer);
                    }
                }
            }
        }

        /// <summary>
        /// Create an <see cref="AnalyzerDriver"/> and attach it to the given compilation. 
        /// </summary>
        /// <param name="compilation">The compilation to which the new driver should be attached.</param>
        /// <param name="analyzers">The set of analyzers to include in the analysis.</param>
        /// <param name="options">Options that are passed to analyzers.</param>
        /// <param name="analyzerManager">AnalyzerManager to manage analyzers for the lifetime of analyzer host.</param>
        /// <param name="addExceptionDiagnostic">Delegate to add diagnostics generated for exceptions from third party analyzers.</param>
        /// <param name="reportAnalyzer">Report additional information related to analyzers, such as analyzer execution time.</param>
        /// <param name="newCompilation">The new compilation with the analyzer driver attached.</param>
        /// <param name="cancellationToken">A cancellation token that can be used to abort analysis.</param>
        /// <returns>A newly created analyzer driver</returns>
        /// <remarks>
        /// Note that since a compilation is immutable, the act of creating a driver and attaching it produces
        /// a new compilation. Any further actions on the compilation should use the new compilation.
        /// </remarks>
        public static AnalyzerDriver CreateAndAttachToCompilation(
            Compilation compilation,
            ImmutableArray<DiagnosticAnalyzer> analyzers,
            AnalyzerOptions options,
            AnalyzerManager analyzerManager,
            Action<Diagnostic> addExceptionDiagnostic,
            bool reportAnalyzer,
            out Compilation newCompilation,
            CancellationToken cancellationToken)
        {
            Action<Exception, DiagnosticAnalyzer, Diagnostic> onAnalyzerException =
                (ex, analyzer, diagnostic) => addExceptionDiagnostic?.Invoke(diagnostic);

            return CreateAndAttachToCompilation(compilation, analyzers, options, analyzerManager, onAnalyzerException, reportAnalyzer, out newCompilation, cancellationToken: cancellationToken);
        }

        // internal for testing purposes
        internal static AnalyzerDriver CreateAndAttachToCompilation(
            Compilation compilation,
            ImmutableArray<DiagnosticAnalyzer> analyzers,
            AnalyzerOptions options,
            AnalyzerManager analyzerManager,
            Action<Exception, DiagnosticAnalyzer, Diagnostic> onAnalyzerException,
            bool reportAnalyzer,
            out Compilation newCompilation,
            CancellationToken cancellationToken)
        {
            AnalyzerDriver analyzerDriver = compilation.AnalyzerForLanguage(analyzers, analyzerManager);
            newCompilation = compilation.WithEventQueue(new AsyncQueue<CompilationEvent>());

            var categorizeDiagnostics = false;
            var analysisOptions = new CompilationWithAnalyzersOptions(options, onAnalyzerException, concurrentAnalysis: true, logAnalyzerExecutionTime: reportAnalyzer);
            analyzerDriver.Initialize(newCompilation, analysisOptions, categorizeDiagnostics, cancellationToken);

            var analysisScope = new AnalysisScope(newCompilation, analyzers, concurrentAnalysis: newCompilation.Options.ConcurrentBuild, categorizeDiagnostics: categorizeDiagnostics);
            analyzerDriver.AttachQueueAndStartProcessingEvents(newCompilation.EventQueue, analysisScope, cancellationToken: cancellationToken);
            return analyzerDriver;
        }

        /// <summary>
        /// Returns all diagnostics computed by the analyzers since the last time this was invoked.
        /// If <see cref="CompilationEventQueue"/> has been completed with all compilation events, then it waits for
        /// <see cref="WhenCompletedTask"/> task for the driver to finish processing all events and generate remaining analyzer diagnostics.
        /// </summary>
        public async Task<ImmutableArray<Diagnostic>> GetDiagnosticsAsync(Compilation compilation)
        {
            var allDiagnostics = DiagnosticBag.GetInstance();
            if (CompilationEventQueue.IsCompleted)
            {
                await this.WhenCompletedTask.ConfigureAwait(false);

                if (this.WhenCompletedTask.IsFaulted)
                {
                    OnDriverException(this.WhenCompletedTask, this.analyzerExecutor, this.analyzers);
                }
            }

            var suppressMessageState = GetOrCreateCachedCompilationData(compilation).SuppressMessageAttributeState;
            var reportSuppressedDiagnostics = compilation.Options.ReportSuppressedDiagnostics;
            Diagnostic d;
            while (DiagnosticQueue.TryDequeue(out d))
            {
                d = SuppressMessageAttributeState.ApplySourceSuppressions(d, compilation);
                if (reportSuppressedDiagnostics || !d.IsSuppressed)
                {
                    allDiagnostics.Add(d);
                }
            }

            return allDiagnostics.ToReadOnlyAndFree();
        }

        public ImmutableArray<Diagnostic> DequeueLocalDiagnostics(DiagnosticAnalyzer analyzer, bool syntax, Compilation compilation)
        {
            var diagnostics = syntax ? DiagnosticQueue.DequeueLocalSyntaxDiagnostics(analyzer) : DiagnosticQueue.DequeueLocalSemanticDiagnostics(analyzer);
            return FilterDiagnosticsSuppressedInSource(diagnostics, compilation);
        }

        public ImmutableArray<Diagnostic> DequeueNonLocalDiagnostics(DiagnosticAnalyzer analyzer, Compilation compilation)
        {
            var diagnostics = DiagnosticQueue.DequeueNonLocalDiagnostics(analyzer);
            return FilterDiagnosticsSuppressedInSource(diagnostics, compilation);
        }

        private static ImmutableArray<Diagnostic> FilterDiagnosticsSuppressedInSource(ImmutableArray<Diagnostic> diagnostics, Compilation compilation)
        {
            if (diagnostics.IsEmpty)
            {
                return diagnostics;
            }

            var suppressMessageState = GetOrCreateCachedCompilationData(compilation).SuppressMessageAttributeState;
            var reportSuppressedDiagnostics = compilation.Options.ReportSuppressedDiagnostics;
            var builder = ImmutableArray.CreateBuilder<Diagnostic>();
            for (var i = 0; i < diagnostics.Length; i++)
            {
                var diagnostic = SuppressMessageAttributeState.ApplySourceSuppressions(diagnostics[i], compilation);
                if (reportSuppressedDiagnostics || !diagnostic.IsSuppressed)
                {
                    builder.Add(diagnostic);
                }
            }

            return builder.ToImmutable();
        }

        /// <summary>
        /// Return a task that completes when the driver is initialized.
        /// </summary>
        public Task WhenInitializedTask => _initializeTask;

        /// <summary>
        /// Return a task that completes when the driver is done producing diagnostics.
        /// </summary>
        public Task WhenCompletedTask => _primaryTask;

        internal ImmutableDictionary<DiagnosticAnalyzer, TimeSpan> AnalyzerExecutionTimes => analyzerExecutor.AnalyzerExecutionTimes;
        internal TimeSpan ResetAnalyzerExecutionTime(DiagnosticAnalyzer analyzer) => analyzerExecutor.ResetAnalyzerExecutionTime(analyzer);

        private ImmutableDictionary<DiagnosticAnalyzer, ImmutableArray<ImmutableArray<SymbolAnalyzerAction>>> MakeSymbolActionsByKind()
        {
            var builder = ImmutableDictionary.CreateBuilder<DiagnosticAnalyzer, ImmutableArray<ImmutableArray<SymbolAnalyzerAction>>>();
            var actionsByAnalyzers = this.analyzerActions.SymbolActions.GroupBy(action => action.Analyzer);
            foreach (var analyzerAndActions in actionsByAnalyzers)
            {
                var actionsByKindBuilder = new List<ArrayBuilder<SymbolAnalyzerAction>>();
                foreach (var symbolAction in analyzerAndActions)
                {
                    var kinds = symbolAction.Kinds;
                    foreach (int kind in kinds.Distinct())
                    {
                        if (kind > MaxSymbolKind) continue; // protect against vicious analyzers
                        while (kind >= actionsByKindBuilder.Count)
                        {
                            actionsByKindBuilder.Add(ArrayBuilder<SymbolAnalyzerAction>.GetInstance());
                        }

                        actionsByKindBuilder[kind].Add(symbolAction);
                    }
                }

                var actionsByKind = actionsByKindBuilder.Select(a => a.ToImmutableAndFree()).ToImmutableArray();
                builder.Add(analyzerAndActions.Key, actionsByKind);
            }

            return builder.ToImmutable();
        }

        private ImmutableDictionary<DiagnosticAnalyzer, ImmutableArray<SyntaxTreeAnalyzerAction>> MakeSyntaxTreeActionsByAnalyzer()
        {
            var builder = ImmutableDictionary.CreateBuilder<DiagnosticAnalyzer, ImmutableArray<SyntaxTreeAnalyzerAction>>();
            var actionsByAnalyzers = this.analyzerActions.SyntaxTreeActions.GroupBy(action => action.Analyzer);
            foreach (var analyzerAndActions in actionsByAnalyzers)
            {
                builder.Add(analyzerAndActions.Key, analyzerAndActions.ToImmutableArray());
            }

            return builder.ToImmutable();
        }

        private ImmutableDictionary<DiagnosticAnalyzer, ImmutableArray<SemanticModelAnalyzerAction>> MakeSemanticModelActionsByAnalyzer()
        {
            var builder = ImmutableDictionary.CreateBuilder<DiagnosticAnalyzer, ImmutableArray<SemanticModelAnalyzerAction>>();
            var actionsByAnalyzers = this.analyzerActions.SemanticModelActions.GroupBy(action => action.Analyzer);
            foreach (var analyzerAndActions in actionsByAnalyzers)
            {
                builder.Add(analyzerAndActions.Key, analyzerAndActions.ToImmutableArray());
            }

            return builder.ToImmutable();
        }

        private static ImmutableDictionary<DiagnosticAnalyzer, ImmutableArray<CompilationAnalyzerAction>> MakeCompilationActionsByAnalyzer(ImmutableArray<CompilationAnalyzerAction> compilationActions)
        {
            var builder = ImmutableDictionary.CreateBuilder<DiagnosticAnalyzer, ImmutableArray<CompilationAnalyzerAction>>();
            var actionsByAnalyzers = compilationActions.GroupBy(action => action.Analyzer);
            foreach (var analyzerAndActions in actionsByAnalyzers)
            {
                builder.Add(analyzerAndActions.Key, analyzerAndActions.ToImmutableArray());
            }

            return builder.ToImmutable();
        }

        private async Task ProcessCompilationEventsAsync(AnalysisScope analysisScope, AnalysisState analysisStateOpt, bool prePopulatedEventQueue, CancellationToken cancellationToken)
        {
            try
            {
                CompilationCompletedEvent completedEvent = null;

                if (analysisScope.ConcurrentAnalysis)
                {
                    // Kick off worker tasks to process all compilation events (except the compilation end event) in parallel.
                    // Compilation end event must be processed after all other events.

                    var workerCount = prePopulatedEventQueue ? Math.Min(CompilationEventQueue.Count, _workerCount) : _workerCount;

                    var workerTasks = new Task<CompilationCompletedEvent>[workerCount];
                    for (int i = 0; i < workerCount; i++)
                    {
                        workerTasks[i] = ProcessCompilationEventsCoreAsync(analysisScope, analysisStateOpt, prePopulatedEventQueue, cancellationToken);
                    }

                    cancellationToken.ThrowIfCancellationRequested();

                    // Kick off tasks to execute syntax tree actions.
                    var syntaxTreeActionsTask = Task.Run(() => ExecuteSyntaxTreeActions(analysisScope, analysisStateOpt, cancellationToken));

                    // Wait for all worker threads to complete processing events.
                    await Task.WhenAll(workerTasks.Concat(syntaxTreeActionsTask)).ConfigureAwait(false);

                    for (int i = 0; i < workerCount; i++)
                    {
                        if (workerTasks[i].Status == TaskStatus.RanToCompletion && workerTasks[i].Result != null)
                        {
                            completedEvent = workerTasks[i].Result;
                            break;
                        }
                    }
                }
                else
                {
                    completedEvent = await ProcessCompilationEventsCoreAsync(analysisScope, analysisStateOpt, prePopulatedEventQueue, cancellationToken).ConfigureAwait(false);

                    ExecuteSyntaxTreeActions(analysisScope, analysisStateOpt, cancellationToken);
                }

                // Finally process the compilation completed event, if any.
                if (completedEvent != null)
                {
                    ProcessEvent(completedEvent, analysisScope, analysisStateOpt, cancellationToken);
                }
            }
            catch (Exception e) when (FatalError.ReportUnlessCanceled(e))
            {
                throw ExceptionUtilities.Unreachable;
            }
        }

        private async Task<CompilationCompletedEvent> ProcessCompilationEventsCoreAsync(AnalysisScope analysisScope, AnalysisState analysisStateOpt, bool prePopulatedEventQueue, CancellationToken cancellationToken)
        {
            try
            {
                CompilationCompletedEvent completedEvent = null;

                while (true)
                {
                    cancellationToken.ThrowIfCancellationRequested();

                    if (CompilationEventQueue.Count == 0 &&
                        (prePopulatedEventQueue || CompilationEventQueue.IsCompleted))
                    {
                        break;
                    }

                    CompilationEvent e;
                    try
                    {
                        if (!prePopulatedEventQueue)
                        {
                            e = await CompilationEventQueue.DequeueAsync(cancellationToken).ConfigureAwait(false);
                        }
                        else if (!CompilationEventQueue.TryDequeue(out e))
                        {
                            return completedEvent;
                        }
                    }
                    catch (TaskCanceledException) when (!prePopulatedEventQueue)
                    {
                        // When the queue is completed with a pending DequeueAsync return then a 
                        // TaskCanceledException will be thrown.  This just signals the queue is 
                        // complete and we should finish processing it.

                        // This failure is being tracked by https://github.com/dotnet/roslyn/issues/5962
                        // Debug.Assert(CompilationEventQueue.IsCompleted, "DequeueAsync should never throw unless the AsyncQueue<T> is completed.");
                        break;
                    }

                    // Don't process the compilation completed event as other worker threads might still be processing other compilation events.
                    // The caller will wait for all workers to complete and finally process this event.
                    var compilationCompletedEvent = e as CompilationCompletedEvent;
                    if (compilationCompletedEvent != null)
                    {
                        completedEvent = compilationCompletedEvent;
                        continue;
                    }

                    ProcessEvent(e, analysisScope, analysisStateOpt, cancellationToken);
                }

                return completedEvent;
            }
            catch (Exception e) when (FatalError.ReportUnlessCanceled(e))
            {
                throw ExceptionUtilities.Unreachable;
            }
        }

        private void ProcessEvent(CompilationEvent e, AnalysisScope analysisScope, AnalysisState analysisStateOpt, CancellationToken cancellationToken)
        {
            ProcessEventCore(e, analysisScope, analysisStateOpt, cancellationToken);
            analysisStateOpt?.OnCompilationEventProcessed(e, analysisScope);
        }

        private void ProcessEventCore(CompilationEvent e, AnalysisScope analysisScope, AnalysisState analysisStateOpt, CancellationToken cancellationToken)
        {
            cancellationToken.ThrowIfCancellationRequested();

            var symbolEvent = e as SymbolDeclaredCompilationEvent;
            if (symbolEvent != null)
            {
                ProcessSymbolDeclared(symbolEvent, analysisScope, analysisStateOpt, cancellationToken);
                return;
            }

            var completedEvent = e as CompilationUnitCompletedEvent;
            if (completedEvent != null)
            {
                ProcessCompilationUnitCompleted(completedEvent, analysisScope, analysisStateOpt, cancellationToken);
                return;
            }

            var endEvent = e as CompilationCompletedEvent;
            if (endEvent != null)
            {
                ProcessCompilationCompleted(endEvent, analysisScope, analysisStateOpt, cancellationToken);
                return;
            }

            var startedEvent = e as CompilationStartedEvent;
            if (startedEvent != null)
            {
                ProcessCompilationStarted(startedEvent, analysisScope, analysisStateOpt, cancellationToken);
                return;
            }

            throw new InvalidOperationException("Unexpected compilation event of type " + e.GetType().Name);
        }

        private void ProcessSymbolDeclared(SymbolDeclaredCompilationEvent symbolEvent, AnalysisScope analysisScope, AnalysisState analysisStateOpt, CancellationToken cancellationToken)
        {
            try
            {
                // Execute all analyzer actions.
                var symbol = symbolEvent.Symbol;
                var references = symbolEvent.DeclaringSyntaxReferences;
                if (!AnalysisScope.ShouldSkipSymbolAnalysis(symbolEvent))
                {
                    ExecuteSymbolActions(symbolEvent, analysisScope, analysisStateOpt, cancellationToken);
                }

                if (!AnalysisScope.ShouldSkipDeclarationAnalysis(symbol))
                {
                    ExecuteDeclaringReferenceActions(symbolEvent, analysisScope, analysisStateOpt, cancellationToken);
                }
            }
            finally
            {
                symbolEvent.FlushCache();
            }
        }

        private void ExecuteSymbolActions(SymbolDeclaredCompilationEvent symbolEvent, AnalysisScope analysisScope, AnalysisState analysisStateOpt, CancellationToken cancellationToken)
        {
            var symbol = symbolEvent.Symbol;
            if (!analysisScope.ShouldAnalyze(symbol))
            {
                return;
            }

            foreach (var analyzer in analysisScope.Analyzers)
            {
                // Invoke symbol analyzers only for source symbols.
                ImmutableArray<ImmutableArray<SymbolAnalyzerAction>> actionsByKind;
                if (_symbolActionsByKind.TryGetValue(analyzer, out actionsByKind) && (int)symbol.Kind < actionsByKind.Length)
                {
                    analyzerExecutor.ExecuteSymbolActions(actionsByKind[(int)symbol.Kind], analyzer, symbol, GetTopmostNodeForAnalysis, analysisScope, analysisStateOpt);
                }
                else
                {
                    analysisStateOpt?.MarkSymbolComplete(symbol, analyzer);
                }
            }
        }

        private static SyntaxNode GetTopmostNodeForAnalysis(ISymbol symbol, SyntaxReference syntaxReference, Compilation compilation)
        {
            var model = compilation.GetSemanticModel(syntaxReference.SyntaxTree);
            return model.GetTopmostNodeForDiagnosticAnalysis(symbol, syntaxReference.GetSyntax());
        }

        protected abstract void ExecuteDeclaringReferenceActions(SymbolDeclaredCompilationEvent symbolEvent, AnalysisScope analysisScope, AnalysisState analysisStateOpt, CancellationToken cancellationToken);

        private void ProcessCompilationUnitCompleted(CompilationUnitCompletedEvent completedEvent, AnalysisScope analysisScope, AnalysisState analysisStateOpt, CancellationToken cancellationToken)
        {
            // When the compiler is finished with a compilation unit, we can run user diagnostics which
            // might want to ask the compiler for all the diagnostics in the source file, for example
            // to get information about unnecessary usings.

            var semanticModel = analysisStateOpt != null ?
                GetOrCreateCachedSemanticModel(completedEvent.CompilationUnit, completedEvent.Compilation, cancellationToken) :
                completedEvent.SemanticModel;

            if (!analysisScope.ShouldAnalyze(semanticModel.SyntaxTree))
            {
                return;
            }

            try
            {
                foreach (var analyzer in analysisScope.Analyzers)
                {
                    ImmutableArray<SemanticModelAnalyzerAction> semanticModelActions;
                    if (_semanticModelActionsMap.TryGetValue(analyzer, out semanticModelActions))
                    {
                        // Execute actions for a given analyzer sequentially.
                        analyzerExecutor.ExecuteSemanticModelActions(semanticModelActions, analyzer, semanticModel, completedEvent, analysisScope, analysisStateOpt);
                    }
                    else
                    {
                        analysisStateOpt?.MarkEventComplete(completedEvent, analyzer);
                    }
                }
            }
            finally
            {
                completedEvent.FlushCache();
            }
        }

        private void ProcessCompilationStarted(CompilationStartedEvent startedEvent, AnalysisScope analysisScope, AnalysisState analysisStateOpt, CancellationToken cancellationToken)
        {
            ExecuteCompilationActions(_compilationActionsMap, startedEvent, analysisScope, analysisStateOpt, cancellationToken);
        }

        private void ProcessCompilationCompleted(CompilationCompletedEvent endEvent, AnalysisScope analysisScope, AnalysisState analysisStateOpt, CancellationToken cancellationToken)
        {
            ExecuteCompilationActions(_compilationEndActionsMap, endEvent, analysisScope, analysisStateOpt, cancellationToken);
        }

        private void ExecuteCompilationActions(
            ImmutableDictionary<DiagnosticAnalyzer, ImmutableArray<CompilationAnalyzerAction>> compilationActionsMap,
            CompilationEvent compilationEvent,
            AnalysisScope analysisScope,
            AnalysisState analysisStateOpt,
            CancellationToken cancellationToken)
        {
            Debug.Assert(compilationEvent is CompilationStartedEvent || compilationEvent is CompilationCompletedEvent);

            try
            {
                foreach (var analyzer in analysisScope.Analyzers)
                {
                    ImmutableArray<CompilationAnalyzerAction> compilationActions;
                    if (compilationActionsMap.TryGetValue(analyzer, out compilationActions))
                    {
                        analyzerExecutor.ExecuteCompilationActions(compilationActions, analyzer, compilationEvent, analysisScope, analysisStateOpt);
                    }
                    else
                    {
                        analysisStateOpt?.MarkEventComplete(compilationEvent, analyzer);
                    }
                }
            }
            finally
            {
                compilationEvent.FlushCache();
            }
        }

        internal static Action<Diagnostic> GetDiagnosticSink(Action<Diagnostic> addDiagnosticCore, Compilation compilation)
        {
            return diagnostic =>
            {
                var filteredDiagnostic = GetFilteredDiagnostic(diagnostic, compilation);
                if (filteredDiagnostic != null)
                {
                    addDiagnosticCore(filteredDiagnostic);
                }
            };
        }

        internal static Action<Diagnostic, DiagnosticAnalyzer, bool> GetDiagnosticSink(Action<Diagnostic, DiagnosticAnalyzer, bool> addLocalDiagnosticCore, Compilation compilation)
        {
            return (diagnostic, analyzer, isSyntaxDiagnostic) =>
            {
                var filteredDiagnostic = GetFilteredDiagnostic(diagnostic, compilation);
                if (filteredDiagnostic != null)
                {
                    addLocalDiagnosticCore(filteredDiagnostic, analyzer, isSyntaxDiagnostic);
                }
            };
        }

        internal static Action<Diagnostic, DiagnosticAnalyzer> GetDiagnosticSink(Action<Diagnostic, DiagnosticAnalyzer> addNonLocalDiagnosticCore, Compilation compilation)
        {
            return (diagnostic, analyzer) =>
            {
                var filteredDiagnostic = GetFilteredDiagnostic(diagnostic, compilation);
                if (filteredDiagnostic != null)
                {
                    addNonLocalDiagnosticCore(filteredDiagnostic, analyzer);
                }
            };
        }

        private static Diagnostic GetFilteredDiagnostic(Diagnostic diagnostic, Compilation compilation)
        {
            return compilation.Options.FilterDiagnostic(diagnostic);
        }

        private static Task<AnalyzerActions> GetAnalyzerActionsAsync(
            ImmutableArray<DiagnosticAnalyzer> analyzers,
            AnalyzerManager analyzerManager,
            AnalyzerExecutor analyzerExecutor)
        {
            return Task.Run(async () =>
            {
                AnalyzerActions allAnalyzerActions = new AnalyzerActions();
                foreach (var analyzer in analyzers)
                {
                    if (!IsDiagnosticAnalyzerSuppressed(analyzer, analyzerExecutor.Compilation.Options, analyzerManager, analyzerExecutor))
                    {
                        var analyzerActions = await analyzerManager.GetAnalyzerActionsAsync(analyzer, analyzerExecutor).ConfigureAwait(false);
                        if (analyzerActions != null)
                        {
                            allAnalyzerActions = allAnalyzerActions.Append(analyzerActions);
                        }
                    }
                }

                return allAnalyzerActions;
            }, analyzerExecutor.CancellationToken);
        }

        internal async Task<AnalyzerActionCounts> GetAnalyzerActionCountsAsync(DiagnosticAnalyzer analyzer, CancellationToken cancellationToken)
        {
            var executor = analyzerExecutor.WithCancellationToken(cancellationToken);
            var analyzerActions = await analyzerManager.GetAnalyzerActionsAsync(analyzer, executor).ConfigureAwait(false);
            return AnalyzerActionCounts.Create(analyzerActions);
        }

        /// <summary>
        /// Returns true if all the diagnostics that can be produced by this analyzer are suppressed through options.
        /// </summary>
        internal static bool IsDiagnosticAnalyzerSuppressed(
            DiagnosticAnalyzer analyzer,
            CompilationOptions options,
            AnalyzerManager analyzerManager,
            AnalyzerExecutor analyzerExecutor)
        {
            return analyzerManager.IsDiagnosticAnalyzerSuppressed(analyzer, options, IsCompilerAnalyzer, analyzerExecutor);
        }

        private static bool IsCompilerAnalyzer(DiagnosticAnalyzer analyzer)
        {
            return analyzer is CompilerDiagnosticAnalyzer;
        }

        public void Dispose()
        {
            this.CompilationEventQueue.TryComplete();
            this.DiagnosticQueue.TryComplete();
            _queueRegistration.Dispose();
        }
    }

    /// <summary>
    /// Driver to execute diagnostic analyzers for a given compilation.
    /// It uses a <see cref="AsyncQueue{TElement}"/> of <see cref="CompilationEvent"/>s to drive its analysis.
    /// </summary>
    internal class AnalyzerDriver<TLanguageKindEnum> : AnalyzerDriver where TLanguageKindEnum : struct
    {
        private readonly Func<SyntaxNode, TLanguageKindEnum> _getKind;
        private ImmutableDictionary<DiagnosticAnalyzer, ImmutableDictionary<TLanguageKindEnum, ImmutableArray<SyntaxNodeAnalyzerAction<TLanguageKindEnum>>>> _lazyNodeActionsByKind;
        private ImmutableDictionary<DiagnosticAnalyzer, ImmutableDictionary<OperationKind, ImmutableArray<OperationAnalyzerAction>>> _lazyOperationActionsByKind;
        private ImmutableDictionary<DiagnosticAnalyzer, ImmutableArray<CodeBlockStartAnalyzerAction<TLanguageKindEnum>>> _lazyCodeBlockStartActionsByAnalyzer;
        // Code block actions and code block end actions are kept separate so that it is easy to
        // execute the code block actions before the code block end actions.
        private ImmutableDictionary<DiagnosticAnalyzer, ImmutableArray<CodeBlockAnalyzerAction>> _lazyCodeBlockEndActionsByAnalyzer;
        private ImmutableDictionary<DiagnosticAnalyzer, ImmutableArray<CodeBlockAnalyzerAction>> _lazyCodeBlockActionsByAnalyzer;
        private ImmutableDictionary<DiagnosticAnalyzer, ImmutableArray<OperationBlockStartAnalyzerAction>> _lazyOperationBlockStartActionsByAnalyzer;
        private ImmutableDictionary<DiagnosticAnalyzer, ImmutableArray<OperationBlockAnalyzerAction>> _lazyOperationBlockActionsByAnalyzer;
        private ImmutableDictionary<DiagnosticAnalyzer, ImmutableArray<OperationBlockAnalyzerAction>> _lazyOperationBlockEndActionsByAnalyzer;

        private static readonly ObjectPool<DeclarationAnalysisData> s_declarationAnalysisDataPool = new ObjectPool<DeclarationAnalysisData>(() => new DeclarationAnalysisData());

        /// <summary>
        /// Create an analyzer driver.
        /// </summary>
        /// <param name="analyzers">The set of analyzers to include in the analysis</param>
        /// <param name="getKind">A delegate that returns the language-specific kind for a given syntax node</param>
        /// <param name="analyzerManager">AnalyzerManager to manage analyzers for the lifetime of analyzer host.</param>
        internal AnalyzerDriver(ImmutableArray<DiagnosticAnalyzer> analyzers, Func<SyntaxNode, TLanguageKindEnum> getKind, AnalyzerManager analyzerManager) : base(analyzers, analyzerManager)
        {
            _getKind = getKind;
        }

        private ImmutableDictionary<DiagnosticAnalyzer, ImmutableDictionary<TLanguageKindEnum, ImmutableArray<SyntaxNodeAnalyzerAction<TLanguageKindEnum>>>> NodeActionsByAnalyzerAndKind
        {
            get
            {
                if (_lazyNodeActionsByKind == null)
                {
                    var nodeActions = this.analyzerActions.GetSyntaxNodeActions<TLanguageKindEnum>();
                    ImmutableDictionary<DiagnosticAnalyzer, ImmutableDictionary<TLanguageKindEnum, ImmutableArray<SyntaxNodeAnalyzerAction<TLanguageKindEnum>>>> analyzerActionsByKind;
                    if (nodeActions.Any())
                    {
                        var nodeActionsByAnalyzers = nodeActions.GroupBy(a => a.Analyzer);
                        var builder = ImmutableDictionary.CreateBuilder<DiagnosticAnalyzer, ImmutableDictionary<TLanguageKindEnum, ImmutableArray<SyntaxNodeAnalyzerAction<TLanguageKindEnum>>>>();
                        foreach (var analyzerAndActions in nodeActionsByAnalyzers)
                        {
                            ImmutableDictionary<TLanguageKindEnum, ImmutableArray<SyntaxNodeAnalyzerAction<TLanguageKindEnum>>> actionsByKind;
                            if (analyzerAndActions.Any())
                            {
                                actionsByKind = AnalyzerExecutor.GetNodeActionsByKind(analyzerAndActions);
                            }
                            else
                            {
                                actionsByKind = ImmutableDictionary<TLanguageKindEnum, ImmutableArray<SyntaxNodeAnalyzerAction<TLanguageKindEnum>>>.Empty;
                            }

                            builder.Add(analyzerAndActions.Key, actionsByKind);
                        }

                        analyzerActionsByKind = builder.ToImmutable();
                    }
                    else
                    {
                        analyzerActionsByKind = ImmutableDictionary<DiagnosticAnalyzer, ImmutableDictionary<TLanguageKindEnum, ImmutableArray<SyntaxNodeAnalyzerAction<TLanguageKindEnum>>>>.Empty;
                    }

                    Interlocked.CompareExchange(ref _lazyNodeActionsByKind, analyzerActionsByKind, null);
                }

                return _lazyNodeActionsByKind;
            }
        }

        private ImmutableDictionary<DiagnosticAnalyzer, ImmutableDictionary<OperationKind, ImmutableArray<OperationAnalyzerAction>>> OperationActionsByAnalyzerAndKind
        {
            get
            {
                if (_lazyOperationActionsByKind == null)
                {
                    var operationActions = this.analyzerActions.OperationActions;
                    ImmutableDictionary<DiagnosticAnalyzer, ImmutableDictionary<OperationKind, ImmutableArray<OperationAnalyzerAction>>> analyzerActionsByKind;
                    if (operationActions.Any())
                    {
                        var operationActionsByAnalyzers = operationActions.GroupBy(a => a.Analyzer);
                        var builder = ImmutableDictionary.CreateBuilder<DiagnosticAnalyzer, ImmutableDictionary<OperationKind, ImmutableArray<OperationAnalyzerAction>>>();
                        foreach (var analyzerAndActions in operationActionsByAnalyzers)
                        {
                            ImmutableDictionary<OperationKind, ImmutableArray<OperationAnalyzerAction>> actionsByKind;
                            if (analyzerAndActions.Any())
                            {
                                actionsByKind = AnalyzerExecutor.GetOperationActionsByKind(analyzerAndActions);
                            }
                            else
                            {
                                actionsByKind = ImmutableDictionary<OperationKind, ImmutableArray<OperationAnalyzerAction>>.Empty;
                            }

                            builder.Add(analyzerAndActions.Key, actionsByKind);
                        }

                        analyzerActionsByKind = builder.ToImmutable();
                    }
                    else
                    {
                        analyzerActionsByKind = ImmutableDictionary<DiagnosticAnalyzer, ImmutableDictionary<OperationKind, ImmutableArray<OperationAnalyzerAction>>>.Empty;
                    }

                    Interlocked.CompareExchange(ref _lazyOperationActionsByKind, analyzerActionsByKind, null);
                }

                return _lazyOperationActionsByKind;
            }
        }


        private ImmutableDictionary<DiagnosticAnalyzer, ImmutableArray<CodeBlockStartAnalyzerAction<TLanguageKindEnum>>> CodeBlockStartActionsByAnalyzer
        {
            get { return GetBlockActionsByAnalyzer(ref _lazyCodeBlockStartActionsByAnalyzer, this.analyzerActions.GetCodeBlockStartActions<TLanguageKindEnum>()); }
        }

        private ImmutableDictionary<DiagnosticAnalyzer, ImmutableArray<CodeBlockAnalyzerAction>> CodeBlockEndActionsByAnalyzer
        {
            get { return GetBlockActionsByAnalyzer(ref _lazyCodeBlockEndActionsByAnalyzer, this.analyzerActions.CodeBlockEndActions); }
        }

        private ImmutableDictionary<DiagnosticAnalyzer, ImmutableArray<CodeBlockAnalyzerAction>> CodeBlockActionsByAnalyzer
        {
            get { return GetBlockActionsByAnalyzer(ref _lazyCodeBlockActionsByAnalyzer, this.analyzerActions.CodeBlockActions); }
        }

        private ImmutableDictionary<DiagnosticAnalyzer, ImmutableArray<OperationBlockStartAnalyzerAction>> OperationBlockStartActionsByAnalyzer
        {
            get { return GetBlockActionsByAnalyzer(ref _lazyOperationBlockStartActionsByAnalyzer, this.analyzerActions.OperationBlockStartActions); }
        }

        private ImmutableDictionary<DiagnosticAnalyzer, ImmutableArray<OperationBlockAnalyzerAction>> OperationBlockEndActionsByAnalyzer
        {
            get { return GetBlockActionsByAnalyzer(ref _lazyOperationBlockEndActionsByAnalyzer, this.analyzerActions.OperationBlockEndActions); }
        }

        private ImmutableDictionary<DiagnosticAnalyzer, ImmutableArray<OperationBlockAnalyzerAction>> OperationBlockActionsByAnalyzer
        {
            get { return GetBlockActionsByAnalyzer(ref _lazyOperationBlockActionsByAnalyzer, this.analyzerActions.OperationBlockActions); }
        }

        private static ImmutableDictionary<DiagnosticAnalyzer, ImmutableArray<ActionType>> GetBlockActionsByAnalyzer<ActionType>(
            ref ImmutableDictionary<DiagnosticAnalyzer, ImmutableArray<ActionType>> lazyCodeBlockActionsByAnalyzer,
            ImmutableArray<ActionType> codeBlockActions) where ActionType : AnalyzerAction
        {
            if (lazyCodeBlockActionsByAnalyzer == null)
            {
                ImmutableDictionary<DiagnosticAnalyzer, ImmutableArray<ActionType>> codeBlockActionsByAnalyzer;
                if (!codeBlockActions.IsEmpty)
                {
                    var builder = ImmutableDictionary.CreateBuilder<DiagnosticAnalyzer, ImmutableArray<ActionType>>();
                    var actionsByAnalyzer = codeBlockActions.GroupBy(action => action.Analyzer);
                    foreach (var analyzerAndActions in actionsByAnalyzer)
                    {
                        builder.Add(analyzerAndActions.Key, analyzerAndActions.ToImmutableArrayOrEmpty());
                    }

                    codeBlockActionsByAnalyzer = builder.ToImmutable();
                }
                else
                {
                    codeBlockActionsByAnalyzer = ImmutableDictionary<DiagnosticAnalyzer, ImmutableArray<ActionType>>.Empty;
                }

                Interlocked.CompareExchange(ref lazyCodeBlockActionsByAnalyzer, codeBlockActionsByAnalyzer, null);
            }

            return lazyCodeBlockActionsByAnalyzer;
        }

        private bool ShouldExecuteSyntaxNodeActions(AnalysisScope analysisScope)
        {
            foreach (var analyzer in analysisScope.Analyzers)
            {
                if (this.NodeActionsByAnalyzerAndKind.ContainsKey(analyzer))
                {
                    return true;
                }
            }

            return false;
        }

        private bool ShouldExecuteOperationActions(AnalysisScope analysisScope)
        {
            return analysisScope.Analyzers.Any(analyzer => this.OperationActionsByAnalyzerAndKind.ContainsKey(analyzer));
        }

        private bool ShouldExecuteBlockActions<T0, T1>(ImmutableDictionary<DiagnosticAnalyzer, ImmutableArray<T0>> blockStartActions, ImmutableDictionary<DiagnosticAnalyzer, ImmutableArray<T1>> blockActions, AnalysisScope analysisScope, ISymbol symbol)
        {
            if (AnalyzerExecutor.CanHaveExecutableCodeBlock(symbol))
            {
                foreach (var analyzer in analysisScope.Analyzers)
                {
                    if (blockStartActions.ContainsKey(analyzer) ||
                        blockActions.ContainsKey(analyzer))
                    {
                        return true;
                    }
                }
            }

            return false;
        }

        private bool ShouldExecuteCodeBlockActions(AnalysisScope analysisScope, ISymbol symbol)
        {
            return ShouldExecuteBlockActions(this.CodeBlockStartActionsByAnalyzer, this.CodeBlockActionsByAnalyzer, analysisScope, symbol);
        }

        private bool ShouldExecuteOperationBlockActions(AnalysisScope analysisScope, ISymbol symbol)
        {
            return ShouldExecuteBlockActions(this.OperationBlockStartActionsByAnalyzer, this.OperationBlockActionsByAnalyzer, analysisScope, symbol);
        }

        protected override void ExecuteDeclaringReferenceActions(
            SymbolDeclaredCompilationEvent symbolEvent,
            AnalysisScope analysisScope,
            AnalysisState analysisStateOpt,
            CancellationToken cancellationToken)
        {
            var symbol = symbolEvent.Symbol;
            var executeSyntaxNodeActions = ShouldExecuteSyntaxNodeActions(analysisScope);
            var executeCodeBlockActions = ShouldExecuteCodeBlockActions(analysisScope, symbol);
            var executeOperationActions = ShouldExecuteOperationActions(analysisScope);
            var executeOperationBlockActions = ShouldExecuteOperationBlockActions(analysisScope, symbol);

            if (executeSyntaxNodeActions || executeOperationActions || executeCodeBlockActions || executeOperationBlockActions)
            {
                foreach (var decl in symbolEvent.DeclaringSyntaxReferences)
                {
                    cancellationToken.ThrowIfCancellationRequested();

                    if (analysisScope.FilterTreeOpt == null || analysisScope.FilterTreeOpt == decl.SyntaxTree)
                    {
                        ExecuteDeclaringReferenceActions(decl, symbolEvent, analysisScope, analysisStateOpt, executeSyntaxNodeActions, executeOperationActions, executeCodeBlockActions, executeOperationBlockActions, cancellationToken);
                    }
                }
            }
            else if (analysisStateOpt != null)
            {
                cancellationToken.ThrowIfCancellationRequested();
                analysisStateOpt.MarkDeclarationsComplete(symbolEvent.DeclaringSyntaxReferences, analysisScope.Analyzers);

                foreach (var decl in symbolEvent.DeclaringSyntaxReferences)
                {
                    ClearCachedAnalysisDataIfAnalyzed(decl, decl.GetSyntax(), symbolEvent.Compilation, analysisStateOpt);
                }
            }
        }

        private DeclarationAnalysisData GetOrComputeDeclarationAnalysisData(
            SyntaxReference declaration,
            Func<DeclarationAnalysisData> computeDeclarationAnalysisData,
            Compilation compilation,
            bool cacheAnalysisData)
        {
            if (!cacheAnalysisData)
            {
                return computeDeclarationAnalysisData();
            }

            // NOTE: The driver guarantees that only a single thread will be performing analysis on individual declaration.
            // However, there might be multiple threads analyzing different trees at the same time, so we need to lock the map for read/write.

            var map = GetOrCreateCachedCompilationData(compilation).DeclarationAnalysisDataMap;

            DeclarationAnalysisData data;
            lock (map)
            {
                if (map.TryGetValue(declaration, out data))
                {
                    return data;
                }
            }

            data = computeDeclarationAnalysisData();

            lock (map)
            {
                map[declaration] = data;
            }

            return data;
        }

        private void ClearCachedAnalysisDataIfAnalyzed(SyntaxReference declaration, SyntaxNode node, Compilation compilation, AnalysisState analysisState)
        {
            Debug.Assert(analysisState != null);

            CompilationData compilationData;
            if (!s_compilationDataCache.TryGetValue(compilation, out compilationData) ||
                !analysisState.IsDeclarationComplete(node))
            {
                return;
            }

            var map = compilationData.DeclarationAnalysisDataMap;
            DeclarationAnalysisData declarationData;
            lock (map)
            {
                if (!map.TryGetValue(declaration, out declarationData))
                {
                    return;
                }

                map.Remove(declaration);
            }

            declarationData.Free();
            s_declarationAnalysisDataPool.Free(declarationData);
        }

        private DeclarationAnalysisData ComputeDeclarationAnalysisData(
            ISymbol symbol,
            SyntaxReference declaration,
            SemanticModel semanticModel,
            bool shouldExecuteSyntaxNodeActions,
            AnalysisScope analysisScope,
            CancellationToken cancellationToken)
        {
            cancellationToken.ThrowIfCancellationRequested();

            var declarationAnalysisData = s_declarationAnalysisDataPool.Allocate();
            var builder = declarationAnalysisData.DeclarationsInNode;

            var declaringReferenceSyntax = declaration.GetSyntax(cancellationToken);
            var topmostNodeForAnalysis = semanticModel.GetTopmostNodeForDiagnosticAnalysis(symbol, declaringReferenceSyntax);
            ComputeDeclarationsInNode(semanticModel, symbol, declaringReferenceSyntax, topmostNodeForAnalysis, builder, cancellationToken);
            var isPartialDeclAnalysis = analysisScope.FilterSpanOpt.HasValue && !analysisScope.ContainsSpan(topmostNodeForAnalysis.FullSpan);
            var nodesToAnalyze = shouldExecuteSyntaxNodeActions ?
                    GetSyntaxNodesToAnalyze(topmostNodeForAnalysis, symbol, builder, analysisScope, isPartialDeclAnalysis, semanticModel, analyzerExecutor) :
                    ImmutableArray<SyntaxNode>.Empty;

            declarationAnalysisData.DeclaringReferenceSyntax = declaringReferenceSyntax;
            declarationAnalysisData.TopmostNodeForAnalysis = topmostNodeForAnalysis;
            declarationAnalysisData.DescendantNodesToAnalyze.AddRange(nodesToAnalyze);
            declarationAnalysisData.IsPartialAnalysis = isPartialDeclAnalysis;

            return declarationAnalysisData;
        }

        private static void ComputeDeclarationsInNode(SemanticModel semanticModel, ISymbol declaredSymbol, SyntaxNode declaringReferenceSyntax, SyntaxNode topmostNodeForAnalysis, List<DeclarationInfo> builder, CancellationToken cancellationToken)
        {
            // We only care about the top level symbol declaration and its immediate member declarations.
            int? levelsToCompute = 2;
            var getSymbol = topmostNodeForAnalysis != declaringReferenceSyntax || declaredSymbol.Kind == SymbolKind.Namespace;
            semanticModel.ComputeDeclarationsInNode(topmostNodeForAnalysis, getSymbol, builder, cancellationToken, levelsToCompute);
        }

        private void ExecuteDeclaringReferenceActions(
            SyntaxReference decl,
            SymbolDeclaredCompilationEvent symbolEvent,
            AnalysisScope analysisScope,
            AnalysisState analysisStateOpt,
            bool shouldExecuteSyntaxNodeActions,
            bool shouldExecuteOperationActions,
            bool shouldExecuteCodeBlockActions,
            bool shouldExecuteOperationBlockActions,
            CancellationToken cancellationToken)
        {
            Debug.Assert(shouldExecuteSyntaxNodeActions || shouldExecuteOperationActions || shouldExecuteCodeBlockActions || shouldExecuteOperationBlockActions);

            var symbol = symbolEvent.Symbol;
            SemanticModel semanticModel = analysisStateOpt != null ?
                GetOrCreateCachedSemanticModel(decl.SyntaxTree, symbolEvent.Compilation, cancellationToken) :
                symbolEvent.SemanticModel(decl);

            var cacheAnalysisData = analysisScope.Analyzers.Length < analyzers.Length &&
                (!analysisScope.FilterSpanOpt.HasValue || analysisScope.FilterSpanOpt.Value.Length >= decl.SyntaxTree.GetRoot(cancellationToken).Span.Length);

            var declarationAnalysisData = GetOrComputeDeclarationAnalysisData(
                decl,
                () => ComputeDeclarationAnalysisData(symbol, decl, semanticModel, shouldExecuteSyntaxNodeActions, analysisScope, cancellationToken),
                symbolEvent.Compilation,
                cacheAnalysisData);

            if (!analysisScope.ShouldAnalyze(declarationAnalysisData.TopmostNodeForAnalysis))
            {
                return;
            }

            // Execute stateless syntax node actions.
            if (shouldExecuteSyntaxNodeActions)
            {
                var nodesToAnalyze = declarationAnalysisData.DescendantNodesToAnalyze;
                foreach (var analyzer in analysisScope.Analyzers)
                {
                    ImmutableDictionary<TLanguageKindEnum, ImmutableArray<SyntaxNodeAnalyzerAction<TLanguageKindEnum>>> nodeActionsByKind;
                    if (this.NodeActionsByAnalyzerAndKind.TryGetValue(analyzer, out nodeActionsByKind))
                    {
                        analyzerExecutor.ExecuteSyntaxNodeActions(nodesToAnalyze, nodeActionsByKind,
                            analyzer, semanticModel, _getKind, declarationAnalysisData.TopmostNodeForAnalysis.FullSpan, decl, analysisScope, analysisStateOpt);
                    }
                }
            }

            // Execute code block actions.
            if (shouldExecuteCodeBlockActions || shouldExecuteOperationActions || shouldExecuteOperationBlockActions)
            {
                // Compute the executable code blocks of interest.
                var executableCodeBlocks = ImmutableArray<SyntaxNode>.Empty;
                IEnumerable<CodeBlockAnalyzerActions> codeBlockActions = null;
                foreach (var declInNode in declarationAnalysisData.DeclarationsInNode)
                {
                    if (declInNode.DeclaredNode == declarationAnalysisData.TopmostNodeForAnalysis || declInNode.DeclaredNode == declarationAnalysisData.DeclaringReferenceSyntax)
                    {
                        executableCodeBlocks = declInNode.ExecutableCodeBlocks;
                        if (executableCodeBlocks.Any())
                        {
                            if (shouldExecuteCodeBlockActions || shouldExecuteOperationBlockActions)
                            {
                                codeBlockActions = GetCodeBlockActions(analysisScope);
                            }

                            // Execute operation actions.
                            if (shouldExecuteOperationActions || shouldExecuteOperationBlockActions)
                            {
                                var operationBlocksToAnalyze = GetOperationBlocksToAnalyze(executableCodeBlocks, semanticModel, cancellationToken);
                                var operationsToAnalyze = GetOperationsToAnalyze(operationBlocksToAnalyze);

                                if (!operationsToAnalyze.IsEmpty)
                                {
                                    if (shouldExecuteOperationActions)
                                    {
                                        foreach (var analyzer in analysisScope.Analyzers)
                                        {
                                            ImmutableDictionary<OperationKind, ImmutableArray<OperationAnalyzerAction>> operationActionsByKind;
                                            if (this.OperationActionsByAnalyzerAndKind.TryGetValue(analyzer, out operationActionsByKind))
                                            {
                                                analyzerExecutor.ExecuteOperationActions(operationsToAnalyze, operationActionsByKind,
                                                    analyzer, semanticModel, declarationAnalysisData.TopmostNodeForAnalysis.FullSpan, decl, analysisScope, analysisStateOpt);
                                            }
                                        }
                                    }

                                    if (shouldExecuteOperationBlockActions)
                                    {
                                        foreach (var analyzerActions in codeBlockActions)
                                        {
                                            analyzerExecutor.ExecuteOperationBlockActions(
                                                analyzerActions.OperationBlockStartActions, analyzerActions.OperationBlockActions,
                                                analyzerActions.OpererationBlockEndActions, analyzerActions.Analyzer, declarationAnalysisData.TopmostNodeForAnalysis, symbol,
                                                operationBlocksToAnalyze, operationsToAnalyze, semanticModel, decl, analysisScope, analysisStateOpt);
                                        }
                                    }
                                }
                            }

                            break;
                        }
                    }
                }

                if (executableCodeBlocks.Any() && shouldExecuteCodeBlockActions)
                {
                    foreach (var analyzerActions in codeBlockActions)
                    {
                        analyzerExecutor.ExecuteCodeBlockActions(
                            analyzerActions.CodeBlockStartActions, analyzerActions.CodeBlockActions,
                            analyzerActions.CodeBlockEndActions, analyzerActions.Analyzer, declarationAnalysisData.TopmostNodeForAnalysis, symbol,
                            executableCodeBlocks, semanticModel, _getKind, decl, analysisScope, analysisStateOpt);
                    }
                }
            }

            // Mark completion only if we are analyzing a span containing the entire syntax node.
            if (analysisStateOpt != null && !declarationAnalysisData.IsPartialAnalysis)
            {
                foreach (var analyzer in analysisScope.Analyzers)
                {
                    analysisStateOpt.MarkDeclarationComplete(decl, analyzer);
                }

                if (cacheAnalysisData)
                {
                    ClearCachedAnalysisDataIfAnalyzed(decl, declarationAnalysisData.DeclaringReferenceSyntax, symbolEvent.Compilation, analysisStateOpt);
                }
            }
        }

        [StructLayout(LayoutKind.Auto)]
        private struct CodeBlockAnalyzerActions
        {
            public DiagnosticAnalyzer Analyzer;
            public ImmutableArray<CodeBlockStartAnalyzerAction<TLanguageKindEnum>> CodeBlockStartActions;
            public ImmutableArray<CodeBlockAnalyzerAction> CodeBlockActions;
            public ImmutableArray<CodeBlockAnalyzerAction> CodeBlockEndActions;
            public ImmutableArray<OperationBlockStartAnalyzerAction> OperationBlockStartActions;
            public ImmutableArray<OperationBlockAnalyzerAction> OperationBlockActions;
            public ImmutableArray<OperationBlockAnalyzerAction> OpererationBlockEndActions;
        }
        
        private IEnumerable<CodeBlockAnalyzerActions> GetCodeBlockActions(AnalysisScope analysisScope)
        {
            foreach (var analyzer in analysisScope.Analyzers)
            {
                ImmutableArray<CodeBlockStartAnalyzerAction<TLanguageKindEnum>> codeBlockStartActions;
                if (!this.CodeBlockStartActionsByAnalyzer.TryGetValue(analyzer, out codeBlockStartActions))
                {
                    codeBlockStartActions = ImmutableArray<CodeBlockStartAnalyzerAction<TLanguageKindEnum>>.Empty;
                }

                ImmutableArray<CodeBlockAnalyzerAction> codeBlockActions;
                if (!this.CodeBlockActionsByAnalyzer.TryGetValue(analyzer, out codeBlockActions))
                {
                    codeBlockActions = ImmutableArray<CodeBlockAnalyzerAction>.Empty;
                }

                ImmutableArray<CodeBlockAnalyzerAction> codeBlockEndActions;
                if (!this.CodeBlockEndActionsByAnalyzer.TryGetValue(analyzer, out codeBlockEndActions))
                {
                    codeBlockEndActions = ImmutableArray<CodeBlockAnalyzerAction>.Empty;
                }

                ImmutableArray<OperationBlockStartAnalyzerAction> operationBlockStartActions;
                if (!this.OperationBlockStartActionsByAnalyzer.TryGetValue(analyzer, out operationBlockStartActions))
                {
                    operationBlockStartActions = ImmutableArray<OperationBlockStartAnalyzerAction>.Empty;
                }

                ImmutableArray<OperationBlockAnalyzerAction> operationBlockActions;
                if (!this.OperationBlockActionsByAnalyzer.TryGetValue(analyzer, out operationBlockActions))
                {
                    operationBlockActions = ImmutableArray<OperationBlockAnalyzerAction>.Empty;
                }

                ImmutableArray<OperationBlockAnalyzerAction> operationBlockEndActions;
                if (!this.OperationBlockEndActionsByAnalyzer.TryGetValue(analyzer, out operationBlockEndActions))
                {
                    operationBlockEndActions = ImmutableArray<OperationBlockAnalyzerAction>.Empty;
                }

                if (!codeBlockStartActions.IsEmpty || !codeBlockActions.IsEmpty || !codeBlockEndActions.IsEmpty || !operationBlockStartActions.IsEmpty || !operationBlockActions.IsEmpty || !operationBlockEndActions.IsEmpty)
                {
                    yield return
                        new CodeBlockAnalyzerActions
                        {
                            Analyzer = analyzer,
                            CodeBlockStartActions = codeBlockStartActions,
                            CodeBlockActions = codeBlockActions,
                            CodeBlockEndActions = codeBlockEndActions,
                            OperationBlockStartActions = operationBlockStartActions,
                            OperationBlockActions = operationBlockActions,
                            OpererationBlockEndActions = operationBlockEndActions
                        };
                }
            }
        }

        private static IEnumerable<SyntaxNode> GetSyntaxNodesToAnalyze(
            SyntaxNode declaredNode,
            ISymbol declaredSymbol,
            IEnumerable<DeclarationInfo> declarationsInNode,
            AnalysisScope analysisScope,
            bool isPartialDeclAnalysis,
            SemanticModel semanticModel,
            AnalyzerExecutor analyzerExecutor)
        {
            // Eliminate descendant member declarations within declarations.
            // There will be separate symbols declared for the members.
            HashSet<SyntaxNode> descendantDeclsToSkip = null;
            bool first = true;
            foreach (var declInNode in declarationsInNode)
            {
                analyzerExecutor.CancellationToken.ThrowIfCancellationRequested();

                if (declInNode.DeclaredNode != declaredNode)
                {
                    // Might be a field declaration statement with multiple fields declared.
                    // If so, we execute syntax node analysis for entire field declaration (and its descendants)
                    // if we processing the first field and skip syntax actions for remaining fields in the declaration.
                    if (declInNode.DeclaredSymbol == declaredSymbol)
                    {
                        if (first)
                        {
                            break;
                        }

                        return ImmutableArray<SyntaxNode>.Empty;
                    }

                    // Compute the topmost node representing the syntax declaration for the member that needs to be skipped.
                    var declarationNodeToSkip = declInNode.DeclaredNode;
                    var declaredSymbolOfDeclInNode = declInNode.DeclaredSymbol ?? semanticModel.GetDeclaredSymbol(declInNode.DeclaredNode, analyzerExecutor.CancellationToken);
                    if (declaredSymbolOfDeclInNode != null)
                    {
                        declarationNodeToSkip = semanticModel.GetTopmostNodeForDiagnosticAnalysis(declaredSymbolOfDeclInNode, declInNode.DeclaredNode);
                    }

                    descendantDeclsToSkip = descendantDeclsToSkip ?? new HashSet<SyntaxNode>();
                    descendantDeclsToSkip.Add(declarationNodeToSkip);
                }

                first = false;
            }

            var nodesToAnalyze = descendantDeclsToSkip == null ?
                declaredNode.DescendantNodesAndSelf(descendIntoTrivia: true) :
                GetSyntaxNodesToAnalyze(declaredNode, descendantDeclsToSkip);

            if (isPartialDeclAnalysis)
            {
                nodesToAnalyze = nodesToAnalyze.Where(node => analysisScope.ShouldAnalyze(node));
            }

            return nodesToAnalyze;
        }

        private static ImmutableArray<IOperation> GetOperationBlocksToAnalyze(
            ImmutableArray<SyntaxNode> executableBlocks,
            SemanticModel semanticModel,
            CancellationToken cancellationToken)
        {
            ArrayBuilder<IOperation> operationBlocksToAnalyze = ArrayBuilder<IOperation>.GetInstance();

            foreach (SyntaxNode executableBlock in executableBlocks)
            {
                IOperation operation = semanticModel.GetOperation(executableBlock, cancellationToken);
                if (operation != null)
                {
                    operationBlocksToAnalyze.AddRange(operation);
                }
            }

            return operationBlocksToAnalyze.ToImmutableAndFree();
        }

        private static ImmutableArray<IOperation> GetOperationsToAnalyze(
            ImmutableArray<IOperation> operationBlocks)
        {
            ArrayBuilder<IOperation> operationsToAnalyze = ArrayBuilder<IOperation>.GetInstance();

            foreach (IOperation operationBlock in operationBlocks)
            {
                operationsToAnalyze.AddRange(operationBlock.DescendantsAndSelf());
            }

            return operationsToAnalyze.ToImmutableAndFree();
        }

        private static IEnumerable<SyntaxNode> GetSyntaxNodesToAnalyze(SyntaxNode declaredNode, HashSet<SyntaxNode> descendantDeclsToSkip)
        {
            Debug.Assert(declaredNode != null);
            Debug.Assert(descendantDeclsToSkip != null);

            foreach (var node in declaredNode.DescendantNodesAndSelf(n => !descendantDeclsToSkip.Contains(n), descendIntoTrivia: true))
            {
                if (!descendantDeclsToSkip.Contains(node))
                {
                    yield return node;
                }
            }
        }
    }
}<|MERGE_RESOLUTION|>--- conflicted
+++ resolved
@@ -8,12 +8,9 @@
 using System.Runtime.InteropServices;
 using System.Threading;
 using System.Threading.Tasks;
-<<<<<<< HEAD
 using Microsoft.CodeAnalysis.Collections;
 using Microsoft.CodeAnalysis.Semantics;
-=======
 using Microsoft.CodeAnalysis.Diagnostics.Telemetry;
->>>>>>> 55ec4dd3
 using Roslyn.Utilities;
 
 namespace Microsoft.CodeAnalysis.Diagnostics
@@ -400,7 +397,7 @@
                 if (reportSuppressedDiagnostics || !d.IsSuppressed)
                 {
                     allDiagnostics.Add(d);
-                }
+                }                
             }
 
             return allDiagnostics.ToReadOnlyAndFree();
@@ -991,14 +988,14 @@
                             if (analyzerAndActions.Any())
                             {
                                 actionsByKind = AnalyzerExecutor.GetOperationActionsByKind(analyzerAndActions);
-                            }
+                        }
                             else
                             {
                                 actionsByKind = ImmutableDictionary<OperationKind, ImmutableArray<OperationAnalyzerAction>>.Empty;
                             }
 
                             builder.Add(analyzerAndActions.Key, actionsByKind);
-                        }
+                    }
 
                         analyzerActionsByKind = builder.ToImmutable();
                     }
@@ -1353,9 +1350,9 @@
                                 }
                             }
 
-                            break;
-                        }
-                    }
+                        break;
+                    }
+                }
                 }
 
                 if (executableCodeBlocks.Any() && shouldExecuteCodeBlockActions)
@@ -1396,7 +1393,7 @@
             public ImmutableArray<OperationBlockAnalyzerAction> OperationBlockActions;
             public ImmutableArray<OperationBlockAnalyzerAction> OpererationBlockEndActions;
         }
-        
+
         private IEnumerable<CodeBlockAnalyzerActions> GetCodeBlockActions(AnalysisScope analysisScope)
         {
             foreach (var analyzer in analysisScope.Analyzers)
