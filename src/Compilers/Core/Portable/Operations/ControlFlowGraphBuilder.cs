--- conflicted
+++ resolved
@@ -5095,45 +5095,6 @@
             return new PointerIndirectionReferenceExpression(Visit(operation.Pointer), semanticModel: null, operation.Syntax, operation.Type, operation.ConstantValue, IsImplicit(operation));
         }
 
-<<<<<<< HEAD
-        public override IOperation VisitLocalReference(ILocalReferenceOperation operation, int? captureIdForResult)
-        {
-            return new LocalReferenceExpression(operation.Local, operation.IsDeclaration, semanticModel: null, operation.Syntax, operation.Type, operation.ConstantValue, IsImplicit(operation));
-        }
-
-        public override IOperation VisitParameterReference(IParameterReferenceOperation operation, int? captureIdForResult)
-        {
-            return new ParameterReferenceExpression(operation.Parameter, semanticModel: null, operation.Syntax, operation.Type, operation.ConstantValue, IsImplicit(operation));
-        }
-
-        public override IOperation VisitFieldReference(IFieldReferenceOperation operation, int? captureIdForResult)
-        {
-            // PROTOTYPE(dataflow): drop instance for a static field
-            return new FieldReferenceExpression(operation.Field, operation.IsDeclaration, Visit(operation.Instance), semanticModel: null, operation.Syntax, operation.Type, operation.ConstantValue, IsImplicit(operation));
-        }
-
-        public override IOperation VisitMethodReference(IMethodReferenceOperation operation, int? captureIdForResult)
-        {
-            // PROTOTYPE(dataflow): drop instance for a static method
-            return new MethodReferenceExpression(operation.Method, operation.IsVirtual, Visit(operation.Instance), semanticModel: null, operation.Syntax, operation.Type, operation.ConstantValue, IsImplicit(operation));
-        }
-
-        public override IOperation VisitPropertyReference(IPropertyReferenceOperation operation, int? captureIdForResult)
-        {
-            // PROTOTYPE(dataflow): drop instance for a static property
-            return new PropertyReferenceExpression(operation.Property, Visit(operation.Instance), VisitArray(operation.Arguments), semanticModel: null, operation.Syntax, operation.Type, operation.ConstantValue, IsImplicit(operation));
-        }
-
-        public override IOperation VisitEventReference(IEventReferenceOperation operation, int? captureIdForResult)
-        {
-            return new EventReferenceExpression(operation.Event, Visit(operation.Instance), semanticModel: null, operation.Syntax, operation.Type, operation.ConstantValue, IsImplicit(operation));
-=======
-        public override IOperation VisitEventAssignment(IEventAssignmentOperation operation, int? captureIdForResult)
-        {
-            return new EventAssignmentOperation(Visit(operation.EventReference), Visit(operation.HandlerValue), operation.Adds, semanticModel: null, operation.Syntax, operation.Type, operation.ConstantValue, IsImplicit(operation));
->>>>>>> 61f812f4
-        }
-
         internal override IOperation VisitPlaceholder(IPlaceholderOperation operation, int? captureIdForResult)
         {
             switch (operation.PlaceholderKind)
