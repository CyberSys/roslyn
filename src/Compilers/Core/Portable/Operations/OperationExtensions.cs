--- conflicted
+++ resolved
@@ -99,11 +99,7 @@
         /// Gets all the declared local variables in the given <paramref name="declarationStatement"/>.
         /// </summary>
         /// <param name="declarationStatement">Variable declaration statement</param>
-<<<<<<< HEAD
-        public static ImmutableArray<ILocalSymbol> GetDeclaredVariables(this IVariableDeclarationGroup declarationStatement)
-=======
-        public static ImmutableArray<ILocalSymbol> GetDeclaredVariables(this IVariableDeclarationsOperation declarationStatement)
->>>>>>> 19f49b0f
+        public static ImmutableArray<ILocalSymbol> GetDeclaredVariables(this IVariableDeclarationGroupOperation declarationStatement)
         {
             if (declarationStatement == null)
             {
@@ -119,7 +115,7 @@
             return arrayBuilder.ToImmutableAndFree();
         }
 
-        public static ImmutableArray<ILocalSymbol> GetDeclaredVariables(this IVariableDeclaration declaration)
+        public static ImmutableArray<ILocalSymbol> GetDeclaredVariables(this IVariableDeclarationOperation declaration)
         {
             if (declaration == null)
             {
@@ -131,15 +127,15 @@
             return arrayBuilder.ToImmutableAndFree();
         }
 
-        private static void GetDeclaredVariables(this IVariableDeclaration declaration, ArrayBuilder<ILocalSymbol> arrayBuilder)
+        private static void GetDeclaredVariables(this IVariableDeclarationOperation declaration, ArrayBuilder<ILocalSymbol> arrayBuilder)
         {
             switch (declaration.Kind)
             {
                 case OperationKind.SingleVariableDeclaration:
-                    arrayBuilder.Add(((ISingleVariableDeclaration)declaration).Symbol);
+                    arrayBuilder.Add(((ISingleVariableDeclarationOperation)declaration).Symbol);
                     break;
                 case OperationKind.MultiVariableDeclaration:
-                    foreach (var decl in ((IMultiVariableDeclaration)declaration).Declarations)
+                    foreach (var decl in ((IMultiVariableDeclarationOperation)declaration).Declarations)
                     {
                         arrayBuilder.Add(decl.Symbol);
                     }
