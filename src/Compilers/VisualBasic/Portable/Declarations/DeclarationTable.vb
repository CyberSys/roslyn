--- conflicted
+++ resolved
@@ -285,26 +285,16 @@
             filter As SymbolFilter,
             cancellationToken As CancellationToken) As Boolean
 
-<<<<<<< HEAD
-            ' note: because we want to do case-insensitive lookup, and because our decl tables
-            ' do not store members in a way that can lookup in a case-insensitive manner, we have
-            ' to defer to just calling the normal predicate version.
-            Return ContainsName(
-                mergedRoot, Function(n) IdentifierComparison.Equals(n, name), filter, cancellationToken)
-=======
             Return ContainsNameHelper(
                 mergedRoot,
                 Function(n) IdentifierComparison.Equals(n, name),
                 filter,
                 Function(t) t.MemberNames.Contains(name),
                 cancellationToken)
->>>>>>> 990fbbbf
         End Function
 
         Public Shared Function ContainsName(
             mergedRoot As MergedNamespaceDeclaration,
-<<<<<<< HEAD
-=======
             predicate As Func(Of String, Boolean),
             filter As SymbolFilter,
             cancellationToken As CancellationToken) As Boolean
@@ -327,7 +317,6 @@
 
         Public Shared Function ContainsNameHelper(
             mergedRoot As MergedNamespaceDeclaration,
->>>>>>> 990fbbbf
             predicate As Func(Of String, Boolean),
             filter As SymbolFilter,
             typePredicate As Func(Of SingleTypeDeclaration, Boolean),
@@ -360,17 +349,9 @@
                     If includeMember Then
                         Dim mergedType = DirectCast(current, MergedTypeDeclaration)
                         For Each childType In mergedType.Declarations
-<<<<<<< HEAD
-                            For Each name In childType.MemberNames
-                                If predicate(name) Then
-                                    Return True
-                                End If
-                            Next
-=======
                             If typePredicate(childType) Then
                                 Return True
                             End If
->>>>>>> 990fbbbf
                         Next
                     End If
                 End If
