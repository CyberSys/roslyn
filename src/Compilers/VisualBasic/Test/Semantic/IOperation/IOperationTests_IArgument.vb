' Copyright (c) Microsoft.  All Rights Reserved.  Licensed under the Apache License, Version 2.0.  See License.txt in the project root for license information.

Imports Microsoft.CodeAnalysis.VisualBasic.Syntax
Imports Microsoft.CodeAnalysis.Test.Utilities

Namespace Microsoft.CodeAnalysis.VisualBasic.UnitTests.Semantics

    Partial Public Class IOperationTests
        Inherits SemanticModelTestBase

        <CompilerTrait(CompilerFeature.IOperation)>
        <Fact>
        Public Sub PositionalArgument()
            Dim source = <![CDATA[
Class Program
    Sub M1()
        M2(1, 0.0)'BIND:"M2(1, 0.0)"
    End Sub

    Sub M2(a As Integer, b As Double)
    End Sub
End Class]]>.Value

            Dim expectedOperationTree = <![CDATA[
IInvocationExpression ( Sub Program.M2(a As System.Int32, b As System.Double)) (OperationKind.InvocationExpression, Type: System.Void) (Syntax: 'M2(1, 0.0)')
  Instance Receiver: IInstanceReferenceExpression (InstanceReferenceKind.Implicit) (OperationKind.InstanceReferenceExpression, Type: Program) (Syntax: 'M2')
  Arguments(2):
      IArgument (ArgumentKind.Explicit, Matching Parameter: a) (OperationKind.Argument) (Syntax: '1')
        ILiteralExpression (OperationKind.LiteralExpression, Type: System.Int32, Constant: 1) (Syntax: '1')
        InConversion: CommonConversion (Exists: True, IsIdentity: True, IsNumeric: False, IsReference: False, IsUserDefined: False) (MethodSymbol: null)
        OutConversion: CommonConversion (Exists: True, IsIdentity: True, IsNumeric: False, IsReference: False, IsUserDefined: False) (MethodSymbol: null)
      IArgument (ArgumentKind.Explicit, Matching Parameter: b) (OperationKind.Argument) (Syntax: '0.0')
        ILiteralExpression (OperationKind.LiteralExpression, Type: System.Double, Constant: 0) (Syntax: '0.0')
        InConversion: CommonConversion (Exists: True, IsIdentity: True, IsNumeric: False, IsReference: False, IsUserDefined: False) (MethodSymbol: null)
        OutConversion: CommonConversion (Exists: True, IsIdentity: True, IsNumeric: False, IsReference: False, IsUserDefined: False) (MethodSymbol: null)
]]>.Value

            Dim expectedDiagnostics = String.Empty

            VerifyOperationTreeAndDiagnosticsForTest(Of InvocationExpressionSyntax)(source, expectedOperationTree, expectedDiagnostics)
        End Sub

        <CompilerTrait(CompilerFeature.IOperation)>
        <Fact>
        Public Sub PositionalArgumentWithDefaultValue()
            Dim source = <![CDATA[
Class Program
    Sub M1()
        M2(1)'BIND:"M2(1)"
    End Sub

    Sub M2(a As Integer, Optional b As Double = 0.0)
    End Sub
End Class]]>.Value

            Dim expectedOperationTree = <![CDATA[
IInvocationExpression ( Sub Program.M2(a As System.Int32, [b As System.Double = 0])) (OperationKind.InvocationExpression, Type: System.Void) (Syntax: 'M2(1)')
  Instance Receiver: IInstanceReferenceExpression (InstanceReferenceKind.Implicit) (OperationKind.InstanceReferenceExpression, Type: Program) (Syntax: 'M2')
  Arguments(2):
      IArgument (ArgumentKind.Explicit, Matching Parameter: a) (OperationKind.Argument) (Syntax: '1')
        ILiteralExpression (OperationKind.LiteralExpression, Type: System.Int32, Constant: 1) (Syntax: '1')
        InConversion: CommonConversion (Exists: True, IsIdentity: True, IsNumeric: False, IsReference: False, IsUserDefined: False) (MethodSymbol: null)
        OutConversion: CommonConversion (Exists: True, IsIdentity: True, IsNumeric: False, IsReference: False, IsUserDefined: False) (MethodSymbol: null)
      IArgument (ArgumentKind.DefaultValue, Matching Parameter: b) (OperationKind.Argument) (Syntax: 'M2')
        ILiteralExpression (OperationKind.LiteralExpression, Type: System.Double, Constant: 0) (Syntax: 'M2')
        InConversion: CommonConversion (Exists: True, IsIdentity: True, IsNumeric: False, IsReference: False, IsUserDefined: False) (MethodSymbol: null)
        OutConversion: CommonConversion (Exists: True, IsIdentity: True, IsNumeric: False, IsReference: False, IsUserDefined: False) (MethodSymbol: null)
]]>.Value

            Dim expectedDiagnostics = String.Empty

            VerifyOperationTreeAndDiagnosticsForTest(Of InvocationExpressionSyntax)(source, expectedOperationTree, expectedDiagnostics)
        End Sub

        <CompilerTrait(CompilerFeature.IOperation)>
        <Fact>
        Public Sub NamedArgumentListedInParameterOrder()
            Dim source = <![CDATA[
Class Program
    Sub M1()
        M2(a:=1, b:=1.0)'BIND:"M2(a:=1, b:=1.0)"
    End Sub

    Sub M2(a As Integer, Optional b As Double = 0.0)
    End Sub
End Class]]>.Value

            Dim expectedOperationTree = <![CDATA[
IInvocationExpression ( Sub Program.M2(a As System.Int32, [b As System.Double = 0])) (OperationKind.InvocationExpression, Type: System.Void) (Syntax: 'M2(a:=1, b:=1.0)')
  Instance Receiver: IInstanceReferenceExpression (InstanceReferenceKind.Implicit) (OperationKind.InstanceReferenceExpression, Type: Program) (Syntax: 'M2')
  Arguments(2):
      IArgument (ArgumentKind.Explicit, Matching Parameter: a) (OperationKind.Argument) (Syntax: '1')
        ILiteralExpression (OperationKind.LiteralExpression, Type: System.Int32, Constant: 1) (Syntax: '1')
        InConversion: CommonConversion (Exists: True, IsIdentity: True, IsNumeric: False, IsReference: False, IsUserDefined: False) (MethodSymbol: null)
        OutConversion: CommonConversion (Exists: True, IsIdentity: True, IsNumeric: False, IsReference: False, IsUserDefined: False) (MethodSymbol: null)
      IArgument (ArgumentKind.Explicit, Matching Parameter: b) (OperationKind.Argument) (Syntax: '1.0')
        ILiteralExpression (OperationKind.LiteralExpression, Type: System.Double, Constant: 1) (Syntax: '1.0')
        InConversion: CommonConversion (Exists: True, IsIdentity: True, IsNumeric: False, IsReference: False, IsUserDefined: False) (MethodSymbol: null)
        OutConversion: CommonConversion (Exists: True, IsIdentity: True, IsNumeric: False, IsReference: False, IsUserDefined: False) (MethodSymbol: null)
]]>.Value

            Dim expectedDiagnostics = String.Empty

            VerifyOperationTreeAndDiagnosticsForTest(Of InvocationExpressionSyntax)(source, expectedOperationTree, expectedDiagnostics)
        End Sub

        <CompilerTrait(CompilerFeature.IOperation)>
        <Fact>
        Public Sub NamedArgumentListedOutOfParameterOrder()
            Dim source = <![CDATA[
Class Program
    Sub M1()
        M2(b:=1.0, a:=0)'BIND:"M2(b:=1.0, a:=0)"
    End Sub

    Sub M2(a As Integer, Optional b As Double = 0.0)
    End Sub
End Class]]>.Value

            Dim expectedOperationTree = <![CDATA[
IInvocationExpression ( Sub Program.M2(a As System.Int32, [b As System.Double = 0])) (OperationKind.InvocationExpression, Type: System.Void) (Syntax: 'M2(b:=1.0, a:=0)')
  Instance Receiver: IInstanceReferenceExpression (InstanceReferenceKind.Implicit) (OperationKind.InstanceReferenceExpression, Type: Program) (Syntax: 'M2')
  Arguments(2):
      IArgument (ArgumentKind.Explicit, Matching Parameter: a) (OperationKind.Argument) (Syntax: '0')
        ILiteralExpression (OperationKind.LiteralExpression, Type: System.Int32, Constant: 0) (Syntax: '0')
        InConversion: CommonConversion (Exists: True, IsIdentity: True, IsNumeric: False, IsReference: False, IsUserDefined: False) (MethodSymbol: null)
        OutConversion: CommonConversion (Exists: True, IsIdentity: True, IsNumeric: False, IsReference: False, IsUserDefined: False) (MethodSymbol: null)
      IArgument (ArgumentKind.Explicit, Matching Parameter: b) (OperationKind.Argument) (Syntax: '1.0')
        ILiteralExpression (OperationKind.LiteralExpression, Type: System.Double, Constant: 1) (Syntax: '1.0')
        InConversion: CommonConversion (Exists: True, IsIdentity: True, IsNumeric: False, IsReference: False, IsUserDefined: False) (MethodSymbol: null)
        OutConversion: CommonConversion (Exists: True, IsIdentity: True, IsNumeric: False, IsReference: False, IsUserDefined: False) (MethodSymbol: null)
]]>.Value

            Dim expectedDiagnostics = String.Empty

            VerifyOperationTreeAndDiagnosticsForTest(Of InvocationExpressionSyntax)(source, expectedOperationTree, expectedDiagnostics)
        End Sub

        <CompilerTrait(CompilerFeature.IOperation)>
        <Fact>
        Public Sub NamedArgumentInParameterOrderWithDefaultValue()
            Dim source = <![CDATA[
Class Program
    Sub M1()
        M2(b:=1.0, c:=2.0)'BIND:"M2(b:=1.0, c:=2.0)"
    End Sub

    Sub M2(Optional a As Integer = 0, Optional b As Double = 0.0, Optional c As Double = 0.0)
    End Sub
End Class]]>.Value

            Dim expectedOperationTree = <![CDATA[
IInvocationExpression ( Sub Program.M2([a As System.Int32 = 0], [b As System.Double = 0], [c As System.Double = 0])) (OperationKind.InvocationExpression, Type: System.Void) (Syntax: 'M2(b:=1.0, c:=2.0)')
  Instance Receiver: IInstanceReferenceExpression (InstanceReferenceKind.Implicit) (OperationKind.InstanceReferenceExpression, Type: Program) (Syntax: 'M2')
  Arguments(3):
      IArgument (ArgumentKind.DefaultValue, Matching Parameter: a) (OperationKind.Argument) (Syntax: 'M2')
        ILiteralExpression (OperationKind.LiteralExpression, Type: System.Int32, Constant: 0) (Syntax: 'M2')
        InConversion: CommonConversion (Exists: True, IsIdentity: True, IsNumeric: False, IsReference: False, IsUserDefined: False) (MethodSymbol: null)
        OutConversion: CommonConversion (Exists: True, IsIdentity: True, IsNumeric: False, IsReference: False, IsUserDefined: False) (MethodSymbol: null)
      IArgument (ArgumentKind.Explicit, Matching Parameter: b) (OperationKind.Argument) (Syntax: '1.0')
        ILiteralExpression (OperationKind.LiteralExpression, Type: System.Double, Constant: 1) (Syntax: '1.0')
        InConversion: CommonConversion (Exists: True, IsIdentity: True, IsNumeric: False, IsReference: False, IsUserDefined: False) (MethodSymbol: null)
        OutConversion: CommonConversion (Exists: True, IsIdentity: True, IsNumeric: False, IsReference: False, IsUserDefined: False) (MethodSymbol: null)
      IArgument (ArgumentKind.Explicit, Matching Parameter: c) (OperationKind.Argument) (Syntax: '2.0')
        ILiteralExpression (OperationKind.LiteralExpression, Type: System.Double, Constant: 2) (Syntax: '2.0')
        InConversion: CommonConversion (Exists: True, IsIdentity: True, IsNumeric: False, IsReference: False, IsUserDefined: False) (MethodSymbol: null)
        OutConversion: CommonConversion (Exists: True, IsIdentity: True, IsNumeric: False, IsReference: False, IsUserDefined: False) (MethodSymbol: null)
]]>.Value

            Dim expectedDiagnostics = String.Empty

            VerifyOperationTreeAndDiagnosticsForTest(Of InvocationExpressionSyntax)(source, expectedOperationTree, expectedDiagnostics)
        End Sub

        <CompilerTrait(CompilerFeature.IOperation)>
        <Fact>
        Public Sub NamedArgumentInParameterOrderWithDefaultValueUsingOmittedSyntax()
            Dim source = <![CDATA[
Class Program
    Sub M1()
        M2(, b:=1.0, c:=2.0)'BIND:"M2(, b:=1.0, c:=2.0)"
    End Sub

    Sub M2(Optional a As Integer = 0, Optional b As Double = 0.0, Optional c As Double = 0.0)
    End Sub
End Class]]>.Value

            Dim expectedOperationTree = <![CDATA[
IInvocationExpression ( Sub Program.M2([a As System.Int32 = 0], [b As System.Double = 0], [c As System.Double = 0])) (OperationKind.InvocationExpression, Type: System.Void) (Syntax: 'M2(, b:=1.0, c:=2.0)')
  Instance Receiver: IInstanceReferenceExpression (InstanceReferenceKind.Implicit) (OperationKind.InstanceReferenceExpression, Type: Program) (Syntax: 'M2')
  Arguments(3):
      IArgument (ArgumentKind.DefaultValue, Matching Parameter: a) (OperationKind.Argument) (Syntax: 'M2')
        ILiteralExpression (OperationKind.LiteralExpression, Type: System.Int32, Constant: 0) (Syntax: 'M2')
        InConversion: CommonConversion (Exists: True, IsIdentity: True, IsNumeric: False, IsReference: False, IsUserDefined: False) (MethodSymbol: null)
        OutConversion: CommonConversion (Exists: True, IsIdentity: True, IsNumeric: False, IsReference: False, IsUserDefined: False) (MethodSymbol: null)
      IArgument (ArgumentKind.Explicit, Matching Parameter: b) (OperationKind.Argument) (Syntax: '1.0')
        ILiteralExpression (OperationKind.LiteralExpression, Type: System.Double, Constant: 1) (Syntax: '1.0')
        InConversion: CommonConversion (Exists: True, IsIdentity: True, IsNumeric: False, IsReference: False, IsUserDefined: False) (MethodSymbol: null)
        OutConversion: CommonConversion (Exists: True, IsIdentity: True, IsNumeric: False, IsReference: False, IsUserDefined: False) (MethodSymbol: null)
      IArgument (ArgumentKind.Explicit, Matching Parameter: c) (OperationKind.Argument) (Syntax: '2.0')
        ILiteralExpression (OperationKind.LiteralExpression, Type: System.Double, Constant: 2) (Syntax: '2.0')
        InConversion: CommonConversion (Exists: True, IsIdentity: True, IsNumeric: False, IsReference: False, IsUserDefined: False) (MethodSymbol: null)
        OutConversion: CommonConversion (Exists: True, IsIdentity: True, IsNumeric: False, IsReference: False, IsUserDefined: False) (MethodSymbol: null)
]]>.Value

            Dim expectedDiagnostics = String.Empty

            VerifyOperationTreeAndDiagnosticsForTest(Of InvocationExpressionSyntax)(source, expectedOperationTree, expectedDiagnostics)
        End Sub

        <CompilerTrait(CompilerFeature.IOperation)>
        <Fact>
        Public Sub NamedArgumentOutOfParameterOrderWithDefaultValue()
            Dim source = <![CDATA[
Class Program
    Sub M1()
        M2(b:=2.0)'BIND:"M2(b:=2.0)"
    End Sub

    Sub M2(Optional a As Integer = 0, Optional b As Double = 0.0, Optional c As Double = 0.0)
    End Sub
End Class]]>.Value

            Dim expectedOperationTree = <![CDATA[
IInvocationExpression ( Sub Program.M2([a As System.Int32 = 0], [b As System.Double = 0], [c As System.Double = 0])) (OperationKind.InvocationExpression, Type: System.Void) (Syntax: 'M2(b:=2.0)')
  Instance Receiver: IInstanceReferenceExpression (InstanceReferenceKind.Implicit) (OperationKind.InstanceReferenceExpression, Type: Program) (Syntax: 'M2')
  Arguments(3):
      IArgument (ArgumentKind.DefaultValue, Matching Parameter: a) (OperationKind.Argument) (Syntax: 'M2')
        ILiteralExpression (OperationKind.LiteralExpression, Type: System.Int32, Constant: 0) (Syntax: 'M2')
        InConversion: CommonConversion (Exists: True, IsIdentity: True, IsNumeric: False, IsReference: False, IsUserDefined: False) (MethodSymbol: null)
        OutConversion: CommonConversion (Exists: True, IsIdentity: True, IsNumeric: False, IsReference: False, IsUserDefined: False) (MethodSymbol: null)
      IArgument (ArgumentKind.Explicit, Matching Parameter: b) (OperationKind.Argument) (Syntax: '2.0')
        ILiteralExpression (OperationKind.LiteralExpression, Type: System.Double, Constant: 2) (Syntax: '2.0')
        InConversion: CommonConversion (Exists: True, IsIdentity: True, IsNumeric: False, IsReference: False, IsUserDefined: False) (MethodSymbol: null)
        OutConversion: CommonConversion (Exists: True, IsIdentity: True, IsNumeric: False, IsReference: False, IsUserDefined: False) (MethodSymbol: null)
      IArgument (ArgumentKind.DefaultValue, Matching Parameter: c) (OperationKind.Argument) (Syntax: 'M2')
        ILiteralExpression (OperationKind.LiteralExpression, Type: System.Double, Constant: 0) (Syntax: 'M2')
        InConversion: CommonConversion (Exists: True, IsIdentity: True, IsNumeric: False, IsReference: False, IsUserDefined: False) (MethodSymbol: null)
        OutConversion: CommonConversion (Exists: True, IsIdentity: True, IsNumeric: False, IsReference: False, IsUserDefined: False) (MethodSymbol: null)
]]>.Value

            Dim expectedDiagnostics = String.Empty

            VerifyOperationTreeAndDiagnosticsForTest(Of InvocationExpressionSyntax)(source, expectedOperationTree, expectedDiagnostics)
        End Sub

        <CompilerTrait(CompilerFeature.IOperation)>
        <Fact>
        Public Sub NamedAndPositionalArgumentsWithDefaultValue()
            Dim source = <![CDATA[
Class Program
    Sub M1()
        M2(1, c:=2.0)'BIND:"M2(1, c:=2.0)"
    End Sub

    Sub M2(Optional a As Integer = 0, Optional b As Double = 0.0, Optional c As Double = 0.0)
    End Sub
End Class]]>.Value

            Dim expectedOperationTree = <![CDATA[
IInvocationExpression ( Sub Program.M2([a As System.Int32 = 0], [b As System.Double = 0], [c As System.Double = 0])) (OperationKind.InvocationExpression, Type: System.Void) (Syntax: 'M2(1, c:=2.0)')
  Instance Receiver: IInstanceReferenceExpression (InstanceReferenceKind.Implicit) (OperationKind.InstanceReferenceExpression, Type: Program) (Syntax: 'M2')
  Arguments(3):
      IArgument (ArgumentKind.Explicit, Matching Parameter: a) (OperationKind.Argument) (Syntax: '1')
        ILiteralExpression (OperationKind.LiteralExpression, Type: System.Int32, Constant: 1) (Syntax: '1')
        InConversion: CommonConversion (Exists: True, IsIdentity: True, IsNumeric: False, IsReference: False, IsUserDefined: False) (MethodSymbol: null)
        OutConversion: CommonConversion (Exists: True, IsIdentity: True, IsNumeric: False, IsReference: False, IsUserDefined: False) (MethodSymbol: null)
      IArgument (ArgumentKind.DefaultValue, Matching Parameter: b) (OperationKind.Argument) (Syntax: 'M2')
        ILiteralExpression (OperationKind.LiteralExpression, Type: System.Double, Constant: 0) (Syntax: 'M2')
        InConversion: CommonConversion (Exists: True, IsIdentity: True, IsNumeric: False, IsReference: False, IsUserDefined: False) (MethodSymbol: null)
        OutConversion: CommonConversion (Exists: True, IsIdentity: True, IsNumeric: False, IsReference: False, IsUserDefined: False) (MethodSymbol: null)
      IArgument (ArgumentKind.Explicit, Matching Parameter: c) (OperationKind.Argument) (Syntax: '2.0')
        ILiteralExpression (OperationKind.LiteralExpression, Type: System.Double, Constant: 2) (Syntax: '2.0')
        InConversion: CommonConversion (Exists: True, IsIdentity: True, IsNumeric: False, IsReference: False, IsUserDefined: False) (MethodSymbol: null)
        OutConversion: CommonConversion (Exists: True, IsIdentity: True, IsNumeric: False, IsReference: False, IsUserDefined: False) (MethodSymbol: null)
]]>.Value

            Dim expectedDiagnostics = String.Empty

            VerifyOperationTreeAndDiagnosticsForTest(Of InvocationExpressionSyntax)(source, expectedOperationTree, expectedDiagnostics)
        End Sub

        <CompilerTrait(CompilerFeature.IOperation)>
        <Fact>
        Public Sub PositionalByRefNonModifiableArgument()
            Dim source = <![CDATA[
Class Program
    Sub M1()
        M2(1)'BIND:"M2(1)"
    End Sub

    Sub M2(ByRef Optional a As Integer = 0)
    End Sub
End Class]]>.Value

            Dim expectedOperationTree = <![CDATA[
IInvocationExpression ( Sub Program.M2([ByRef a As System.Int32 = 0])) (OperationKind.InvocationExpression, Type: System.Void) (Syntax: 'M2(1)')
  Instance Receiver: IInstanceReferenceExpression (InstanceReferenceKind.Implicit) (OperationKind.InstanceReferenceExpression, Type: Program) (Syntax: 'M2')
  Arguments(1):
      IArgument (ArgumentKind.Explicit, Matching Parameter: a) (OperationKind.Argument) (Syntax: '1')
        ILiteralExpression (OperationKind.LiteralExpression, Type: System.Int32, Constant: 1) (Syntax: '1')
        InConversion: CommonConversion (Exists: True, IsIdentity: True, IsNumeric: False, IsReference: False, IsUserDefined: False) (MethodSymbol: null)
        OutConversion: CommonConversion (Exists: True, IsIdentity: True, IsNumeric: False, IsReference: False, IsUserDefined: False) (MethodSymbol: null)
]]>.Value

            Dim expectedDiagnostics = String.Empty

            VerifyOperationTreeAndDiagnosticsForTest(Of InvocationExpressionSyntax)(source, expectedOperationTree, expectedDiagnostics)
        End Sub

        <CompilerTrait(CompilerFeature.IOperation)>
        <Fact>
        Public Sub PositionalByRefModifiableArgument()
            Dim source = <![CDATA[
Class Program
    Sub M1()
        Dim x = 1
        M2(x)'BIND:"M2(x)"
    End Sub

    Sub M2(ByRef Optional a As Integer = 0)
    End Sub
End Class]]>.Value

            Dim expectedOperationTree = <![CDATA[
IInvocationExpression ( Sub Program.M2([ByRef a As System.Int32 = 0])) (OperationKind.InvocationExpression, Type: System.Void) (Syntax: 'M2(x)')
  Instance Receiver: IInstanceReferenceExpression (InstanceReferenceKind.Implicit) (OperationKind.InstanceReferenceExpression, Type: Program) (Syntax: 'M2')
  Arguments(1):
      IArgument (ArgumentKind.Explicit, Matching Parameter: a) (OperationKind.Argument) (Syntax: 'x')
        ILocalReferenceExpression: x (OperationKind.LocalReferenceExpression, Type: System.Int32) (Syntax: 'x')
        InConversion: CommonConversion (Exists: True, IsIdentity: True, IsNumeric: False, IsReference: False, IsUserDefined: False) (MethodSymbol: null)
        OutConversion: CommonConversion (Exists: True, IsIdentity: True, IsNumeric: False, IsReference: False, IsUserDefined: False) (MethodSymbol: null)
]]>.Value

            Dim expectedDiagnostics = String.Empty

            VerifyOperationTreeAndDiagnosticsForTest(Of InvocationExpressionSyntax)(source, expectedOperationTree, expectedDiagnostics)
        End Sub

        <CompilerTrait(CompilerFeature.IOperation)>
        <Fact>
        Public Sub NamedByRefModifiableArgumentsOutOfParameterOrder()
            Dim source = <![CDATA[
Class Program
    Sub M1()
        Dim x = 1
        Dim y = 1.0
        M2(b:=y, a:=x)'BIND:"M2(b:=y, a:=x)"
    End Sub

    Sub M2(ByRef Optional a As Integer = 0, ByRef Optional b As Double = 0.0)
    End Sub
End Class]]>.Value

            Dim expectedOperationTree = <![CDATA[
IInvocationExpression ( Sub Program.M2([ByRef a As System.Int32 = 0], [ByRef b As System.Double = 0])) (OperationKind.InvocationExpression, Type: System.Void) (Syntax: 'M2(b:=y, a:=x)')
  Instance Receiver: IInstanceReferenceExpression (InstanceReferenceKind.Implicit) (OperationKind.InstanceReferenceExpression, Type: Program) (Syntax: 'M2')
  Arguments(2):
      IArgument (ArgumentKind.Explicit, Matching Parameter: a) (OperationKind.Argument) (Syntax: 'x')
        ILocalReferenceExpression: x (OperationKind.LocalReferenceExpression, Type: System.Int32) (Syntax: 'x')
        InConversion: CommonConversion (Exists: True, IsIdentity: True, IsNumeric: False, IsReference: False, IsUserDefined: False) (MethodSymbol: null)
        OutConversion: CommonConversion (Exists: True, IsIdentity: True, IsNumeric: False, IsReference: False, IsUserDefined: False) (MethodSymbol: null)
      IArgument (ArgumentKind.Explicit, Matching Parameter: b) (OperationKind.Argument) (Syntax: 'y')
        ILocalReferenceExpression: y (OperationKind.LocalReferenceExpression, Type: System.Double) (Syntax: 'y')
        InConversion: CommonConversion (Exists: True, IsIdentity: True, IsNumeric: False, IsReference: False, IsUserDefined: False) (MethodSymbol: null)
        OutConversion: CommonConversion (Exists: True, IsIdentity: True, IsNumeric: False, IsReference: False, IsUserDefined: False) (MethodSymbol: null)
]]>.Value

            Dim expectedDiagnostics = String.Empty

            VerifyOperationTreeAndDiagnosticsForTest(Of InvocationExpressionSyntax)(source, expectedOperationTree, expectedDiagnostics)
        End Sub

        <CompilerTrait(CompilerFeature.IOperation)>
        <Fact>
        Public Sub DefaultValueForByRefParameter()
            Dim source = <![CDATA[
Class Program
    Sub M1()
        Dim x = 1.0
        M2()'BIND:"M2()"
    End Sub

    Sub M2(ByRef Optional a As Integer = 0)
    End Sub
End Class]]>.Value

            Dim expectedOperationTree = <![CDATA[
IInvocationExpression ( Sub Program.M2([ByRef a As System.Int32 = 0])) (OperationKind.InvocationExpression, Type: System.Void) (Syntax: 'M2()')
  Instance Receiver: IInstanceReferenceExpression (InstanceReferenceKind.Implicit) (OperationKind.InstanceReferenceExpression, Type: Program) (Syntax: 'M2')
  Arguments(1):
      IArgument (ArgumentKind.DefaultValue, Matching Parameter: a) (OperationKind.Argument) (Syntax: 'M2')
        ILiteralExpression (OperationKind.LiteralExpression, Type: System.Int32, Constant: 0) (Syntax: 'M2')
        InConversion: CommonConversion (Exists: True, IsIdentity: True, IsNumeric: False, IsReference: False, IsUserDefined: False) (MethodSymbol: null)
        OutConversion: CommonConversion (Exists: True, IsIdentity: True, IsNumeric: False, IsReference: False, IsUserDefined: False) (MethodSymbol: null)
]]>.Value

            Dim expectedDiagnostics = String.Empty

            VerifyOperationTreeAndDiagnosticsForTest(Of InvocationExpressionSyntax)(source, expectedOperationTree, expectedDiagnostics)
        End Sub

        <CompilerTrait(CompilerFeature.IOperation)>
        <Fact>
        Public Sub PositionalByRefNonModifiableArgumentWithConversion()
            Dim source = <![CDATA[
Class Program
    Sub M1()
        M2(1.0)'BIND:"M2(1.0)"
    End Sub

    Sub M2(ByRef Optional a As Integer = 0)
    End Sub
End Class]]>.Value

            Dim expectedOperationTree = <![CDATA[
IInvocationExpression ( Sub Program.M2([ByRef a As System.Int32 = 0])) (OperationKind.InvocationExpression, Type: System.Void) (Syntax: 'M2(1.0)')
  Instance Receiver: IInstanceReferenceExpression (InstanceReferenceKind.Implicit) (OperationKind.InstanceReferenceExpression, Type: Program) (Syntax: 'M2')
  Arguments(1):
      IArgument (ArgumentKind.Explicit, Matching Parameter: a) (OperationKind.Argument) (Syntax: '1.0')
        IConversionExpression (Implicit, TryCast: False, Unchecked) (OperationKind.ConversionExpression, Type: System.Int32, Constant: 1) (Syntax: '1.0')
          Conversion: CommonConversion (Exists: True, IsIdentity: False, IsNumeric: True, IsReference: False, IsUserDefined: False) (MethodSymbol: null)
          Operand: ILiteralExpression (OperationKind.LiteralExpression, Type: System.Double, Constant: 1) (Syntax: '1.0')
        InConversion: CommonConversion (Exists: True, IsIdentity: True, IsNumeric: False, IsReference: False, IsUserDefined: False) (MethodSymbol: null)
        OutConversion: CommonConversion (Exists: True, IsIdentity: True, IsNumeric: False, IsReference: False, IsUserDefined: False) (MethodSymbol: null)
]]>.Value

            Dim expectedDiagnostics = String.Empty

            VerifyOperationTreeAndDiagnosticsForTest(Of InvocationExpressionSyntax)(source, expectedOperationTree, expectedDiagnostics)
        End Sub

        <CompilerTrait(CompilerFeature.IOperation)>
        <Fact>
        Public Sub PositionalByRefModifiableArgumentWithConversion()
            Dim source = <![CDATA[
Class Program
    Sub M1()
        Dim x = 1.0
        M2(x)'BIND:"M2(x)"
    End Sub

    Sub M2(ByRef Optional a As Integer = 0)
    End Sub
End Class]]>.Value

            Dim expectedOperationTree = <![CDATA[
IInvocationExpression ( Sub Program.M2([ByRef a As System.Int32 = 0])) (OperationKind.InvocationExpression, Type: System.Void) (Syntax: 'M2(x)')
  Instance Receiver: IInstanceReferenceExpression (InstanceReferenceKind.Implicit) (OperationKind.InstanceReferenceExpression, Type: Program) (Syntax: 'M2')
  Arguments(1):
      IArgument (ArgumentKind.Explicit, Matching Parameter: a) (OperationKind.Argument) (Syntax: 'x')
        ILocalReferenceExpression: x (OperationKind.LocalReferenceExpression, Type: System.Double) (Syntax: 'x')
<<<<<<< HEAD
        InConversion: CommonConversion (Exists: True, IsIdentity: False, IsNumeric: True, IsReference: False, IsUserDefined: False) (MethodSymbol: null)
        OutConversion: CommonConversion (Exists: True, IsIdentity: False, IsNumeric: True, IsReference: False, IsUserDefined: False) (MethodSymbol: null)
=======
        InConversion: IConversionExpression (Implicit, TryCast: False, Unchecked) (OperationKind.ConversionExpression, Type: System.Int32) (Syntax: 'x')
            Conversion: CommonConversion (Exists: True, IsIdentity: False, IsNumeric: True, IsReference: False, IsUserDefined: False) (MethodSymbol: null)
            Operand: IOperation:  (OperationKind.None) (Syntax: 'x')
        OutConversion: IConversionExpression (Implicit, TryCast: False, Unchecked) (OperationKind.ConversionExpression, Type: System.Double) (Syntax: 'x')
            Conversion: CommonConversion (Exists: True, IsIdentity: False, IsNumeric: True, IsReference: False, IsUserDefined: False) (MethodSymbol: null)
            Operand: IPlaceholderExpression (OperationKind.PlaceholderExpression, Type: System.Int32) (Syntax: 'x')
>>>>>>> e2afbb28
]]>.Value

            Dim expectedDiagnostics = String.Empty

            VerifyOperationTreeAndDiagnosticsForTest(Of InvocationExpressionSyntax)(source, expectedOperationTree, expectedDiagnostics)
        End Sub

        <CompilerTrait(CompilerFeature.IOperation)>
        <Fact()>
        Public Sub PositionalArgumentForExtensionMethod()
            Dim source = <![CDATA[
Imports System.Runtime.CompilerServices

Class P
    Sub M1()
        E1(1, 2)'BIND:"E1(1, 2)"
    End Sub
End Class

Module Extensions
    <Extension()>
    Public Sub E1(a As P, Optional b As Integer = 0, Optional c As Integer = 0)
    End Sub
End Module]]>.Value

            Dim expectedOperationTree = <![CDATA[
IInvocationExpression ( Sub P.E1([b As System.Int32 = 0], [c As System.Int32 = 0])) (OperationKind.InvocationExpression, Type: System.Void) (Syntax: 'E1(1, 2)')
  Instance Receiver: IInstanceReferenceExpression (InstanceReferenceKind.Implicit) (OperationKind.InstanceReferenceExpression, Type: P) (Syntax: 'E1')
  Arguments(2):
      IArgument (ArgumentKind.Explicit, Matching Parameter: b) (OperationKind.Argument) (Syntax: '1')
        ILiteralExpression (OperationKind.LiteralExpression, Type: System.Int32, Constant: 1) (Syntax: '1')
        InConversion: CommonConversion (Exists: True, IsIdentity: True, IsNumeric: False, IsReference: False, IsUserDefined: False) (MethodSymbol: null)
        OutConversion: CommonConversion (Exists: True, IsIdentity: True, IsNumeric: False, IsReference: False, IsUserDefined: False) (MethodSymbol: null)
      IArgument (ArgumentKind.Explicit, Matching Parameter: c) (OperationKind.Argument) (Syntax: '2')
        ILiteralExpression (OperationKind.LiteralExpression, Type: System.Int32, Constant: 2) (Syntax: '2')
        InConversion: CommonConversion (Exists: True, IsIdentity: True, IsNumeric: False, IsReference: False, IsUserDefined: False) (MethodSymbol: null)
        OutConversion: CommonConversion (Exists: True, IsIdentity: True, IsNumeric: False, IsReference: False, IsUserDefined: False) (MethodSymbol: null)
]]>.Value

            Dim expectedDiagnostics = String.Empty

            VerifyOperationTreeAndDiagnosticsForTest(Of InvocationExpressionSyntax)(source, expectedOperationTree, expectedDiagnostics)
        End Sub

        <CompilerTrait(CompilerFeature.IOperation)>
        <Fact()>
        Public Sub NamedArgumentOutOfParameterOrderForExtensionMethod()
            Dim source = <![CDATA[
Imports System.Runtime.CompilerServices

Class P
    Sub M1()
        E1(c:=1, b:=2)'BIND:"E1(c:=1, b:=2)"
    End Sub
End Class

Module Extensions
    <Extension()>
    Public Sub E1(a As P, Optional b As Integer = 0, Optional c As Integer = 0)
    End Sub
End Module]]>.Value

            Dim expectedOperationTree = <![CDATA[
IInvocationExpression ( Sub P.E1([b As System.Int32 = 0], [c As System.Int32 = 0])) (OperationKind.InvocationExpression, Type: System.Void) (Syntax: 'E1(c:=1, b:=2)')
  Instance Receiver: IInstanceReferenceExpression (InstanceReferenceKind.Implicit) (OperationKind.InstanceReferenceExpression, Type: P) (Syntax: 'E1')
  Arguments(2):
      IArgument (ArgumentKind.Explicit, Matching Parameter: b) (OperationKind.Argument) (Syntax: '2')
        ILiteralExpression (OperationKind.LiteralExpression, Type: System.Int32, Constant: 2) (Syntax: '2')
        InConversion: CommonConversion (Exists: True, IsIdentity: True, IsNumeric: False, IsReference: False, IsUserDefined: False) (MethodSymbol: null)
        OutConversion: CommonConversion (Exists: True, IsIdentity: True, IsNumeric: False, IsReference: False, IsUserDefined: False) (MethodSymbol: null)
      IArgument (ArgumentKind.Explicit, Matching Parameter: c) (OperationKind.Argument) (Syntax: '1')
        ILiteralExpression (OperationKind.LiteralExpression, Type: System.Int32, Constant: 1) (Syntax: '1')
        InConversion: CommonConversion (Exists: True, IsIdentity: True, IsNumeric: False, IsReference: False, IsUserDefined: False) (MethodSymbol: null)
        OutConversion: CommonConversion (Exists: True, IsIdentity: True, IsNumeric: False, IsReference: False, IsUserDefined: False) (MethodSymbol: null)
]]>.Value

            Dim expectedDiagnostics = String.Empty

            VerifyOperationTreeAndDiagnosticsForTest(Of InvocationExpressionSyntax)(source, expectedOperationTree, expectedDiagnostics)
        End Sub



        <CompilerTrait(CompilerFeature.IOperation)>
        <Fact()>
        Public Sub ParamsArrayArgumentInNormalForm()
            Dim source = <![CDATA[
Class P
    Sub M1()
        Dim a = New Integer() {1, 2, 3}
        M2(1, a)'BIND:"M2(1, a)"
    End Sub

    Sub M2(x As Integer, ParamArray y As Integer())
    End Sub
End Class
]]>.Value

            Dim expectedOperationTree = <![CDATA[
IInvocationExpression ( Sub P.M2(x As System.Int32, ParamArray y As System.Int32())) (OperationKind.InvocationExpression, Type: System.Void) (Syntax: 'M2(1, a)')
  Instance Receiver: IInstanceReferenceExpression (InstanceReferenceKind.Implicit) (OperationKind.InstanceReferenceExpression, Type: P) (Syntax: 'M2')
  Arguments(2):
      IArgument (ArgumentKind.Explicit, Matching Parameter: x) (OperationKind.Argument) (Syntax: '1')
        ILiteralExpression (OperationKind.LiteralExpression, Type: System.Int32, Constant: 1) (Syntax: '1')
        InConversion: CommonConversion (Exists: True, IsIdentity: True, IsNumeric: False, IsReference: False, IsUserDefined: False) (MethodSymbol: null)
        OutConversion: CommonConversion (Exists: True, IsIdentity: True, IsNumeric: False, IsReference: False, IsUserDefined: False) (MethodSymbol: null)
      IArgument (ArgumentKind.Explicit, Matching Parameter: y) (OperationKind.Argument) (Syntax: 'a')
        ILocalReferenceExpression: a (OperationKind.LocalReferenceExpression, Type: System.Int32()) (Syntax: 'a')
        InConversion: CommonConversion (Exists: True, IsIdentity: True, IsNumeric: False, IsReference: False, IsUserDefined: False) (MethodSymbol: null)
        OutConversion: CommonConversion (Exists: True, IsIdentity: True, IsNumeric: False, IsReference: False, IsUserDefined: False) (MethodSymbol: null)
]]>.Value

            Dim expectedDiagnostics = String.Empty

            VerifyOperationTreeAndDiagnosticsForTest(Of InvocationExpressionSyntax)(source, expectedOperationTree, expectedDiagnostics)
        End Sub

        <CompilerTrait(CompilerFeature.IOperation)>
        <Fact()>
        Public Sub ParamsArrayArgumentInExpandedForm()
            Dim source = <![CDATA[
Class P
    Sub M1()
        M2(1, 2, 3)'BIND:"M2(1, 2, 3)"
    End Sub

    Sub M2(x As Integer, ParamArray y As Integer())
    End Sub
End Class
]]>.Value

            Dim expectedOperationTree = <![CDATA[
IInvocationExpression ( Sub P.M2(x As System.Int32, ParamArray y As System.Int32())) (OperationKind.InvocationExpression, Type: System.Void) (Syntax: 'M2(1, 2, 3)')
  Instance Receiver: IInstanceReferenceExpression (InstanceReferenceKind.Implicit) (OperationKind.InstanceReferenceExpression, Type: P) (Syntax: 'M2')
  Arguments(2):
      IArgument (ArgumentKind.Explicit, Matching Parameter: x) (OperationKind.Argument) (Syntax: '1')
        ILiteralExpression (OperationKind.LiteralExpression, Type: System.Int32, Constant: 1) (Syntax: '1')
        InConversion: CommonConversion (Exists: True, IsIdentity: True, IsNumeric: False, IsReference: False, IsUserDefined: False) (MethodSymbol: null)
        OutConversion: CommonConversion (Exists: True, IsIdentity: True, IsNumeric: False, IsReference: False, IsUserDefined: False) (MethodSymbol: null)
      IArgument (ArgumentKind.ParamArray, Matching Parameter: y) (OperationKind.Argument) (Syntax: 'M2(1, 2, 3)')
        IArrayCreationExpression (Element Type: System.Int32) (OperationKind.ArrayCreationExpression, Type: System.Int32()) (Syntax: 'M2(1, 2, 3)')
          Dimension Sizes(1):
              ILiteralExpression (OperationKind.LiteralExpression, Type: System.Int32, Constant: 2) (Syntax: 'M2(1, 2, 3)')
          Initializer: IArrayInitializer (2 elements) (OperationKind.ArrayInitializer) (Syntax: 'M2(1, 2, 3)')
              Element Values(2):
                  ILiteralExpression (OperationKind.LiteralExpression, Type: System.Int32, Constant: 2) (Syntax: '2')
                  ILiteralExpression (OperationKind.LiteralExpression, Type: System.Int32, Constant: 3) (Syntax: '3')
        InConversion: CommonConversion (Exists: True, IsIdentity: True, IsNumeric: False, IsReference: False, IsUserDefined: False) (MethodSymbol: null)
        OutConversion: CommonConversion (Exists: True, IsIdentity: True, IsNumeric: False, IsReference: False, IsUserDefined: False) (MethodSymbol: null)
]]>.Value

            Dim expectedDiagnostics = String.Empty

            VerifyOperationTreeAndDiagnosticsForTest(Of InvocationExpressionSyntax)(source, expectedOperationTree, expectedDiagnostics)
        End Sub

        <CompilerTrait(CompilerFeature.IOperation)>
        <Fact()>
        Public Sub ParamsArrayArgumentInExpandedFormWithNoArgument()
            Dim source = <![CDATA[
Imports System.Runtime.CompilerServices

Class P
    Sub M1()
        M2(1)'BIND:"M2(1)"
    End Sub

    Sub M2(x As Integer, ParamArray y As Integer())
    End Sub
End Class
]]>.Value

            Dim expectedOperationTree = <![CDATA[
IInvocationExpression ( Sub P.M2(x As System.Int32, ParamArray y As System.Int32())) (OperationKind.InvocationExpression, Type: System.Void) (Syntax: 'M2(1)')
  Instance Receiver: IInstanceReferenceExpression (InstanceReferenceKind.Implicit) (OperationKind.InstanceReferenceExpression, Type: P) (Syntax: 'M2')
  Arguments(2):
      IArgument (ArgumentKind.Explicit, Matching Parameter: x) (OperationKind.Argument) (Syntax: '1')
        ILiteralExpression (OperationKind.LiteralExpression, Type: System.Int32, Constant: 1) (Syntax: '1')
        InConversion: CommonConversion (Exists: True, IsIdentity: True, IsNumeric: False, IsReference: False, IsUserDefined: False) (MethodSymbol: null)
        OutConversion: CommonConversion (Exists: True, IsIdentity: True, IsNumeric: False, IsReference: False, IsUserDefined: False) (MethodSymbol: null)
      IArgument (ArgumentKind.ParamArray, Matching Parameter: y) (OperationKind.Argument) (Syntax: 'M2(1)')
        IArrayCreationExpression (Element Type: System.Int32) (OperationKind.ArrayCreationExpression, Type: System.Int32()) (Syntax: 'M2(1)')
          Dimension Sizes(1):
              ILiteralExpression (OperationKind.LiteralExpression, Type: System.Int32, Constant: 0) (Syntax: 'M2(1)')
          Initializer: IArrayInitializer (0 elements) (OperationKind.ArrayInitializer) (Syntax: 'M2(1)')
              Element Values(0)
        InConversion: CommonConversion (Exists: True, IsIdentity: True, IsNumeric: False, IsReference: False, IsUserDefined: False) (MethodSymbol: null)
        OutConversion: CommonConversion (Exists: True, IsIdentity: True, IsNumeric: False, IsReference: False, IsUserDefined: False) (MethodSymbol: null)
]]>.Value

            Dim expectedDiagnostics = String.Empty

            VerifyOperationTreeAndDiagnosticsForTest(Of InvocationExpressionSyntax)(source, expectedOperationTree, expectedDiagnostics)
        End Sub

        <CompilerTrait(CompilerFeature.IOperation)>
        <Fact()>
        Public Sub Error_MissingRequiredArgument()
            Dim source = <![CDATA[
Class P
    Sub M1()
        M2()'BIND:"M2()"
    End Sub

    Sub M2(x As Integer, Optional y As Integer = 0, Optional z As Integer = 0)
    End Sub
End Class]]>.Value

            Dim expectedOperationTree = <![CDATA[
IInvalidExpression (OperationKind.InvalidExpression, Type: System.Void, IsInvalid) (Syntax: 'M2()')
  Children(1):
      IOperation:  (OperationKind.None, IsInvalid) (Syntax: 'M2')
]]>.Value

            Dim expectedDiagnostics = <![CDATA[
BC30455: Argument not specified for parameter 'x' of 'Public Sub M2(x As Integer, [y As Integer = 0], [z As Integer = 0])'.
        M2()'BIND:"M2()"
        ~~
]]>.Value

            VerifyOperationTreeAndDiagnosticsForTest(Of InvocationExpressionSyntax)(source, expectedOperationTree, expectedDiagnostics)
        End Sub

        <CompilerTrait(CompilerFeature.IOperation)>
        <Fact()>
        Public Sub Error_TooManyArguments()
            Dim source = <![CDATA[
Class P
    Sub M1()
        M2(1, 2)'BIND:"M2(1, 2)"
    End Sub

    Sub M2(x As Integer)
    End Sub
End Class]]>.Value

            Dim expectedOperationTree = <![CDATA[
IInvalidExpression (OperationKind.InvalidExpression, Type: System.Void, IsInvalid) (Syntax: 'M2(1, 2)')
  Children(3):
      IOperation:  (OperationKind.None) (Syntax: 'M2')
      ILiteralExpression (OperationKind.LiteralExpression, Type: System.Int32, Constant: 1) (Syntax: '1')
      ILiteralExpression (OperationKind.LiteralExpression, Type: System.Int32, Constant: 2, IsInvalid) (Syntax: '2')
]]>.Value

            Dim expectedDiagnostics = <![CDATA[
BC30057: Too many arguments to 'Public Sub M2(x As Integer)'.
        M2(1, 2)'BIND:"M2(1, 2)"
              ~
]]>.Value

            VerifyOperationTreeAndDiagnosticsForTest(Of InvocationExpressionSyntax)(source, expectedOperationTree, expectedDiagnostics)
        End Sub

        <CompilerTrait(CompilerFeature.IOperation)>
        <Fact()>
        Public Sub Error_ExtraOmittedArgument()
            Dim source = <![CDATA[
Class P
    Sub M1()
        M2(0,,,)'BIND:"M2(0,,,)"
    End Sub

    Sub M2(x As Integer, Optional y As Integer = 0, Optional z As Integer = 0)
    End Sub
End Class]]>.Value

            Dim expectedOperationTree = <![CDATA[
IInvalidExpression (OperationKind.InvalidExpression, Type: System.Void, IsInvalid) (Syntax: 'M2(0,,,)')
  Children(5):
      IOperation:  (OperationKind.None) (Syntax: 'M2')
      ILiteralExpression (OperationKind.LiteralExpression, Type: System.Int32, Constant: 0) (Syntax: '0')
      IOmittedArgumentExpression (OperationKind.OmittedArgumentExpression, Type: null) (Syntax: '')
      IOmittedArgumentExpression (OperationKind.OmittedArgumentExpression, Type: null) (Syntax: '')
      IOmittedArgumentExpression (OperationKind.OmittedArgumentExpression, Type: null, IsInvalid) (Syntax: '')
]]>.Value

            Dim expectedDiagnostics = <![CDATA[
BC30057: Too many arguments to 'Public Sub M2(x As Integer, [y As Integer = 0], [z As Integer = 0])'.
        M2(0,,,)'BIND:"M2(0,,,)"
               ~
]]>.Value

            VerifyOperationTreeAndDiagnosticsForTest(Of InvocationExpressionSyntax)(source, expectedOperationTree, expectedDiagnostics)
        End Sub

        <CompilerTrait(CompilerFeature.IOperation)>
        <Fact()>
        Public Sub Error_OmittingParamArrayArgument()
            Dim source = <![CDATA[
Class P
    Sub M1()
        M2(0, )'BIND:"M2(0, )"
    End Sub

    Sub M2(x As Integer, ParamArray array As Integer())
    End Sub
End Class]]>.Value

            Dim expectedOperationTree = <![CDATA[
IInvalidExpression (OperationKind.InvalidExpression, Type: System.Void, IsInvalid) (Syntax: 'M2(0, )')
  Children(3):
      IOperation:  (OperationKind.None) (Syntax: 'M2')
      ILiteralExpression (OperationKind.LiteralExpression, Type: System.Int32, Constant: 0) (Syntax: '0')
      IOmittedArgumentExpression (OperationKind.OmittedArgumentExpression, Type: null, IsInvalid) (Syntax: '')
]]>.Value

            Dim expectedDiagnostics = <![CDATA[
BC30588: Omitted argument cannot match a ParamArray parameter.
        M2(0, )'BIND:"M2(0, )"
              ~
]]>.Value

            VerifyOperationTreeAndDiagnosticsForTest(Of InvocationExpressionSyntax)(source, expectedOperationTree, expectedDiagnostics)
        End Sub

        <CompilerTrait(CompilerFeature.IOperation)>
        <Fact()>
        Public Sub Error_NamedArgumentMatchingParamArray()
            Dim source = <![CDATA[
Class P
    Sub M1()
        Dim a = New Integer() {}
        M2(x:=0, array:=a)'BIND:"M2(x:=0, array:=a)"
    End Sub

    Sub M2(x As Integer, ParamArray array As Integer())
    End Sub
End Class]]>.Value

            Dim expectedOperationTree = <![CDATA[
IInvalidExpression (OperationKind.InvalidExpression, Type: System.Void, IsInvalid) (Syntax: 'M2(x:=0, array:=a)')
  Children(3):
      IOperation:  (OperationKind.None) (Syntax: 'M2')
      ILiteralExpression (OperationKind.LiteralExpression, Type: System.Int32, Constant: 0) (Syntax: '0')
      ILocalReferenceExpression: a (OperationKind.LocalReferenceExpression, Type: System.Int32()) (Syntax: 'a')
]]>.Value

            Dim expectedDiagnostics = <![CDATA[
BC30587: Named argument cannot match a ParamArray parameter.
        M2(x:=0, array:=a)'BIND:"M2(x:=0, array:=a)"
                 ~~~~~
]]>.Value

            VerifyOperationTreeAndDiagnosticsForTest(Of InvocationExpressionSyntax)(source, expectedOperationTree, expectedDiagnostics)
        End Sub

        <CompilerTrait(CompilerFeature.IOperation)>
        <Fact()>
        Public Sub Error_NamedArgumenNotExist()
            Dim source = <![CDATA[
Class P
    Sub M1()
        M2(y:=1)'BIND:"M2(y:=1)"
    End Sub

    Sub M2(x As Integer)
    End Sub
End Class]]>.Value

            Dim expectedOperationTree = <![CDATA[
IInvalidExpression (OperationKind.InvalidExpression, Type: System.Void, IsInvalid) (Syntax: 'M2(y:=1)')
  Children(2):
      IOperation:  (OperationKind.None, IsInvalid) (Syntax: 'M2')
      ILiteralExpression (OperationKind.LiteralExpression, Type: System.Int32, Constant: 1) (Syntax: '1')
]]>.Value

            Dim expectedDiagnostics = <![CDATA[
BC30455: Argument not specified for parameter 'x' of 'Public Sub M2(x As Integer)'.
        M2(y:=1)'BIND:"M2(y:=1)"
        ~~
BC30272: 'y' is not a parameter of 'Public Sub M2(x As Integer)'.
        M2(y:=1)'BIND:"M2(y:=1)"
           ~
]]>.Value

            VerifyOperationTreeAndDiagnosticsForTest(Of InvocationExpressionSyntax)(source, expectedOperationTree, expectedDiagnostics)
        End Sub

        <CompilerTrait(CompilerFeature.IOperation)>
        <Fact>
        Public Sub InOutConversion()
            Dim source = <![CDATA[
Class Program
    Sub M1()
        Dim x = 1.0
        M2(x)'BIND:"M2(x)"
    End Sub

    Sub M2(ByRef Optional a As Integer = 0)
    End Sub
End Class]]>.Value

            Dim expectedOperationTree = <![CDATA[
IInvocationExpression ( Sub Program.M2([ByRef a As System.Int32 = 0])) (OperationKind.InvocationExpression, Type: System.Void) (Syntax: 'M2(x)')
  Instance Receiver: IInstanceReferenceExpression (InstanceReferenceKind.Implicit) (OperationKind.InstanceReferenceExpression, Type: Program) (Syntax: 'M2')
  Arguments(1):
      IArgument (ArgumentKind.Explicit, Matching Parameter: a) (OperationKind.Argument) (Syntax: 'x')
        ILocalReferenceExpression: x (OperationKind.LocalReferenceExpression, Type: System.Double) (Syntax: 'x')
        InConversion: CommonConversion (Exists: True, IsIdentity: False, IsNumeric: True, IsReference: False, IsUserDefined: False) (MethodSymbol: null)
        OutConversion: CommonConversion (Exists: True, IsIdentity: False, IsNumeric: True, IsReference: False, IsUserDefined: False) (MethodSymbol: null)
]]>.Value

            Dim expectedDiagnostics = String.Empty

            VerifyOperationTreeAndDiagnosticsForTest(Of InvocationExpressionSyntax)(source, expectedOperationTree, expectedDiagnostics)
        End Sub

        <CompilerTrait(CompilerFeature.IOperation)>
        <Fact>
        Public Sub InOutConversionUserDefined()
            Dim source = <![CDATA[
Class C
    Public Shared Widening Operator CType(ByVal c As C) As Integer
        Return 0
    End Operator


    Public Shared Narrowing Operator CType(ByVal i As Integer) As C
        Return New C()
    End Operator
End Class

Class Program
    Sub M1()
        Dim x = New C()
        M2(x)'BIND:"M2(x)"
    End Sub

    Sub M2(ByRef a As Integer)
    End Sub
End Class]]>.Value

            Dim expectedOperationTree = <![CDATA[
IInvocationExpression ( Sub Program.M2(ByRef a As System.Int32)) (OperationKind.InvocationExpression, Type: System.Void) (Syntax: 'M2(x)')
  Instance Receiver: IInstanceReferenceExpression (InstanceReferenceKind.Implicit) (OperationKind.InstanceReferenceExpression, Type: Program) (Syntax: 'M2')
  Arguments(1):
      IArgument (ArgumentKind.Explicit, Matching Parameter: a) (OperationKind.Argument) (Syntax: 'x')
        ILocalReferenceExpression: x (OperationKind.LocalReferenceExpression, Type: C) (Syntax: 'x')
        InConversion: CommonConversion (Exists: True, IsIdentity: False, IsNumeric: False, IsReference: False, IsUserDefined: True) (MethodSymbol: Function C.op_Implicit(c As C) As System.Int32)
        OutConversion: CommonConversion (Exists: True, IsIdentity: False, IsNumeric: False, IsReference: False, IsUserDefined: True) (MethodSymbol: Function C.op_Explicit(i As System.Int32) As C)
]]>.Value

            Dim expectedDiagnostics = String.Empty

            VerifyOperationTreeAndDiagnosticsForTest(Of InvocationExpressionSyntax)(source, expectedOperationTree, expectedDiagnostics)
        End Sub

        <CompilerTrait(CompilerFeature.IOperation)>
        <Fact>
        Public Sub InOutConversionUserDefinedWithIntermediateConversion()
            Dim source = <![CDATA[
Class C
    Public Shared Widening Operator CType(ByVal c As C) As Integer
        Return 0
    End Operator


    Public Shared Narrowing Operator CType(ByVal i As Integer) As C
        Return New C()
    End Operator
End Class

Class Program
    Sub M1()
        Dim x = 2.0
        M2(x)'BIND:"M2(x)"
    End Sub

    Sub M2(ByRef c As C)
    End Sub
End Class]]>.Value

            Dim expectedOperationTree = <![CDATA[
IInvocationExpression ( Sub Program.M2(ByRef c As C)) (OperationKind.InvocationExpression, Type: System.Void) (Syntax: 'M2(x)')
  Instance Receiver: IInstanceReferenceExpression (InstanceReferenceKind.Implicit) (OperationKind.InstanceReferenceExpression, Type: Program) (Syntax: 'M2')
  Arguments(1):
      IArgument (ArgumentKind.Explicit, Matching Parameter: c) (OperationKind.Argument) (Syntax: 'x')
        ILocalReferenceExpression: x (OperationKind.LocalReferenceExpression, Type: System.Double) (Syntax: 'x')
        InConversion: CommonConversion (Exists: True, IsIdentity: False, IsNumeric: False, IsReference: False, IsUserDefined: True) (MethodSymbol: Function C.op_Explicit(i As System.Int32) As C)
        OutConversion: CommonConversion (Exists: True, IsIdentity: False, IsNumeric: False, IsReference: False, IsUserDefined: True) (MethodSymbol: Function C.op_Implicit(c As C) As System.Int32)
]]>.Value

            Dim expectedDiagnostics = String.Empty

            VerifyOperationTreeAndDiagnosticsForTest(Of InvocationExpressionSyntax)(source, expectedOperationTree, expectedDiagnostics)
        End Sub

        <CompilerTrait(CompilerFeature.IOperation)>
        <Fact>
        Public Sub InOutConversionUserDefinedMissingOperator()
            Dim source = <![CDATA[
Class C
    Public Shared Widening Operator CType(ByVal c As C) As Integer
        Return 0
    End Operator
End Class

Class Program
    Sub M1()
        Dim x = New C()
        M2(x)'BIND:"M2(x)"
    End Sub

    Sub M2(ByRef a As Integer)
    End Sub
End Class]]>.Value

            Dim expectedOperationTree = <![CDATA[
IInvalidExpression (OperationKind.InvalidExpression, Type: System.Void, IsInvalid) (Syntax: 'M2(x)')
  Children(2):
      IOperation:  (OperationKind.None) (Syntax: 'M2')
      ILocalReferenceExpression: x (OperationKind.LocalReferenceExpression, Type: C, IsInvalid) (Syntax: 'x')
]]>.Value

            Dim expectedDiagnostics = <![CDATA[
BC33037: Cannot copy the value of 'ByRef' parameter 'a' back to the matching argument because type 'Integer' cannot be converted to type 'C'.
        M2(x)'BIND:"M2(x)"
           ~
]]>.Value
            VerifyOperationTreeAndDiagnosticsForTest(Of InvocationExpressionSyntax)(source, expectedOperationTree, expectedDiagnostics)
        End Sub
    End Class
End Namespace<|MERGE_RESOLUTION|>--- conflicted
+++ resolved
@@ -1,4 +1,4 @@
-' Copyright (c) Microsoft.  All Rights Reserved.  Licensed under the Apache License, Version 2.0.  See License.txt in the project root for license information.
+﻿' Copyright (c) Microsoft.  All Rights Reserved.  Licensed under the Apache License, Version 2.0.  See License.txt in the project root for license information.
 
 Imports Microsoft.CodeAnalysis.VisualBasic.Syntax
 Imports Microsoft.CodeAnalysis.Test.Utilities
@@ -450,17 +450,8 @@
   Arguments(1):
       IArgument (ArgumentKind.Explicit, Matching Parameter: a) (OperationKind.Argument) (Syntax: 'x')
         ILocalReferenceExpression: x (OperationKind.LocalReferenceExpression, Type: System.Double) (Syntax: 'x')
-<<<<<<< HEAD
         InConversion: CommonConversion (Exists: True, IsIdentity: False, IsNumeric: True, IsReference: False, IsUserDefined: False) (MethodSymbol: null)
         OutConversion: CommonConversion (Exists: True, IsIdentity: False, IsNumeric: True, IsReference: False, IsUserDefined: False) (MethodSymbol: null)
-=======
-        InConversion: IConversionExpression (Implicit, TryCast: False, Unchecked) (OperationKind.ConversionExpression, Type: System.Int32) (Syntax: 'x')
-            Conversion: CommonConversion (Exists: True, IsIdentity: False, IsNumeric: True, IsReference: False, IsUserDefined: False) (MethodSymbol: null)
-            Operand: IOperation:  (OperationKind.None) (Syntax: 'x')
-        OutConversion: IConversionExpression (Implicit, TryCast: False, Unchecked) (OperationKind.ConversionExpression, Type: System.Double) (Syntax: 'x')
-            Conversion: CommonConversion (Exists: True, IsIdentity: False, IsNumeric: True, IsReference: False, IsUserDefined: False) (MethodSymbol: null)
-            Operand: IPlaceholderExpression (OperationKind.PlaceholderExpression, Type: System.Int32) (Syntax: 'x')
->>>>>>> e2afbb28
 ]]>.Value
 
             Dim expectedDiagnostics = String.Empty
