﻿' Copyright (c) Microsoft.  All Rights Reserved.  Licensed under the Apache License, Version 2.0.  See License.txt in the project root for license information.

Imports Microsoft.CodeAnalysis.VisualBasic.Syntax
Imports Microsoft.CodeAnalysis.Test.Utilities

Namespace Microsoft.CodeAnalysis.VisualBasic.UnitTests.Semantics

    Partial Public Class IOperationTests
        Inherits SemanticModelTestBase
        <CompilerTrait(CompilerFeature.IOperation)>
        <Fact()>
        Public Sub DynamicInvocationExpression_Basic()
            Dim source = <![CDATA[
Option Strict Off

Class C
    Private Sub M(c As Object, d As Object)
        c.M2(d)'BIND:"c.M2(d)"
    End Sub
End Class]]>.Value

            Dim expectedOperationTree = <![CDATA[
IDynamicInvocationOperation (OperationKind.DynamicInvocation, Type: System.Object) (Syntax: 'c.M2(d)')
  Expression: 
    IDynamicMemberReferenceOperation (Member Name: "M2", Containing Type: null) (OperationKind.DynamicMemberReference, Type: System.Object) (Syntax: 'c.M2')
      Type Arguments(0)
      Instance Receiver: 
        IParameterReferenceOperation: c (OperationKind.ParameterReference, Type: System.Object) (Syntax: 'c')
  Arguments(1):
      IParameterReferenceOperation: d (OperationKind.ParameterReference, Type: System.Object) (Syntax: 'd')
  ArgumentNames(0)
  ArgumentRefKinds: null
]]>.Value

            Dim expectedDiagnostics = String.Empty

            VerifyOperationTreeAndDiagnosticsForTest(Of InvocationExpressionSyntax)(source, expectedOperationTree, expectedDiagnostics)
        End Sub

        <CompilerTrait(CompilerFeature.IOperation)>
        <Fact()>
        Public Sub DynamicInvocationExpression_MultipleApplicableSymbols()
            Dim source = <![CDATA[
Option Strict Off

Class C
    Private Sub M(d As Object)
        M2(d)'BIND:"M2(d)"
    End Sub

    Private Sub M2(c As Integer)
    End Sub

    Private Sub M2(c As Long)
    End Sub
End Class]]>.Value

            Dim expectedOperationTree = <![CDATA[
IDynamicInvocationOperation (OperationKind.DynamicInvocation, Type: System.Object) (Syntax: 'M2(d)')
  Expression: 
    IDynamicMemberReferenceOperation (Member Name: "M2", Containing Type: null) (OperationKind.DynamicMemberReference, Type: System.Object) (Syntax: 'M2')
      Type Arguments(0)
      Instance Receiver: 
        IInstanceReferenceOperation (OperationKind.InstanceReference, Type: C, IsImplicit) (Syntax: 'M2')
  Arguments(1):
      IParameterReferenceOperation: d (OperationKind.ParameterReference, Type: System.Object) (Syntax: 'd')
  ArgumentNames(0)
  ArgumentRefKinds: null
]]>.Value

            Dim expectedDiagnostics = String.Empty

            VerifyOperationTreeAndDiagnosticsForTest(Of InvocationExpressionSyntax)(source, expectedOperationTree, expectedDiagnostics)
        End Sub

        <CompilerTrait(CompilerFeature.IOperation)>
        <Fact()>
        Public Sub DynamicInvocationExpression_MultipleArgumentsAndApplicableSymbols()
            Dim source = <![CDATA[
Option Strict Off

Class C
    Private Sub M(d As Object, e As Object)
        M2(d, e)'BIND:"M2(d, e)"
    End Sub

    Private Sub M2(c As Integer, d As Object)
    End Sub

    Private Sub M2(c As Long, d As Object)
    End Sub
End Class]]>.Value

            Dim expectedOperationTree = <![CDATA[
IDynamicInvocationOperation (OperationKind.DynamicInvocation, Type: System.Object) (Syntax: 'M2(d, e)')
  Expression: 
    IDynamicMemberReferenceOperation (Member Name: "M2", Containing Type: null) (OperationKind.DynamicMemberReference, Type: System.Object) (Syntax: 'M2')
      Type Arguments(0)
      Instance Receiver: 
        IInstanceReferenceOperation (OperationKind.InstanceReference, Type: C, IsImplicit) (Syntax: 'M2')
  Arguments(2):
      IParameterReferenceOperation: d (OperationKind.ParameterReference, Type: System.Object) (Syntax: 'd')
      IParameterReferenceOperation: e (OperationKind.ParameterReference, Type: System.Object) (Syntax: 'e')
  ArgumentNames(0)
  ArgumentRefKinds: null
]]>.Value

            Dim expectedDiagnostics = String.Empty

            VerifyOperationTreeAndDiagnosticsForTest(Of InvocationExpressionSyntax)(source, expectedOperationTree, expectedDiagnostics)
        End Sub

        <CompilerTrait(CompilerFeature.IOperation)>
        <Fact()>
        Public Sub DynamicInvocationExpression_ArgumentNames()
            Dim source = <![CDATA[
Option Strict Off

Class C
    Private Sub M(d As Object, e As Object)
        M2(d:=d, c:=e)'BIND:"M2(d:=d, c:=e)"
    End Sub

    Private Sub M2(c As Integer, d As Object)
    End Sub

    Private Sub M2(c As Long, d As Object)
    End Sub
End Class]]>.Value

            Dim expectedOperationTree = <![CDATA[
IDynamicInvocationOperation (OperationKind.DynamicInvocation, Type: System.Object) (Syntax: 'M2(d:=d, c:=e)')
  Expression: 
    IDynamicMemberReferenceOperation (Member Name: "M2", Containing Type: null) (OperationKind.DynamicMemberReference, Type: System.Object) (Syntax: 'M2')
      Type Arguments(0)
      Instance Receiver: 
        IInstanceReferenceOperation (OperationKind.InstanceReference, Type: C, IsImplicit) (Syntax: 'M2')
  Arguments(2):
      IParameterReferenceOperation: d (OperationKind.ParameterReference, Type: System.Object) (Syntax: 'd')
      IParameterReferenceOperation: e (OperationKind.ParameterReference, Type: System.Object) (Syntax: 'e')
  ArgumentNames(2):
    "d"
    "c"
  ArgumentRefKinds: null
]]>.Value

            Dim expectedDiagnostics = String.Empty

            VerifyOperationTreeAndDiagnosticsForTest(Of InvocationExpressionSyntax)(source, expectedOperationTree, expectedDiagnostics)
        End Sub

        <CompilerTrait(CompilerFeature.IOperation)>
        <Fact()>
        Public Sub DynamicInvocationExpression_ArgumentRefKinds()
            Dim source = <![CDATA[
Option Strict Off
Imports System.Runtime.InteropServices

Class C
    Private Sub M(d As Object, e As Object)
        M2(d, e)'BIND:"M2(d, e)"
    End Sub

    Private Sub M2(<Out> ByRef c As Integer, ByRef d As Object)
        c = 0
    End Sub

    Private Sub M2(<Out> ByRef c As Long, ByRef d As Object)
        c = 0
    End Sub
End Class]]>.Value

            Dim expectedOperationTree = <![CDATA[
IDynamicInvocationOperation (OperationKind.DynamicInvocation, Type: System.Object) (Syntax: 'M2(d, e)')
  Expression: 
    IDynamicMemberReferenceOperation (Member Name: "M2", Containing Type: null) (OperationKind.DynamicMemberReference, Type: System.Object) (Syntax: 'M2')
      Type Arguments(0)
      Instance Receiver: 
        IInstanceReferenceOperation (OperationKind.InstanceReference, Type: C, IsImplicit) (Syntax: 'M2')
  Arguments(2):
      IParameterReferenceOperation: d (OperationKind.ParameterReference, Type: System.Object) (Syntax: 'd')
      IParameterReferenceOperation: e (OperationKind.ParameterReference, Type: System.Object) (Syntax: 'e')
  ArgumentNames(0)
  ArgumentRefKinds: null
]]>.Value

            Dim expectedDiagnostics = String.Empty

            VerifyOperationTreeAndDiagnosticsForTest(Of InvocationExpressionSyntax)(source, expectedOperationTree, expectedDiagnostics)
        End Sub

        <CompilerTrait(CompilerFeature.IOperation)>
        <Fact()>
        Public Sub DynamicInvocationExpression_OverloadResolutionFailure()
            Dim source = <![CDATA[
Option Strict Off

Class C
    Private Sub M(d As Object)
        M2(d)'BIND:"M2(d)"
    End Sub

    Private Sub M2()
    End Sub

    Private Sub M2(c1 As Integer, c2 As Long)
    End Sub
End Class]]>.Value

            Dim expectedOperationTree = <![CDATA[
IInvalidOperation (OperationKind.Invalid, Type: System.Void, IsInvalid) (Syntax: 'M2(d)')
  Children(2):
      IOperation:  (OperationKind.None, Type: null, IsInvalid) (Syntax: 'M2')
        Children(1):
            IInstanceReferenceOperation (OperationKind.InstanceReference, Type: C, IsInvalid, IsImplicit) (Syntax: 'M2')
      IParameterReferenceOperation: d (OperationKind.ParameterReference, Type: System.Object) (Syntax: 'd')
]]>.Value

            Dim expectedDiagnostics = <![CDATA[
BC30516: Overload resolution failed because no accessible 'M2' accepts this number of arguments.
        M2(d)'BIND:"M2(d)"
        ~~
]]>.Value

            VerifyOperationTreeAndDiagnosticsForTest(Of InvocationExpressionSyntax)(source, expectedOperationTree, expectedDiagnostics)
        End Sub
        <CompilerTrait(CompilerFeature.IOperation)>
        <Fact()>
        Public Sub DynamicInvocationExpression_PropertyGroup_MultipleApplicableSymbols()
            Dim source = <![CDATA[
Option Strict Off

Class C
    Private Sub M(c As C, d As Object)
        Dim x = c(d)'BIND:"c(d)"
    End Sub

    Default ReadOnly Property P1(x As Integer) As Integer
        Get
            Return 1
        End Get
    End Property

    Default ReadOnly Property P1(x As String) As Integer
        Get
            Return 1
        End Get
    End Property
End Class]]>.Value

            Dim expectedOperationTree = <![CDATA[
IDynamicInvocationOperation (OperationKind.DynamicInvocation, Type: System.Object) (Syntax: 'c(d)')
  Expression: 
    IDynamicMemberReferenceOperation (Member Name: "P1", Containing Type: null) (OperationKind.DynamicMemberReference, Type: System.Object, IsImplicit) (Syntax: 'c')
      Type Arguments(0)
      Instance Receiver: 
        IParameterReferenceOperation: c (OperationKind.ParameterReference, Type: C) (Syntax: 'c')
  Arguments(1):
      IParameterReferenceOperation: d (OperationKind.ParameterReference, Type: System.Object) (Syntax: 'd')
  ArgumentNames(0)
  ArgumentRefKinds: null
]]>.Value

            Dim expectedDiagnostics = String.Empty

            VerifyOperationTreeAndDiagnosticsForTest(Of InvocationExpressionSyntax)(source, expectedOperationTree, expectedDiagnostics)
        End Sub

        <CompilerTrait(CompilerFeature.IOperation)>
        <Fact()>
        Public Sub DynamicInvocationExpression_PropertyGroup_MultipleArgumentsAndApplicableSymbols()
            Dim source = <![CDATA[
Option Strict Off

Class C
    Private Sub M(c As C, d As Object)
        Dim x = c(d, d)'BIND:"c(d, d)"
    End Sub

    Default ReadOnly Property P1(x As Integer, x2 As Object) As Integer
        Get
            Return 1
        End Get
    End Property

    Default ReadOnly Property P1(x As String, x2 As Object) As Integer
        Get
            Return 1
        End Get
    End Property
End Class]]>.Value

            Dim expectedOperationTree = <![CDATA[
IDynamicInvocationOperation (OperationKind.DynamicInvocation, Type: System.Object) (Syntax: 'c(d, d)')
  Expression: 
    IDynamicMemberReferenceOperation (Member Name: "P1", Containing Type: null) (OperationKind.DynamicMemberReference, Type: System.Object, IsImplicit) (Syntax: 'c')
      Type Arguments(0)
      Instance Receiver: 
        IParameterReferenceOperation: c (OperationKind.ParameterReference, Type: C) (Syntax: 'c')
  Arguments(2):
      IParameterReferenceOperation: d (OperationKind.ParameterReference, Type: System.Object) (Syntax: 'd')
      IParameterReferenceOperation: d (OperationKind.ParameterReference, Type: System.Object) (Syntax: 'd')
  ArgumentNames(0)
  ArgumentRefKinds: null
]]>.Value

            Dim expectedDiagnostics = String.Empty

            VerifyOperationTreeAndDiagnosticsForTest(Of InvocationExpressionSyntax)(source, expectedOperationTree, expectedDiagnostics)
        End Sub

        <CompilerTrait(CompilerFeature.IOperation)>
        <Fact()>
        Public Sub DynamicInvocationExpression_PropertyGroup_ArgumentNames()
            Dim source = <![CDATA[
Option Strict Off

Class C
    Private Sub M(c As C, d As Object, e As Object)
        Dim x = c(x2:=e, x:=d)'BIND:"c(x2:=e, x:=d)"
    End Sub

    Default ReadOnly Property P1(x As Integer, x2 As Object) As Integer
        Get
            Return 1
        End Get
    End Property

    Default ReadOnly Property P1(x As String, x2 As Object) As Integer
        Get
            Return 1
        End Get
    End Property
End Class]]>.Value

            Dim expectedOperationTree = <![CDATA[
IDynamicInvocationOperation (OperationKind.DynamicInvocation, Type: System.Object) (Syntax: 'c(x2:=e, x:=d)')
  Expression: 
    IDynamicMemberReferenceOperation (Member Name: "P1", Containing Type: null) (OperationKind.DynamicMemberReference, Type: System.Object, IsImplicit) (Syntax: 'c')
      Type Arguments(0)
      Instance Receiver: 
        IParameterReferenceOperation: c (OperationKind.ParameterReference, Type: C) (Syntax: 'c')
  Arguments(2):
      IParameterReferenceOperation: e (OperationKind.ParameterReference, Type: System.Object) (Syntax: 'e')
      IParameterReferenceOperation: d (OperationKind.ParameterReference, Type: System.Object) (Syntax: 'd')
  ArgumentNames(2):
    "x2"
    "x"
  ArgumentRefKinds: null
]]>.Value

            Dim expectedDiagnostics = String.Empty

            VerifyOperationTreeAndDiagnosticsForTest(Of InvocationExpressionSyntax)(source, expectedOperationTree, expectedDiagnostics)
        End Sub

        <CompilerTrait(CompilerFeature.IOperation)>
        <Fact()>
        Public Sub DynamicInvocationExpression_PropertyGroup_ArgumentRefKinds()
            Dim source = <![CDATA[
Option Strict Off
Imports System.Runtime.InteropServices

Class C
    Private Sub M(c As C, d As Object, e As Object)
        Dim x = c(x2:=e, x:=d)'BIND:"c(x2:=e, x:=d)"
    End Sub

    Default ReadOnly Property P1(x As Integer, <Out> ByRef x2 As Object) As Integer
        Get
            Return 1
        End Get
    End Property

    Default ReadOnly Property P1(x As String, <Out> ByRef x2 As Object) As Integer
        Get
            Return 1
        End Get
    End Property
End Class]]>.Value

            Dim expectedOperationTree = <![CDATA[
IDynamicInvocationOperation (OperationKind.DynamicInvocation, Type: System.Object) (Syntax: 'c(x2:=e, x:=d)')
  Expression: 
    IDynamicMemberReferenceOperation (Member Name: "P1", Containing Type: null) (OperationKind.DynamicMemberReference, Type: System.Object, IsImplicit) (Syntax: 'c')
      Type Arguments(0)
      Instance Receiver: 
        IParameterReferenceOperation: c (OperationKind.ParameterReference, Type: C) (Syntax: 'c')
  Arguments(2):
      IParameterReferenceOperation: e (OperationKind.ParameterReference, Type: System.Object) (Syntax: 'e')
      IParameterReferenceOperation: d (OperationKind.ParameterReference, Type: System.Object) (Syntax: 'd')
  ArgumentNames(2):
    "x2"
    "x"
  ArgumentRefKinds: null
]]>.Value

            Dim expectedDiagnostics = <![CDATA[
BC30651: property parameters cannot be declared 'ByRef'.
    Default ReadOnly Property P1(x As Integer, <Out> ByRef x2 As Object) As Integer
                                                     ~~~~~
BC30651: property parameters cannot be declared 'ByRef'.
    Default ReadOnly Property P1(x As String, <Out> ByRef x2 As Object) As Integer
                                                    ~~~~~
]]>.Value

            VerifyOperationTreeAndDiagnosticsForTest(Of InvocationExpressionSyntax)(source, expectedOperationTree, expectedDiagnostics)
        End Sub

        <CompilerTrait(CompilerFeature.IOperation)>
        <Fact()>
        Public Sub DynamicInvocationExpression_PropertyGroup_OverloadResolutionFailure()
            Dim source = <![CDATA[
Option Strict Off

Class C
    Private Sub M(c As C, d As Object)
        Dim x = c(c, d)'BIND:"c(c, d)"
    End Sub

    Default ReadOnly Property P1(x As Integer, x2 As Object) As Integer
        Get
            Return 1
        End Get
    End Property

    Default ReadOnly Property P1(x As String, x2 As Object) As Integer
        Get
            Return 1
        End Get
    End Property
End Class]]>.Value

            Dim expectedOperationTree = <![CDATA[
IInvalidOperation (OperationKind.Invalid, Type: System.Int32, IsInvalid) (Syntax: 'c(c, d)')
  Children(3):
      IOperation:  (OperationKind.None, Type: null, IsInvalid, IsImplicit) (Syntax: 'c')
        Children(1):
            IParameterReferenceOperation: c (OperationKind.ParameterReference, Type: C, IsInvalid) (Syntax: 'c')
      IParameterReferenceOperation: c (OperationKind.ParameterReference, Type: C) (Syntax: 'c')
      IParameterReferenceOperation: d (OperationKind.ParameterReference, Type: System.Object) (Syntax: 'd')
]]>.Value

            Dim expectedDiagnostics = <![CDATA[
BC30518: Overload resolution failed because no accessible 'P1' can be called with these arguments:
    'Public ReadOnly Default Property P1(x As Integer, x2 As Object) As Integer': Value of type 'C' cannot be converted to 'Integer'.
    'Public ReadOnly Default Property P1(x As String, x2 As Object) As Integer': Value of type 'C' cannot be converted to 'String'.
        Dim x = c(c, d)'BIND:"c(c, d)"
                ~
]]>.Value

            VerifyOperationTreeAndDiagnosticsForTest(Of InvocationExpressionSyntax)(source, expectedOperationTree, expectedDiagnostics)
        End Sub

        <CompilerTrait(CompilerFeature.IOperation)>
        <Fact()>
        Public Sub DynamicInvocationExpression_SimpleInvokeDelegateWithArgument()
            Dim source = <![CDATA[
Option Strict Off

Class C
    Delegate Sub MySubDelegate(ByVal x As Integer)

    Private Sub M(d As MySubDelegate, o As Object)
        d(o)'BIND:"d(o)"
    End Sub
End Class]]>.Value

            Dim expectedOperationTree = <![CDATA[
IInvocationOperation (virtual Sub C.MySubDelegate.Invoke(x As System.Int32)) (OperationKind.Invocation, Type: System.Void) (Syntax: 'd(o)')
  Instance Receiver: 
    IParameterReferenceOperation: d (OperationKind.ParameterReference, Type: C.MySubDelegate) (Syntax: 'd')
  Arguments(1):
<<<<<<< HEAD
      IArgument (ArgumentKind.Explicit, Matching Parameter: x) (OperationKind.Argument) (Syntax: 'o')
        IConversionExpression (TryCast: False, Unchecked) (OperationKind.ConversionExpression, Type: System.Int32, IsImplicit) (Syntax: 'o')
=======
      IArgumentOperation (ArgumentKind.Explicit, Matching Parameter: x) (OperationKind.Argument, Type: null) (Syntax: 'o')
        IConversionOperation (Implicit, TryCast: False, Unchecked) (OperationKind.Conversion, Type: System.Int32, IsImplicit) (Syntax: 'o')
>>>>>>> 9c82aed5
          Conversion: CommonConversion (Exists: True, IsIdentity: False, IsNumeric: False, IsReference: False, IsUserDefined: False) (MethodSymbol: null)
          Operand: 
            IParameterReferenceOperation: o (OperationKind.ParameterReference, Type: System.Object) (Syntax: 'o')
        InConversion: CommonConversion (Exists: True, IsIdentity: True, IsNumeric: False, IsReference: False, IsUserDefined: False) (MethodSymbol: null)
        OutConversion: CommonConversion (Exists: True, IsIdentity: True, IsNumeric: False, IsReference: False, IsUserDefined: False) (MethodSymbol: null)
]]>.Value

            Dim expectedDiagnostics = String.Empty

            VerifyOperationTreeAndDiagnosticsForTest(Of InvocationExpressionSyntax)(source, expectedOperationTree, expectedDiagnostics)
        End Sub

        <CompilerTrait(CompilerFeature.IOperation)>
        <Fact()>
        Public Sub DynamicInvocationExpression_InvokeDelegateWithArgument()
            Dim source = <![CDATA[
Option Strict Off
Imports System.Runtime.InteropServices

Class C
    Delegate Sub MySubDelegate(ByVal x As Integer)

    Private Sub M(c As C, d As Object)
        Dim x = c(d)(d)'BIND:"c(d)(d)"
    End Sub

    Default ReadOnly Property P1(x As Integer) As MySubDelegate
        Get
            Return Nothing
        End Get
    End Property

    Default ReadOnly Property P1(x As String) As MySubDelegate
        Get
            Return Nothing
        End Get
    End Property
End Class]]>.Value

            Dim expectedOperationTree = <![CDATA[
IDynamicInvocationOperation (OperationKind.DynamicInvocation, Type: System.Object) (Syntax: 'c(d)(d)')
  Expression: 
    IDynamicInvocationOperation (OperationKind.DynamicInvocation, Type: System.Object) (Syntax: 'c(d)')
      Expression: 
        IDynamicMemberReferenceOperation (Member Name: "P1", Containing Type: null) (OperationKind.DynamicMemberReference, Type: System.Object, IsImplicit) (Syntax: 'c')
          Type Arguments(0)
          Instance Receiver: 
            IParameterReferenceOperation: c (OperationKind.ParameterReference, Type: C) (Syntax: 'c')
      Arguments(1):
          IParameterReferenceOperation: d (OperationKind.ParameterReference, Type: System.Object) (Syntax: 'd')
      ArgumentNames(0)
      ArgumentRefKinds: null
  Arguments(1):
      IParameterReferenceOperation: d (OperationKind.ParameterReference, Type: System.Object) (Syntax: 'd')
  ArgumentNames(0)
  ArgumentRefKinds: null
]]>.Value

            Dim expectedDiagnostics = String.Empty

            VerifyOperationTreeAndDiagnosticsForTest(Of InvocationExpressionSyntax)(source, expectedOperationTree, expectedDiagnostics)
        End Sub
    End Class
End Namespace
<|MERGE_RESOLUTION|>--- conflicted
+++ resolved
@@ -471,13 +471,8 @@
   Instance Receiver: 
     IParameterReferenceOperation: d (OperationKind.ParameterReference, Type: C.MySubDelegate) (Syntax: 'd')
   Arguments(1):
-<<<<<<< HEAD
-      IArgument (ArgumentKind.Explicit, Matching Parameter: x) (OperationKind.Argument) (Syntax: 'o')
-        IConversionExpression (TryCast: False, Unchecked) (OperationKind.ConversionExpression, Type: System.Int32, IsImplicit) (Syntax: 'o')
-=======
       IArgumentOperation (ArgumentKind.Explicit, Matching Parameter: x) (OperationKind.Argument, Type: null) (Syntax: 'o')
-        IConversionOperation (Implicit, TryCast: False, Unchecked) (OperationKind.Conversion, Type: System.Int32, IsImplicit) (Syntax: 'o')
->>>>>>> 9c82aed5
+        IConversionOperation (TryCast: False, Unchecked) (OperationKind.Conversion, Type: System.Int32, IsImplicit) (Syntax: 'o')
           Conversion: CommonConversion (Exists: True, IsIdentity: False, IsNumeric: False, IsReference: False, IsUserDefined: False) (MethodSymbol: null)
           Operand: 
             IParameterReferenceOperation: o (OperationKind.ParameterReference, Type: System.Object) (Syntax: 'o')
