--- conflicted
+++ resolved
@@ -1,4 +1,4 @@
-﻿' Copyright (c) Microsoft.  All Rights Reserved.  Licensed under the Apache License, Version 2.0.  See License.txt in the project root for license information.
+' Copyright (c) Microsoft.  All Rights Reserved.  Licensed under the Apache License, Version 2.0.  See License.txt in the project root for license information.
 
 Imports Microsoft.CodeAnalysis.VisualBasic.Syntax
 Imports Microsoft.CodeAnalysis.Test.Utilities
@@ -73,12 +73,8 @@
 End Class]]>.Value
 
             Dim expectedOperationTree = <![CDATA[
-<<<<<<< HEAD
 IConversionExpression (Implicit, TryCast: False, Unchecked) (OperationKind.ConversionExpression, Type: (System.UInt32, System.UInt32)) (Syntax: '(1, 2)')
   Conversion: CommonConversion (Exists: False, IsIdentity: False, IsNumeric: False, IsReference: False, IsUserDefined: False) (MethodSymbol: null)
-=======
-IConversionExpression (ConversionKind.Basic, Implicit) (OperationKind.ConversionExpression, Type: (System.UInt32, System.UInt32)) (Syntax: '(1, 2)')
->>>>>>> f7b0555c
   Operand: ITupleExpression (OperationKind.TupleExpression, Type: (System.UInt32, System.UInt32)) (Syntax: '(1, 2)')
       Elements(2):
           IConversionExpression (Implicit, TryCast: False, Unchecked) (OperationKind.ConversionExpression, Type: System.UInt32, Constant: 1) (Syntax: '1')
@@ -139,13 +135,9 @@
     End Sub
 End Class]]>.Value
 
-            Dim expectedOperationTree = <![CDATA[
-<<<<<<< HEAD
+Dim expectedOperationTree = <![CDATA[
 IConversionExpression (Implicit, TryCast: False, Unchecked) (OperationKind.ConversionExpression, Type: (System.UInt32, System.String)) (Syntax: '(1, Nothing)')
   Conversion: CommonConversion (Exists: False, IsIdentity: False, IsNumeric: False, IsReference: False, IsUserDefined: False) (MethodSymbol: null)
-=======
-IConversionExpression (ConversionKind.Basic, Implicit) (OperationKind.ConversionExpression, Type: (System.UInt32, System.String)) (Syntax: '(1, Nothing)')
->>>>>>> f7b0555c
   Operand: ITupleExpression (OperationKind.TupleExpression, Type: (System.UInt32, System.String)) (Syntax: '(1, Nothing)')
       Elements(2):
           IConversionExpression (Implicit, TryCast: False, Unchecked) (OperationKind.ConversionExpression, Type: System.UInt32, Constant: 1) (Syntax: '1')
@@ -153,8 +145,7 @@
             Operand: ILiteralExpression (Text: 1) (OperationKind.LiteralExpression, Type: System.Int32, Constant: 1) (Syntax: '1')
           IConversionExpression (Implicit, TryCast: False, Unchecked) (OperationKind.ConversionExpression, Type: System.String, Constant: null) (Syntax: 'Nothing')
             Conversion: CommonConversion (Exists: False, IsIdentity: False, IsNumeric: False, IsReference: False, IsUserDefined: False) (MethodSymbol: null)
-            Operand: ILiteralExpression (OperationKind.LiteralExpression, Type: null, Constant: null) (Syntax: 'Nothing')
-]]>.Value
+            Operand: ILiteralExpression (OperationKind.LiteralExpression, Type: null, Constant: null) (Syntax: 'Nothing')]]>.Value
 
             Dim expectedDiagnostics = String.Empty
 
@@ -260,18 +251,13 @@
     End Sub
 End Class]]>.Value
 
-            Dim expectedOperationTree = <![CDATA[
-<<<<<<< HEAD
+Dim expectedOperationTree = <![CDATA[
 IConversionExpression (Implicit, TryCast: False, Unchecked) (OperationKind.ConversionExpression, Type: (A As System.Int32, B As System.Int32)) (Syntax: '(1, 2)')
   Conversion: CommonConversion (Exists: False, IsIdentity: False, IsNumeric: False, IsReference: False, IsUserDefined: False) (MethodSymbol: null)
-=======
-IConversionExpression (ConversionKind.Basic, Implicit) (OperationKind.ConversionExpression, Type: (A As System.Int32, B As System.Int32)) (Syntax: '(1, 2)')
->>>>>>> f7b0555c
   Operand: ITupleExpression (OperationKind.TupleExpression, Type: (System.Int32, System.Int32)) (Syntax: '(1, 2)')
       Elements(2):
           ILiteralExpression (Text: 1) (OperationKind.LiteralExpression, Type: System.Int32, Constant: 1) (Syntax: '1')
-          ILiteralExpression (Text: 2) (OperationKind.LiteralExpression, Type: System.Int32, Constant: 2) (Syntax: '2')
-]]>.Value
+          ILiteralExpression (Text: 2) (OperationKind.LiteralExpression, Type: System.Int32, Constant: 2) (Syntax: '2')]]>.Value
 
             Dim expectedDiagnostics = String.Empty
 
@@ -321,13 +307,9 @@
     End Sub
 End Class]]>.Value
 
-            Dim expectedOperationTree = <![CDATA[
-<<<<<<< HEAD
+Dim expectedOperationTree = <![CDATA[
 IConversionExpression (Implicit, TryCast: False, Unchecked) (OperationKind.ConversionExpression, Type: (A As System.Int16, B As System.String)) (Syntax: '(A:=1, B:=Nothing)')
   Conversion: CommonConversion (Exists: False, IsIdentity: False, IsNumeric: False, IsReference: False, IsUserDefined: False) (MethodSymbol: null)
-=======
-IConversionExpression (ConversionKind.Basic, Implicit) (OperationKind.ConversionExpression, Type: (A As System.Int16, B As System.String)) (Syntax: '(A:=1, B:=Nothing)')
->>>>>>> f7b0555c
   Operand: ITupleExpression (OperationKind.TupleExpression, Type: (A As System.Int16, B As System.String)) (Syntax: '(A:=1, B:=Nothing)')
       Elements(2):
           IConversionExpression (Implicit, TryCast: False, Unchecked) (OperationKind.ConversionExpression, Type: System.Int16, Constant: 1) (Syntax: '1')
@@ -335,8 +317,7 @@
             Operand: ILiteralExpression (Text: 1) (OperationKind.LiteralExpression, Type: System.Int32, Constant: 1) (Syntax: '1')
           IConversionExpression (Implicit, TryCast: False, Unchecked) (OperationKind.ConversionExpression, Type: System.String, Constant: null) (Syntax: 'Nothing')
             Conversion: CommonConversion (Exists: False, IsIdentity: False, IsNumeric: False, IsReference: False, IsUserDefined: False) (MethodSymbol: null)
-            Operand: ILiteralExpression (OperationKind.LiteralExpression, Type: null, Constant: null) (Syntax: 'Nothing')
-]]>.Value
+            Operand: ILiteralExpression (OperationKind.LiteralExpression, Type: null, Constant: null) (Syntax: 'Nothing')]]>.Value
 
             Dim expectedDiagnostics = String.Empty
 
@@ -406,13 +387,9 @@
     End Sub
 End Class]]>.Value
 
-            Dim expectedOperationTree = <![CDATA[
-<<<<<<< HEAD
+Dim expectedOperationTree = <![CDATA[
 IConversionExpression (Implicit, TryCast: False, Unchecked) (OperationKind.ConversionExpression, Type: (A As System.Int16, B As System.String)) (Syntax: '(New C(0), c1)')
   Conversion: CommonConversion (Exists: False, IsIdentity: False, IsNumeric: False, IsReference: False, IsUserDefined: False) (MethodSymbol: null)
-=======
-IConversionExpression (ConversionKind.Basic, Implicit) (OperationKind.ConversionExpression, Type: (A As System.Int16, B As System.String)) (Syntax: '(New C(0), c1)')
->>>>>>> f7b0555c
   Operand: ITupleExpression (OperationKind.TupleExpression, Type: (System.Int16, c1 As System.String)) (Syntax: '(New C(0), c1)')
       Elements(2):
           IConversionExpression (Implicit, TryCast: False, Unchecked) (OperationKind.ConversionExpression, Type: System.Int16) (Syntax: 'New C(0)')
@@ -430,8 +407,7 @@
             Conversion: CommonConversion (Exists: False, IsIdentity: False, IsNumeric: False, IsReference: False, IsUserDefined: False) (MethodSymbol: null)
             Operand: IConversionExpression (Implicit, TryCast: False, Unchecked) (OperationKind.ConversionExpression, Type: C) (Syntax: 'c1')
                 Conversion: CommonConversion (Exists: False, IsIdentity: False, IsNumeric: False, IsReference: False, IsUserDefined: False) (MethodSymbol: null)
-                Operand: IParameterReferenceExpression: c1 (OperationKind.ParameterReferenceExpression, Type: C) (Syntax: 'c1')
-]]>.Value
+                Operand: IParameterReferenceExpression: c1 (OperationKind.ParameterReferenceExpression, Type: C) (Syntax: 'c1')]]>.Value
 
             Dim expectedDiagnostics = String.Empty
 
@@ -523,26 +499,19 @@
     End Sub
 End Class]]>.Value
 
-            Dim expectedOperationTree = <![CDATA[
-<<<<<<< HEAD
+Dim expectedOperationTree = <![CDATA[
 IConversionExpression (Implicit, TryCast: False, Unchecked) (OperationKind.ConversionExpression, Type: C) (Syntax: '(0, Nothing)')
   Conversion: CommonConversion (Exists: False, IsIdentity: False, IsNumeric: False, IsReference: False, IsUserDefined: False) (MethodSymbol: null)
   Operand: IConversionExpression (Implicit, TryCast: False, Unchecked) (OperationKind.ConversionExpression, Type: (System.Int32, System.Object)) (Syntax: '(0, Nothing)')
       Conversion: CommonConversion (Exists: False, IsIdentity: False, IsNumeric: False, IsReference: False, IsUserDefined: False) (MethodSymbol: null)
       Operand: IConversionExpression (Implicit, TryCast: False, Unchecked) (OperationKind.ConversionExpression, Type: (System.Int32, System.Object)) (Syntax: '(0, Nothing)')
           Conversion: CommonConversion (Exists: False, IsIdentity: False, IsNumeric: False, IsReference: False, IsUserDefined: False) (MethodSymbol: null)
-=======
-IConversionExpression (ConversionKind.OperatorMethod, Implicit) (OperationKind.ConversionExpression, Type: C) (Syntax: '(0, Nothing)')
-  Operand: IConversionExpression (ConversionKind.OperatorMethod, Implicit) (OperatorMethod: Function C.op_Implicit(x As (System.Int32, System.String)) As C) (OperationKind.ConversionExpression, Type: (System.Int32, System.Object)) (Syntax: '(0, Nothing)')
-      Operand: IConversionExpression (ConversionKind.Basic, Implicit) (OperationKind.ConversionExpression, Type: (System.Int32, System.Object)) (Syntax: '(0, Nothing)')
->>>>>>> f7b0555c
           Operand: ITupleExpression (OperationKind.TupleExpression, Type: (System.Int32, System.Object)) (Syntax: '(0, Nothing)')
               Elements(2):
                   ILiteralExpression (Text: 0) (OperationKind.LiteralExpression, Type: System.Int32, Constant: 0) (Syntax: '0')
                   IConversionExpression (Implicit, TryCast: False, Unchecked) (OperationKind.ConversionExpression, Type: System.Object, Constant: null) (Syntax: 'Nothing')
                     Conversion: CommonConversion (Exists: False, IsIdentity: False, IsNumeric: False, IsReference: False, IsUserDefined: False) (MethodSymbol: null)
-                    Operand: ILiteralExpression (OperationKind.LiteralExpression, Type: null, Constant: null) (Syntax: 'Nothing')
-]]>.Value
+                    Operand: ILiteralExpression (OperationKind.LiteralExpression, Type: null, Constant: null) (Syntax: 'Nothing')]]>.Value
 
             Dim expectedDiagnostics = String.Empty
 
@@ -622,18 +591,12 @@
     End Sub
 End Class]]>.Value
 
-            Dim expectedOperationTree = <![CDATA[
-<<<<<<< HEAD
+Dim expectedOperationTree = <![CDATA[
 IConversionExpression (Implicit, TryCast: False, Unchecked) (OperationKind.ConversionExpression, Type: (System.Int32, System.String)) (Syntax: 'c1')
   Conversion: CommonConversion (Exists: False, IsIdentity: False, IsNumeric: False, IsReference: False, IsUserDefined: False) (MethodSymbol: null)
   Operand: IConversionExpression (Implicit, TryCast: False, Unchecked) (OperationKind.ConversionExpression, Type: C) (Syntax: 'c1')
       Conversion: CommonConversion (Exists: False, IsIdentity: False, IsNumeric: False, IsReference: False, IsUserDefined: False) (MethodSymbol: null)
-=======
-IConversionExpression (ConversionKind.OperatorMethod, Implicit) (OperationKind.ConversionExpression, Type: (System.Int32, System.String)) (Syntax: 'c1')
-  Operand: IConversionExpression (ConversionKind.OperatorMethod, Implicit) (OperatorMethod: Function C.op_Implicit(c As C) As (System.Int32, System.String)) (OperationKind.ConversionExpression, Type: C) (Syntax: 'c1')
->>>>>>> f7b0555c
-      Operand: IParameterReferenceExpression: c1 (OperationKind.ParameterReferenceExpression, Type: C) (Syntax: 'c1')
-]]>.Value
+      Operand: IParameterReferenceExpression: c1 (OperationKind.ParameterReferenceExpression, Type: C) (Syntax: 'c1')]]>.Value
 
             Dim expectedDiagnostics = String.Empty
 
