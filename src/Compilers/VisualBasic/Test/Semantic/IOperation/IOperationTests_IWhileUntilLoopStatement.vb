--- conflicted
+++ resolved
@@ -427,25 +427,15 @@
                   ILiteralOperation (OperationKind.Literal, Type: System.String, Constant: "While {0} {1}") (Syntax: '"While {0} {1}"')
                   InConversion: CommonConversion (Exists: True, IsIdentity: True, IsNumeric: False, IsReference: False, IsUserDefined: False) (MethodSymbol: null)
                   OutConversion: CommonConversion (Exists: True, IsIdentity: True, IsNumeric: False, IsReference: False, IsUserDefined: False) (MethodSymbol: null)
-<<<<<<< HEAD
-                IArgument (ArgumentKind.Explicit, Matching Parameter: arg0) (OperationKind.Argument) (Syntax: 'i')
-                  IConversionExpression (TryCast: False, Unchecked) (OperationKind.ConversionExpression, Type: System.Object, IsImplicit) (Syntax: 'i')
-=======
                 IArgumentOperation (ArgumentKind.Explicit, Matching Parameter: arg0) (OperationKind.Argument, Type: null) (Syntax: 'i')
-                  IConversionOperation (Implicit, TryCast: False, Unchecked) (OperationKind.Conversion, Type: System.Object, IsImplicit) (Syntax: 'i')
->>>>>>> 9c82aed5
+                  IConversionOperation (TryCast: False, Unchecked) (OperationKind.Conversion, Type: System.Object, IsImplicit) (Syntax: 'i')
                     Conversion: CommonConversion (Exists: True, IsIdentity: False, IsNumeric: False, IsReference: False, IsUserDefined: False) (MethodSymbol: null)
                     Operand: 
                       ILocalReferenceOperation: i (OperationKind.LocalReference, Type: System.Int32) (Syntax: 'i')
                   InConversion: CommonConversion (Exists: True, IsIdentity: True, IsNumeric: False, IsReference: False, IsUserDefined: False) (MethodSymbol: null)
                   OutConversion: CommonConversion (Exists: True, IsIdentity: True, IsNumeric: False, IsReference: False, IsUserDefined: False) (MethodSymbol: null)
-<<<<<<< HEAD
-                IArgument (ArgumentKind.Explicit, Matching Parameter: arg1) (OperationKind.Argument) (Syntax: 'value')
-                  IConversionExpression (TryCast: False, Unchecked) (OperationKind.ConversionExpression, Type: System.Object, IsImplicit) (Syntax: 'value')
-=======
                 IArgumentOperation (ArgumentKind.Explicit, Matching Parameter: arg1) (OperationKind.Argument, Type: null) (Syntax: 'value')
-                  IConversionOperation (Implicit, TryCast: False, Unchecked) (OperationKind.Conversion, Type: System.Object, IsImplicit) (Syntax: 'value')
->>>>>>> 9c82aed5
+                  IConversionOperation (TryCast: False, Unchecked) (OperationKind.Conversion, Type: System.Object, IsImplicit) (Syntax: 'value')
                     Conversion: CommonConversion (Exists: True, IsIdentity: False, IsNumeric: False, IsReference: False, IsUserDefined: False) (MethodSymbol: null)
                     Operand: 
                       ILocalReferenceOperation: value (OperationKind.LocalReference, Type: System.Int32) (Syntax: 'value')
@@ -479,11 +469,7 @@
             Dim expectedOperationTree = <![CDATA[
 IWhileLoopOperation (LoopKind.While) (OperationKind.Loop, Type: null) (Syntax: 'While numbe ... End While')
   Condition: 
-<<<<<<< HEAD
-    IConversionExpression (TryCast: False, Unchecked) (OperationKind.ConversionExpression, Type: System.Boolean, IsImplicit) (Syntax: 'number')
-=======
-    IConversionOperation (Implicit, TryCast: False, Unchecked) (OperationKind.Conversion, Type: System.Boolean, IsImplicit) (Syntax: 'number')
->>>>>>> 9c82aed5
+    IConversionOperation (TryCast: False, Unchecked) (OperationKind.Conversion, Type: System.Boolean, IsImplicit) (Syntax: 'number')
       Conversion: CommonConversion (Exists: True, IsIdentity: False, IsNumeric: False, IsReference: False, IsUserDefined: False) (MethodSymbol: null)
       Operand: 
         ILocalReferenceOperation: number (OperationKind.LocalReference, Type: System.Int32) (Syntax: 'number')
@@ -1144,11 +1130,7 @@
             Dim expectedOperationTree = <![CDATA[
 IWhileLoopOperation (LoopKind.While) (OperationKind.Loop, Type: null, IsInvalid) (Syntax: 'While Syste ... End While')
   Condition: 
-<<<<<<< HEAD
-    IConversionExpression (TryCast: False, Unchecked) (OperationKind.ConversionExpression, Type: System.Boolean, IsInvalid, IsImplicit) (Syntax: 'System.Math ...  x + 1) > 0')
-=======
-    IConversionOperation (Implicit, TryCast: False, Unchecked) (OperationKind.Conversion, Type: System.Boolean, IsInvalid, IsImplicit) (Syntax: 'System.Math ...  x + 1) > 0')
->>>>>>> 9c82aed5
+    IConversionOperation (TryCast: False, Unchecked) (OperationKind.Conversion, Type: System.Boolean, IsInvalid, IsImplicit) (Syntax: 'System.Math ...  x + 1) > 0')
       Conversion: CommonConversion (Exists: False, IsIdentity: False, IsNumeric: False, IsReference: False, IsUserDefined: False) (MethodSymbol: null)
       Operand: 
         IBinaryOperation (BinaryOperatorKind.GreaterThan, Checked) (OperationKind.BinaryOperator, Type: ?, IsInvalid) (Syntax: 'System.Math ...  x + 1) > 0')
@@ -1166,11 +1148,7 @@
                         ILocalReferenceOperation: x (OperationKind.LocalReference, Type: System.SByte) (Syntax: 'x')
                   IBinaryOperation (BinaryOperatorKind.Add, Checked) (OperationKind.BinaryOperator, Type: System.Int32) (Syntax: 'x + 1')
                     Left: 
-<<<<<<< HEAD
-                      IConversionExpression (TryCast: False, Unchecked) (OperationKind.ConversionExpression, Type: System.Int32, IsImplicit) (Syntax: 'x')
-=======
-                      IConversionOperation (Implicit, TryCast: False, Unchecked) (OperationKind.Conversion, Type: System.Int32, IsImplicit) (Syntax: 'x')
->>>>>>> 9c82aed5
+                      IConversionOperation (TryCast: False, Unchecked) (OperationKind.Conversion, Type: System.Int32, IsImplicit) (Syntax: 'x')
                         Conversion: CommonConversion (Exists: True, IsIdentity: False, IsNumeric: True, IsReference: False, IsUserDefined: False) (MethodSymbol: null)
                         Operand: 
                           ILocalReferenceOperation: x (OperationKind.LocalReference, Type: System.SByte) (Syntax: 'x')
@@ -1189,29 +1167,17 @@
                   Left: 
                     ILocalReferenceOperation: y (OperationKind.LocalReference, Type: System.SByte) (Syntax: 'y')
                   Right: 
-<<<<<<< HEAD
-                    IConversionExpression (TryCast: False, Unchecked) (OperationKind.ConversionExpression, Type: System.SByte) (Syntax: 'CSByte(x / 2)')
-=======
-                    IConversionOperation (Explicit, TryCast: False, Unchecked) (OperationKind.Conversion, Type: System.SByte) (Syntax: 'CSByte(x / 2)')
->>>>>>> 9c82aed5
+                    IConversionOperation (TryCast: False, Unchecked) (OperationKind.Conversion, Type: System.SByte) (Syntax: 'CSByte(x / 2)')
                       Conversion: CommonConversion (Exists: True, IsIdentity: False, IsNumeric: True, IsReference: False, IsUserDefined: False) (MethodSymbol: null)
                       Operand: 
                         IBinaryOperation (BinaryOperatorKind.Divide, Checked) (OperationKind.BinaryOperator, Type: System.Double) (Syntax: 'x / 2')
                           Left: 
-<<<<<<< HEAD
-                            IConversionExpression (TryCast: False, Unchecked) (OperationKind.ConversionExpression, Type: System.Double, IsImplicit) (Syntax: 'x')
-=======
-                            IConversionOperation (Implicit, TryCast: False, Unchecked) (OperationKind.Conversion, Type: System.Double, IsImplicit) (Syntax: 'x')
->>>>>>> 9c82aed5
+                            IConversionOperation (TryCast: False, Unchecked) (OperationKind.Conversion, Type: System.Double, IsImplicit) (Syntax: 'x')
                               Conversion: CommonConversion (Exists: True, IsIdentity: False, IsNumeric: True, IsReference: False, IsUserDefined: False) (MethodSymbol: null)
                               Operand: 
                                 ILocalReferenceOperation: x (OperationKind.LocalReference, Type: System.SByte) (Syntax: 'x')
                           Right: 
-<<<<<<< HEAD
-                            IConversionExpression (TryCast: False, Unchecked) (OperationKind.ConversionExpression, Type: System.Double, Constant: 2, IsImplicit) (Syntax: '2')
-=======
-                            IConversionOperation (Implicit, TryCast: False, Unchecked) (OperationKind.Conversion, Type: System.Double, Constant: 2, IsImplicit) (Syntax: '2')
->>>>>>> 9c82aed5
+                            IConversionOperation (TryCast: False, Unchecked) (OperationKind.Conversion, Type: System.Double, Constant: 2, IsImplicit) (Syntax: '2')
                               Conversion: CommonConversion (Exists: True, IsIdentity: False, IsNumeric: True, IsReference: False, IsUserDefined: False) (MethodSymbol: null)
                               Operand: 
                                 ILiteralOperation (OperationKind.Literal, Type: System.Int32, Constant: 2) (Syntax: '2')
@@ -1407,13 +1373,8 @@
                   ILiteralOperation (OperationKind.Literal, Type: System.String, Constant: "Iterate {0}") (Syntax: '"Iterate {0}"')
                   InConversion: CommonConversion (Exists: True, IsIdentity: True, IsNumeric: False, IsReference: False, IsUserDefined: False) (MethodSymbol: null)
                   OutConversion: CommonConversion (Exists: True, IsIdentity: True, IsNumeric: False, IsReference: False, IsUserDefined: False) (MethodSymbol: null)
-<<<<<<< HEAD
-                IArgument (ArgumentKind.Explicit, Matching Parameter: arg0) (OperationKind.Argument) (Syntax: 'x')
-                  IConversionExpression (TryCast: False, Unchecked) (OperationKind.ConversionExpression, Type: System.Object, IsImplicit) (Syntax: 'x')
-=======
                 IArgumentOperation (ArgumentKind.Explicit, Matching Parameter: arg0) (OperationKind.Argument, Type: null) (Syntax: 'x')
-                  IConversionOperation (Implicit, TryCast: False, Unchecked) (OperationKind.Conversion, Type: System.Object, IsImplicit) (Syntax: 'x')
->>>>>>> 9c82aed5
+                  IConversionOperation (TryCast: False, Unchecked) (OperationKind.Conversion, Type: System.Object, IsImplicit) (Syntax: 'x')
                     Conversion: CommonConversion (Exists: True, IsIdentity: False, IsNumeric: False, IsReference: False, IsUserDefined: False) (MethodSymbol: null)
                     Operand: 
                       ILocalReferenceOperation: x (OperationKind.LocalReference, Type: System.Int32) (Syntax: 'x')
