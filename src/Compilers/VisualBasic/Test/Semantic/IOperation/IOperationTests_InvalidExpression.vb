--- conflicted
+++ resolved
@@ -134,15 +134,9 @@
 End Class]]>.Value
 
             Dim expectedOperationTree = <![CDATA[
-<<<<<<< HEAD
 IConversionExpression (ConversionKind.Invalid, Implicit) (OperationKind.ConversionExpression, Type: Program, IsInvalid) (Syntax: 'x.i1')
-  IFieldReferenceExpression: Program.i1 As System.Int32 (OperationKind.FieldReferenceExpression, Type: System.Int32) (Syntax: 'x.i1')
-    Instance Receiver: ILocalReferenceExpression: x (OperationKind.LocalReferenceExpression, Type: Program) (Syntax: 'x')
-=======
-IConversionExpression (ConversionKind.Basic, Implicit) (OperationKind.ConversionExpression, Type: Program, IsInvalid) (Syntax: 'x.i1')
   IFieldReferenceExpression: Program.i1 As System.Int32 (OperationKind.FieldReferenceExpression, Type: System.Int32, IsInvalid) (Syntax: 'x.i1')
     Instance Receiver: ILocalReferenceExpression: x (OperationKind.LocalReferenceExpression, Type: Program, IsInvalid) (Syntax: 'x')
->>>>>>> 4176034f
 ]]>.Value
 
             Dim expectedDiagnostics = <![CDATA[
