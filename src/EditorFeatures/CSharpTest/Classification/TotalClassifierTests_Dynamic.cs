--- conflicted
+++ resolved
@@ -739,13 +739,8 @@
                 Operators.Equals,
                 Number("0"),
                 Punctuation.Semicolon,
-<<<<<<< HEAD
-                Keyword("goto"),
+                ControlKeyword("goto"),
                 Label("dynamic"),
-=======
-                ControlKeyword("goto"),
-                Identifier("dynamic"),
->>>>>>> 9e924646
                 Punctuation.Semicolon);
         }
 
