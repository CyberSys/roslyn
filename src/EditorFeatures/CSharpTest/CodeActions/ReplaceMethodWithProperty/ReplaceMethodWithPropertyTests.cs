--- conflicted
+++ resolved
@@ -16,11 +16,7 @@
 {
     public class ReplaceMethodWithPropertyTests : AbstractCSharpCodeActionTest
     {
-<<<<<<< HEAD
         protected override CodeRefactoringProvider CreateCodeRefactoringProvider(Workspace workspace, object fixProviderData)
-=======
-        protected override CodeRefactoringProvider CreateCodeRefactoringProvider(Workspace workspace)
->>>>>>> f1a36e0c
             => new ReplaceMethodWithPropertyCodeRefactoringProvider();
 
         [Fact, Trait(Traits.Feature, Traits.Features.CodeActionsReplaceMethodWithProperty)]
