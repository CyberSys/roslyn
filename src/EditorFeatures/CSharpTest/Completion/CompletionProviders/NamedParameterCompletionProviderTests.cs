--- conflicted
+++ resolved
@@ -36,14 +36,9 @@
     }
 }";
 
-<<<<<<< HEAD
-            await VerifySendEnterThroughToEditorAsync(markup, "a:", sendThroughEnterEnabled: false, expected: false);
-            await VerifySendEnterThroughToEditorAsync(markup, "a:", sendThroughEnterEnabled: true, expected: true);
-=======
             await VerifySendEnterThroughToEnterAsync(markup, "a:", sendThroughEnterOption: EnterKeyRule.Never, expected: false);
             await VerifySendEnterThroughToEnterAsync(markup, "a:", sendThroughEnterOption: EnterKeyRule.AfterFullyTypedWord, expected: true);
             await VerifySendEnterThroughToEnterAsync(markup, "a:", sendThroughEnterOption: EnterKeyRule.Always, expected: true);
->>>>>>> 19086fb4
         }
 
         [Fact, Trait(Traits.Feature, Traits.Features.Completion)]
