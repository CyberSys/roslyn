--- conflicted
+++ resolved
@@ -87,14 +87,9 @@
         [Fact, Trait(Traits.Feature, Traits.Features.Completion)]
         public async Task SendEnterThroughToEditorTest()
         {
-<<<<<<< HEAD
-            await VerifySendEnterThroughToEditorAsync("#r \"System$$", "System", sendThroughEnterEnabled: false, expected: false);
-            await VerifySendEnterThroughToEditorAsync("#r \"System$$", "System", sendThroughEnterEnabled: true, expected: false);
-=======
             await VerifySendEnterThroughToEnterAsync("#r \"System$$", "System", sendThroughEnterOption: EnterKeyRule.Never, expected: false);
             await VerifySendEnterThroughToEnterAsync("#r \"System$$", "System", sendThroughEnterOption: EnterKeyRule.AfterFullyTypedWord, expected: false);
             await VerifySendEnterThroughToEnterAsync("#r \"System$$", "System", sendThroughEnterOption: EnterKeyRule.Always, expected: false); // note: GAC completion helper uses its own EnterKeyRule
->>>>>>> 19086fb4
         }
 
         [Fact, Trait(Traits.Feature, Traits.Features.Completion)]
