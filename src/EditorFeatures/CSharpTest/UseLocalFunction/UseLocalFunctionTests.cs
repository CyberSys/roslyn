﻿// Copyright (c) Microsoft.  All Rights Reserved.  Licensed under the Apache License, Version 2.0.  See License.txt in the project root for license information.

using System.Threading.Tasks;
using Microsoft.CodeAnalysis.CodeFixes;
using Microsoft.CodeAnalysis.CSharp;
using Microsoft.CodeAnalysis.CSharp.UseLocalFunction;
using Microsoft.CodeAnalysis.Diagnostics;
using Microsoft.CodeAnalysis.Editor.CSharp.UnitTests.Diagnostics;
using Roslyn.Test.Utilities;
using Xunit;

namespace Microsoft.CodeAnalysis.Editor.CSharp.UnitTests.UseLocalFunction
{
    public partial class UseLocalFunctionTests : AbstractCSharpDiagnosticProviderBasedUserDiagnosticTest
    {
        internal override (DiagnosticAnalyzer, CodeFixProvider) CreateDiagnosticProviderAndFixer(Workspace workspace)
            => (new CSharpUseLocalFunctionDiagnosticAnalyzer(), new CSharpUseLocalFunctionCodeFixProvider());

        [Fact, Trait(Traits.Feature, Traits.Features.CodeActionsUseLocalFunction)]
        public async Task TestMissingBeforeCSharp7()
        {
            await TestMissingAsync(
@"using System;

class C
{
    void M()
    {
        Func<int, int> [||]fibonacci = v =>
        {
            if (v <= 1)
            {
                return 1;
            }

            return fibonacci(v - 1, v - 2);
        };
    }
}", parameters: new TestParameters(parseOptions: CSharpParseOptions.Default.WithLanguageVersion(LanguageVersion.CSharp6)));
        }

        [Fact, Trait(Traits.Feature, Traits.Features.CodeActionsUseLocalFunction)]
        public async Task TestMissingIfWrittenAfter()
        {
            await TestMissingAsync(
@"using System;

class C
{
    void M()
    {
        Func<int, int> [||]fibonacci = v =>
        {
            if (v <= 1)
            {
                return 1;
            }

            return fibonacci(v - 1, v - 2);
        };

        fibonacci = null;
    }
}");
        }

        [Fact, Trait(Traits.Feature, Traits.Features.CodeActionsUseLocalFunction)]
        public async Task TestMissingIfWrittenInside()
        {
            await TestMissingAsync(
@"using System;

class C
{
    void M()
    {
        Func<int, int> [||]fibonacci = v =>
        {
            fibonacci = null;
            if (v <= 1)
            {
                return 1;
            }

            return fibonacci(v - 1, v - 2);
        };
    }
}");
        }

        [Fact, Trait(Traits.Feature, Traits.Features.CodeActionsUseLocalFunction)]
        public async Task TestMissingForErrorType()
        {
            await TestMissingAsync(
@"class C
{
    void M()
    {
        // Func can't be bound.
        Func<int, int> [||]fibonacci = v =>
        {
            if (v <= 1)
            {
                return 1;
            }

            return fibonacci(v - 1, v - 2);
        };
    }
}");
        }

        [Fact, Trait(Traits.Feature, Traits.Features.CodeActionsUseLocalFunction)]
        public async Task TestMissingForMultipleVariables()
        {
            await TestMissingAsync(
@"using System;

class C
{
    void M()
    {
        Func<int, int> [||]fibonacci = v =>
        {
            if (v <= 1)
            {
                return 1;
            }

            return fibonacci(v - 1, v - 2);
        }, fib2 = x => x;
    }
}");
        }

        [Fact, Trait(Traits.Feature, Traits.Features.CodeActionsUseLocalFunction)]
        public async Task TestMissingForField()
        {
            await TestMissingAsync(
@"using System;

class C
{
    Func<int, int> [||]fibonacci = v =>
        {
            if (v <= 1)
            {
                return 1;
            }

            return fibonacci(v - 1, v - 2);
        };
}");
        }

        [Fact, Trait(Traits.Feature, Traits.Features.CodeActionsUseLocalFunction)]
        public async Task TestSimpleInitialization_SimpleLambda_Block()
        {
            await TestInRegularAndScriptAsync(
@"using System;

class C
{
    void M()
    {
        Func<int, int> [||]fibonacci = v =>
        {
            if (v <= 1)
            {
                return 1;
            }

            return fibonacci(v - 1, v - 2);
        };
    }
}",
@"using System;

class C
{
    void M()
    {
        int fibonacci(int v)
        {
            if (v <= 1)
            {
                return 1;
            }

            return fibonacci(v - 1, v - 2);
        }
    }
}");
        }

        [Fact, Trait(Traits.Feature, Traits.Features.CodeActionsUseLocalFunction)]
        public async Task TestSimpleInitialization_ParenLambdaNoType_Block()
        {
            await TestInRegularAndScriptAsync(
@"using System;

class C
{
    void M()
    {
        Func<int, int> [||]fibonacci = (v) =>
        {
            if (v <= 1)
            {
                return 1;
            }

            return fibonacci(v - 1, v - 2);
        };
    }
}",
@"using System;

class C
{
    void M()
    {
        int fibonacci(int v)
        {
            if (v <= 1)
            {
                return 1;
            }

            return fibonacci(v - 1, v - 2);
        }
    }
}");
        }

        [Fact, Trait(Traits.Feature, Traits.Features.CodeActionsUseLocalFunction)]
        public async Task TestSimpleInitialization_ParenLambdaWithType_Block()
        {
            await TestInRegularAndScriptAsync(
@"using System;

class C
{
    void M()
    {
        Func<int, int> [||]fibonacci = (int v) =>
        {
            if (v <= 1)
            {
                return 1;
            }

            return fibonacci(v - 1, v - 2);
        };
    }
}",
@"using System;

class C
{
    void M()
    {
        int fibonacci(int v)
        {
            if (v <= 1)
            {
                return 1;
            }

            return fibonacci(v - 1, v - 2);
        }
    }
}");
        }

        [Fact, Trait(Traits.Feature, Traits.Features.CodeActionsUseLocalFunction)]
        public async Task TestSimpleInitialization_AnonymousMethod()
        {
            await TestInRegularAndScriptAsync(
@"using System;

class C
{
    void M()
    {
        Func<int, int> [||]fibonacci = delegate (int v)
        {
            if (v <= 1)
            {
                return 1;
            }

            return fibonacci(v - 1, v - 2);
        };
    }
}",
@"using System;

class C
{
    void M()
    {
        int fibonacci(int v)
        {
            if (v <= 1)
            {
                return 1;
            }

            return fibonacci(v - 1, v - 2);
        }
    }
}");
        }

        [Fact, Trait(Traits.Feature, Traits.Features.CodeActionsUseLocalFunction)]
        public async Task TestSimpleInitialization_SimpleLambda_ExprBody()
        {
            await TestInRegularAndScriptAsync(
@"using System;

class C
{
    void M()
    {
        Func<int, int> [||]fibonacci = v =>
            v <= 1
                ? 1
                : fibonacci(v - 1, v - 2);
    }
}",
@"using System;

class C
{
    void M()
    {
        int fibonacci(int v) =>
            v <= 1
                ? 1
                : fibonacci(v - 1, v - 2);
    }
}");
        }

        [Fact, Trait(Traits.Feature, Traits.Features.CodeActionsUseLocalFunction)]
        public async Task TestSimpleInitialization_ParenLambdaNoType_ExprBody()
        {
            await TestInRegularAndScriptAsync(
@"using System;

class C
{
    void M()
    {
        Func<int, int> [||]fibonacci = (v) =>
            v <= 1
                ? 1
                : fibonacci(v - 1, v - 2);
    }
}",
@"using System;

class C
{
    void M()
    {
        int fibonacci(int v) =>
            v <= 1
                ? 1
                : fibonacci(v - 1, v - 2);
    }
}");
        }

        [Fact, Trait(Traits.Feature, Traits.Features.CodeActionsUseLocalFunction)]
        public async Task TestSimpleInitialization_ParenLambdaWithType_ExprBody()
        {
            await TestInRegularAndScriptAsync(
@"using System;

class C
{
    void M()
    {
        Func<int, int> [||]fibonacci = (int v) =>
            v <= 1
                ? 1
                : fibonacci(v - 1, v - 2);
    }
}",
@"using System;

class C
{
    void M()
    {
        int fibonacci(int v) =>
            v <= 1
                ? 1
                : fibonacci(v - 1, v - 2);
    }
}");
        }

        [Fact, Trait(Traits.Feature, Traits.Features.CodeActionsUseLocalFunction)]
        public async Task TestCastInitialization_SimpleLambda_Block()
        {
            await TestInRegularAndScriptAsync(
@"using System;

class C
{
    void M()
    {
        var [||]fibonacci = (Func<int, int>)(v =>
        {
            if (v <= 1)
            {
                return 1;
            }

            return fibonacci(v - 1, v - 2);
        });
    }
}",
@"using System;

class C
{
    void M()
    {
        int fibonacci(int v)
        {
            if (v <= 1)
            {
                return 1;
            }

            return fibonacci(v - 1, v - 2);
        }
    }
}");
        }

        [Fact, Trait(Traits.Feature, Traits.Features.CodeActionsUseLocalFunction)]
        public async Task TestCastInitialization_SimpleLambda_Block_ExtraParens()
        {
            await TestInRegularAndScriptAsync(
@"using System;

class C
{
    void M()
    {
        var [||]fibonacci = ((Func<int, int>)(v =>
        {
            if (v <= 1)
            {
                return 1;
            }

            return fibonacci(v - 1, v - 2);
        }));
    }
}",
@"using System;

class C
{
    void M()
    {
        int fibonacci(int v)
        {
            if (v <= 1)
            {
                return 1;
            }

            return fibonacci(v - 1, v - 2);
        }
    }
}");
        }

        [Fact, Trait(Traits.Feature, Traits.Features.CodeActionsUseLocalFunction)]
        public async Task TestCastInitialization_ParenLambdaNoType_Block()
        {
            await TestInRegularAndScriptAsync(
@"using System;

class C
{
    void M()
    {
        var [||]fibonacci = (Func<int, int>)((v) =>
        {
            if (v <= 1)
            {
                return 1;
            }

            return fibonacci(v - 1, v - 2);
        });
    }
}",
@"using System;

class C
{
    void M()
    {
        int fibonacci(int v)
        {
            if (v <= 1)
            {
                return 1;
            }

            return fibonacci(v - 1, v - 2);
        }
    }
}");
        }

        [Fact, Trait(Traits.Feature, Traits.Features.CodeActionsUseLocalFunction)]
        public async Task TestCastInitialization_ParenLambdaWithType_Block()
        {
            await TestInRegularAndScriptAsync(
@"using System;

class C
{
    void M()
    {
        var [||]fibonacci = (Func<int, int>)((int v) =>
        {
            if (v <= 1)
            {
                return 1;
            }

            return fibonacci(v - 1, v - 2);
        });
    }
}",
@"using System;

class C
{
    void M()
    {
        int fibonacci(int v)
        {
            if (v <= 1)
            {
                return 1;
            }

            return fibonacci(v - 1, v - 2);
        }
    }
}");
        }

        [Fact, Trait(Traits.Feature, Traits.Features.CodeActionsUseLocalFunction)]
        public async Task TestCastInitialization_AnonymousMethod()
        {
            await TestInRegularAndScriptAsync(
@"using System;

class C
{
    void M()
    {
        var [||]fibonacci = (Func<int, int>)(delegate (int v)
        {
            if (v <= 1)
            {
                return 1;
            }

            return fibonacci(v - 1, v - 2);
        });
    }
}",
@"using System;

class C
{
    void M()
    {
        int fibonacci(int v)
        {
            if (v <= 1)
            {
                return 1;
            }

            return fibonacci(v - 1, v - 2);
        }
    }
}");
        }

        [Fact, Trait(Traits.Feature, Traits.Features.CodeActionsUseLocalFunction)]
        public async Task TestCastInitialization_SimpleLambda_ExprBody()
        {
            await TestInRegularAndScriptAsync(
@"using System;

class C
{
    void M()
    {
        var [||]fibonacci = (Func<int, int>)(v =>
            v <= 1
                ? 1
                : fibonacci(v - 1, v - 2));
    }
}",
@"using System;

class C
{
    void M()
    {
        int fibonacci(int v) =>
            v <= 1
                ? 1
                : fibonacci(v - 1, v - 2);
    }
}");
        }

        [Fact, Trait(Traits.Feature, Traits.Features.CodeActionsUseLocalFunction)]
        public async Task TestCastInitialization_ParenLambdaNoType_ExprBody()
        {
            await TestInRegularAndScriptAsync(
@"using System;

class C
{
    void M()
    {
        var [||]fibonacci = (Func<int, int>)((v) =>
            v <= 1
                ? 1
                : fibonacci(v - 1, v - 2));
    }
}",
@"using System;

class C
{
    void M()
    {
        int fibonacci(int v) =>
            v <= 1
                ? 1
                : fibonacci(v - 1, v - 2);
    }
}");
        }

        [Fact, Trait(Traits.Feature, Traits.Features.CodeActionsUseLocalFunction)]
        public async Task TestCastInitialization_ParenLambdaWithType_ExprBody()
        {
            await TestInRegularAndScriptAsync(
@"using System;

class C
{
    void M()
    {
        var [||]fibonacci = (Func<int, int>)((int v) =>
            v <= 1
                ? 1
                : fibonacci(v - 1, v - 2));
    }
}",
@"using System;

class C
{
    void M()
    {
        int fibonacci(int v) =>
            v <= 1
                ? 1
                : fibonacci(v - 1, v - 2);
    }
}");
        }

        [Fact, Trait(Traits.Feature, Traits.Features.CodeActionsUseLocalFunction)]
        public async Task TestSplitInitialization_WrongName()
        {
            await TestMissingAsync(
@"using System;

class C
{
    void M()
    {
        Func<int, int> [||]fib = null;
        fibonacci = v =>
        {
            if (v <= 1)
            {
                return 1;
            }

            return fibonacci(v - 1, v - 2);
        };
    }
}");
        }

        [Fact, Trait(Traits.Feature, Traits.Features.CodeActionsUseLocalFunction)]
        public async Task TestSplitInitialization_InitializedToOtherValue()
        {
            await TestMissingAsync(
@"using System;

class C
{
    void M()
    {
        Func<int, int> [||]fibonacci = GetCallback();
        fibonacci = v =>
        {
            if (v <= 1)
            {
                return 1;
            }

            return fibonacci(v - 1, v - 2);
        };
    }
}");
        }

        [Fact, Trait(Traits.Feature, Traits.Features.CodeActionsUseLocalFunction)]
        public async Task TestSplitInitialization_SimpleLambda_Block()
        {
            await TestInRegularAndScriptAsync(
@"using System;

class C
{
    void M()
    {
        Func<int, int> [||]fibonacci = null;
        fibonacci = v =>
        {
            if (v <= 1)
            {
                return 1;
            }

            return fibonacci(v - 1, v - 2);
        };
    }
}",
@"using System;

class C
{
    void M()
    {
        int fibonacci(int v)
        {
            if (v <= 1)
            {
                return 1;
            }

            return fibonacci(v - 1, v - 2);
        }
    }
}");
        }

        [Fact, Trait(Traits.Feature, Traits.Features.CodeActionsUseLocalFunction)]
        public async Task TestSplitInitialization_SimpleLambda_Block_NoInitializer()
        {
            await TestInRegularAndScriptAsync(
@"using System;

class C
{
    void M()
    {
        Func<int, int> [||]fibonacci;
        fibonacci = v =>
        {
            if (v <= 1)
            {
                return 1;
            }

            return fibonacci(v - 1, v - 2);
        };
    }
}",
@"using System;

class C
{
    void M()
    {
        int fibonacci(int v)
        {
            if (v <= 1)
            {
                return 1;
            }

            return fibonacci(v - 1, v - 2);
        }
    }
}");
        }

        [Fact, Trait(Traits.Feature, Traits.Features.CodeActionsUseLocalFunction)]
        public async Task TestSplitInitialization_SimpleLambda_Block_DefaultLiteral()
        {
            await TestInRegularAndScriptAsync(
@"using System;

class C
{
    void M()
    {
        Func<int, int> [||]fibonacci = default;
        fibonacci = v =>
        {
            if (v <= 1)
            {
                return 1;
            }

            return fibonacci(v - 1, v - 2);
        };
    }
}",
@"using System;

class C
{
    void M()
    {
        int fibonacci(int v)
        {
            if (v <= 1)
            {
                return 1;
            }

            return fibonacci(v - 1, v - 2);
        }
    }
}");
        }

        [Fact, Trait(Traits.Feature, Traits.Features.CodeActionsUseLocalFunction)]
        public async Task TestSplitInitialization_SimpleLambda_Block_DefaultExpression()
        {
            await TestInRegularAndScriptAsync(
@"using System;

class C
{
    void M()
    {
        Func<int, int> [||]fibonacci = default(Func<int, int>);
        fibonacci = v =>
        {
            if (v <= 1)
            {
                return 1;
            }

            return fibonacci(v - 1, v - 2);
        };
    }
}",
@"using System;

class C
{
    void M()
    {
        int fibonacci(int v)
        {
            if (v <= 1)
            {
                return 1;
            }

            return fibonacci(v - 1, v - 2);
        }
    }
}");
        }

        [Fact, Trait(Traits.Feature, Traits.Features.CodeActionsUseLocalFunction)]
        public async Task TestSplitInitialization_SimpleLambda_Block_DefaultExpression_var()
        {
            await TestInRegularAndScriptAsync(
@"using System;

class C
{
    void M()
    {
        var [||]fibonacci = default(Func<int, int>);
        fibonacci = v =>
        {
            if (v <= 1)
            {
                return 1;
            }

            return fibonacci(v - 1, v - 2);
        };
    }
}",
@"using System;

class C
{
    void M()
    {
        int fibonacci(int v)
        {
            if (v <= 1)
            {
                return 1;
            }

            return fibonacci(v - 1, v - 2);
        }
    }
}");
        }

        [Fact, Trait(Traits.Feature, Traits.Features.CodeActionsUseLocalFunction)]
        public async Task TestSplitInitialization_ParenLambdaNoType_Block()
        {
            await TestInRegularAndScriptAsync(
@"using System;

class C
{
    void M()
    {
        Func<int, int> [||]fibonacci = null;
        fibonacci = (v) =>
        {
            if (v <= 1)
            {
                return 1;
            }

            return fibonacci(v - 1, v - 2);
        };
    }
}",
@"using System;

class C
{
    void M()
    {
        int fibonacci(int v)
        {
            if (v <= 1)
            {
                return 1;
            }

            return fibonacci(v - 1, v - 2);
        }
    }
}");
        }

        [Fact, Trait(Traits.Feature, Traits.Features.CodeActionsUseLocalFunction)]
        public async Task TestSplitInitialization_ParenLambdaWithType_Block()
        {
            await TestInRegularAndScriptAsync(
@"using System;

class C
{
    void M()
    {
        Func<int, int> [||]fibonacci = null;
        fibonacci = (int v) =>
        {
            if (v <= 1)
            {
                return 1;
            }

            return fibonacci(v - 1, v - 2);
        };
    }
}",
@"using System;

class C
{
    void M()
    {
        int fibonacci(int v)
        {
            if (v <= 1)
            {
                return 1;
            }

            return fibonacci(v - 1, v - 2);
        }
    }
}");
        }

        [Fact, Trait(Traits.Feature, Traits.Features.CodeActionsUseLocalFunction)]
        public async Task TestSplitInitialization_AnonymousMethod()
        {
            await TestInRegularAndScriptAsync(
@"using System;

class C
{
    void M()
    {
        Func<int, int> [||]fibonacci = null;
        fibonacci = delegate (int v)
        {
            if (v <= 1)
            {
                return 1;
            }

            return fibonacci(v - 1, v - 2);
        };
    }
}",
@"using System;

class C
{
    void M()
    {
        int fibonacci(int v)
        {
            if (v <= 1)
            {
                return 1;
            }

            return fibonacci(v - 1, v - 2);
        }
    }
}");
        }

        [Fact, Trait(Traits.Feature, Traits.Features.CodeActionsUseLocalFunction)]
        public async Task TestSplitInitialization_SimpleLambda_ExprBody()
        {
            await TestInRegularAndScriptAsync(
@"using System;

class C
{
    void M()
    {
        Func<int, int> [||]fibonacci = null;
        fibonacci = v =>
            v <= 1
                ? 1
                : fibonacci(v - 1, v - 2);
    }
}",
@"using System;

class C
{
    void M()
    {
        int fibonacci(int v) =>
            v <= 1
                ? 1
                : fibonacci(v - 1, v - 2);
    }
}");
        }

        [Fact, Trait(Traits.Feature, Traits.Features.CodeActionsUseLocalFunction)]
        public async Task TestSplitInitialization_ParenLambdaNoType_ExprBody()
        {
            await TestInRegularAndScriptAsync(
@"using System;

class C
{
    void M()
    {
        Func<int, int> [||]fibonacci = null;
        fibonacci = (v) =>
            v <= 1
                ? 1
                : fibonacci(v - 1, v - 2);
    }
}",
@"using System;

class C
{
    void M()
    {
        int fibonacci(int v) =>
            v <= 1
                ? 1
                : fibonacci(v - 1, v - 2);
    }
}");
        }

        [Fact, Trait(Traits.Feature, Traits.Features.CodeActionsUseLocalFunction)]
        public async Task TestSplitInitialization_ParenLambdaWithType_ExprBody()
        {
            await TestInRegularAndScriptAsync(
@"using System;

class C
{
    void M()
    {
        Func<int, int> [||]fibonacci = null;
        fibonacci = (int v) =>
            v <= 1
                ? 1
                : fibonacci(v - 1, v - 2);
    }
}",
@"using System;

class C
{
    void M()
    {
        int fibonacci(int v) =>
            v <= 1
                ? 1
                : fibonacci(v - 1, v - 2);
    }
}");
        }

        [Fact, Trait(Traits.Feature, Traits.Features.CodeActionsUseLocalFunction)]
        public async Task TestFixAll1()
        {
            await TestInRegularAndScriptAsync(
@"using System;

class C
{
    void M()
    {
        Func<int, int> {|FixAllInDocument:fibonacci|} = v =>
        {
            Func<bool, bool> isTrue = b => b;

            return fibonacci(v - 1, v - 2);
        };
    }
}",
@"using System;

class C
{
    void M()
    {
        int fibonacci(int v)
        {
            bool isTrue(bool b) => b;

            return fibonacci(v - 1, v - 2);
        }
    }
}");
        }

        [Fact, Trait(Traits.Feature, Traits.Features.CodeActionsUseLocalFunction)]
        public async Task TestFixAll2()
        {
            await TestInRegularAndScriptAsync(
@"using System;

class C
{
    void M()
    {
        Func<int, int> fibonacci = v =>
        {
            Func<bool, bool> {|FixAllInDocument:isTrue|} = b => b;

            return fibonacci(v - 1, v - 2);
        };
    }
}",
@"using System;

class C
{
    void M()
    {
        int fibonacci(int v)
        {
            bool isTrue(bool b) => b;

            return fibonacci(v - 1, v - 2);
        }
    }
}");
        }

        [Fact, Trait(Traits.Feature, Traits.Features.CodeActionsUseLocalFunction)]
        public async Task TestFixAll3()
        {
            await TestInRegularAndScriptAsync(
@"using System;

class C
{
    void M()
    {
        Func<int, int> fibonacci = null;
        fibonacci = v =>
        {
            Func<bool, bool> {|FixAllInDocument:isTrue|} = null;
            isTrue = b => b;

            return fibonacci(v - 1, v - 2);
        };
    }
}",
@"using System;

class C
{
    void M()
    {
        int fibonacci(int v)
        {
            bool isTrue(bool b) => b;
            return fibonacci(v - 1, v - 2);
        }
    }
}");
        }

        [Fact, Trait(Traits.Feature, Traits.Features.CodeActionsUseLocalFunction)]
        public async Task TestFixAll4()
        {
            await TestInRegularAndScriptAsync(
@"using System;

class C
{
    void M()
    {
        Func<int, int> {|FixAllInDocument:fibonacci|} = null;
        fibonacci = v =>
        {
            Func<int, int> fibonacciHelper = null;
            fibonacciHelper = n => fibonacci.Invoke(n - 1) + fibonacci(arg: n - 2);

            return fibonacciHelper(v);
        };
    }
}",
@"using System;

class C
{
    void M()
    {
        int fibonacci(int v)
        {
            int fibonacciHelper(int n) => fibonacci(n - 1) + fibonacci(v: n - 2);
            return fibonacciHelper(v);
        }
    }
}");
        }

        [Fact, Trait(Traits.Feature, Traits.Features.CodeActionsUseLocalFunction)]
        public async Task TestTrivia()
        {
            await TestInRegularAndScriptAsync(
@"using System;

class C
{
    void M()
    {
        // Leading trivia
        Func<int, int> [||]fibonacci = v =>
        {
            if (v <= 1)
            {
                return 1;
            }

            return fibonacci(v - 1, v - 2);
        }; // Trailing trivia
    }
}",
@"using System;

class C
{
    void M()
    {
        // Leading trivia
        int fibonacci(int v)
        {
            if (v <= 1)
            {
                return 1;
            }

            return fibonacci(v - 1, v - 2);
        } // Trailing trivia
    }
}");
        }

        [Fact, Trait(Traits.Feature, Traits.Features.CodeActionsUseLocalFunction)]
        public async Task TestInWithParameters()
        {
            await TestInRegularAndScriptAsync(
@"
delegate void D(in int p);
class C
{
    void M()
    {
        D [||]lambda = (in int p) => throw null;
    }
}",
@"
delegate void D(in int p);
class C
{
    void M()
    {
        void lambda(in int p) => throw null;
    }
}");
        }

        [Fact, Trait(Traits.Feature, Traits.Features.CodeActionsUseLocalFunction)]
        public async Task TestRefReadOnlyWithReturnType()
        {
            await TestInRegularAndScriptAsync(
@"
delegate ref readonly int D();
class C
{
    void M()
    {
        D [||]lambda = () => throw null;
    }
}",
@"
delegate ref readonly int D();
class C
{
    void M()
    {
        ref readonly int lambda() => throw null;
    }
}");
        }

        [Fact, Trait(Traits.Feature, Traits.Features.CodeActionsUseLocalFunction)]
        [WorkItem(23118, "https://github.com/dotnet/roslyn/issues/23118")]
        public async Task TestMissingIfConvertedToNonDelegate()
        {
            await TestMissingAsync(
@"using System;
using System.Threading.Tasks;

class Program
{
    static void Main(string[] args)
    {
        Func<string, Task> [||]f = x => { return Task.CompletedTask; };
        Func<string, Task> actual = null;
        AssertSame(f, actual);
    }

    public static void AssertSame(object expected, object actual) { }
}");
        }

        [Fact, Trait(Traits.Feature, Traits.Features.CodeActionsUseLocalFunction)]
        [WorkItem(23118, "https://github.com/dotnet/roslyn/issues/23118")]
        public async Task TestAvailableIfConvertedToDelegate()
        {
            await TestInRegularAndScript1Async(
@"using System;
using System.Threading.Tasks;

class Program
{
    static void Main(string[] args)
    {
        Func<string, Task> [||]f = x => { return Task.CompletedTask; };
        Func<string, Task> actual = null;
        AssertSame(f, actual);
    }

    public static void AssertSame(Func<string, Task> expected, object actual) { }
}",
@"using System;
using System.Threading.Tasks;

class Program
{
    static void Main(string[] args)
    {
        Task f(string x) { return Task.CompletedTask; }
        Func<string, Task> actual = null;
        AssertSame(f, actual);
    }

    public static void AssertSame(Func<string, Task> expected, object actual) { }
}");
        }

        [Fact, Trait(Traits.Feature, Traits.Features.CodeActionsUseLocalFunction)]
        [WorkItem(23118, "https://github.com/dotnet/roslyn/issues/23118")]
        public async Task TestNotAvailableIfConvertedToSystemDelegate()
        {
            await TestMissingInRegularAndScriptAsync(
@"using System;

class Program
{
    static void Main(string[] args)
    {
        Func<object, string> [||]f = x => """";
        M(f);
    }

    public static void M(Delegate expected) { }
}");
        }

        [Fact, Trait(Traits.Feature, Traits.Features.CodeActionsUseLocalFunction)]
        [WorkItem(23118, "https://github.com/dotnet/roslyn/issues/23118")]
        public async Task TestNotAvailableIfConvertedToSystemMulticastDelegate()
        {
            await TestMissingInRegularAndScriptAsync(
@"using System;

class Program
{
    static void Main(string[] args)
    {
        Func<object, string> [||]f = x => """";
        M(f);
    }

    public static void M(MulticastDelegate expected) { }
}");
        }

        [Fact, Trait(Traits.Feature, Traits.Features.CodeActionsUseLocalFunction)]
        [WorkItem(23118, "https://github.com/dotnet/roslyn/issues/23118")]
        public async Task TestAvailableIfConvertedToCoContraVariantDelegate0()
        {
            await TestInRegularAndScript1Async(
@"using System;

class Program
{
    static void Main(string[] args)
    {
        Func<object, string> [||]f = x => """";
        M(f);
    }

    public static void M(Func<object, string> expected) { }
}",
@"using System;

class Program
{
    static void Main(string[] args)
    {
        string f(object x) => """";
        M(f);
    }

    public static void M(Func<object, string> expected) { }
}");
        }

        [Fact, Trait(Traits.Feature, Traits.Features.CodeActionsUseLocalFunction)]
        [WorkItem(23118, "https://github.com/dotnet/roslyn/issues/23118")]
        public async Task TestAvailableIfConvertedToCoContraVariantDelegate1()
        {
            await TestInRegularAndScript1Async(
@"using System;

class Program
{
    static void Main(string[] args)
    {
        Func<object, string> [||]f = x => """";
        M(f);
    }

    public static void M(Func<string, object> expected) { }
}",
@"using System;

class Program
{
    static void Main(string[] args)
    {
        string f(object x) => """";
        M(f);
    }

    public static void M(Func<string, object> expected) { }
}");
        }

        [Fact, Trait(Traits.Feature, Traits.Features.CodeActionsUseLocalFunction)]
        [WorkItem(23118, "https://github.com/dotnet/roslyn/issues/23118")]
        public async Task TestAvailableIfConvertedToCoContraVariantDelegate2()
        {
            await TestInRegularAndScript1Async(
@"using System;

class Program
{
    static void Main(string[] args)
    {
        Func<string, string> [||]f = x => """";
        M(f);
    }

    public static void M(Func<string, object> expected) { }
}",
@"using System;

class Program
{
    static void Main(string[] args)
    {
        string f(string x) => """";
        M(f);
    }

    public static void M(Func<string, object> expected) { }
}");
        }

        [Fact, Trait(Traits.Feature, Traits.Features.CodeActionsUseLocalFunction)]
        [WorkItem(23118, "https://github.com/dotnet/roslyn/issues/23118")]
        public async Task TestAvailableIfConvertedToCoContraVariantDelegate3()
        {
            await TestInRegularAndScript1Async(
@"using System;

class Program
{
    static void Main(string[] args)
    {
        Func<object, object> [||]f = x => """";
        M(f);
    }

    public static void M(Func<string, object> expected) { }
}",
@"using System;

class Program
{
    static void Main(string[] args)
    {
        object f(object x) => """";
        M(f);
    }

    public static void M(Func<string, object> expected) { }
}");
        }

        [Fact, Trait(Traits.Feature, Traits.Features.CodeActionsUseLocalFunction)]
        [WorkItem(22672, "https://github.com/dotnet/roslyn/issues/22672")]
        public async Task TestMissingIfAdded()
        {
            await TestMissingAsync(
@"using System;
using System.Linq.Expressions;

class Enclosing<T> where T : class
{
  delegate T MyDelegate(T t = null);

  public class Class
  {
    public void Caller()
    {
      MyDelegate [||]local = x => x;

      var doubleDelegate = local + local;
    }
  }
}");
        }

        [Fact, Trait(Traits.Feature, Traits.Features.CodeActionsUseLocalFunction)]
        [WorkItem(22672, "https://github.com/dotnet/roslyn/issues/22672")]
        public async Task TestMissingIfUsedInMemberAccess1()
        {
            await TestMissingAsync(
@"using System;

class Enclosing<T> where T : class
{
    delegate T MyDelegate(T t = null);

    public class Class
    {
        public void Caller()
        {
            MyDelegate [||]local = x => x;

            var str = local.ToString();
        }
    }
}");
        }

        [Fact, Trait(Traits.Feature, Traits.Features.CodeActionsUseLocalFunction)]
        [WorkItem(23150, "https://github.com/dotnet/roslyn/issues/23150")]
        public async Task TestMissingIfUsedInMemberAccess2()
        {
            await TestMissingAsync(
@"using System;

class Enclosing<T> where T : class
{
    delegate T MyDelegate(T t = null);

    public class Class
    {
        public void Caller(T t)
        {
            MyDelegate[||]local = x => x;

            Console.Write(local.Invoke(t));

            var str = local.ToString();
            local.Invoke(t);
        }
    }
}");
        }

        [Fact, Trait(Traits.Feature, Traits.Features.CodeActionsUseLocalFunction)]
        [WorkItem(22672, "https://github.com/dotnet/roslyn/issues/22672")]
        public async Task TestMissingIfUsedInExpressionTree()
        {
            await TestMissingAsync(
@"using System;
using System.Linq.Expressions;

class Enclosing<T> where T : class
{
  delegate T MyDelegate(T t = null);

  public class Class
  {
    public void Caller()
    {
      MyDelegate [||]local = x => x;

      Expression<Action> expression = () => local(null);
    }
  }
}");
        }

        [Fact, Trait(Traits.Feature, Traits.Features.CodeActionsUseLocalFunction)]
        [WorkItem(24344, "https://github.com/dotnet/roslyn/issues/24344")]
        public async Task TestMissingIfUsedInExpressionTree2()
        {
            await TestMissingAsync(
@"using System;
using System.Linq.Expressions;

public class C
{
    void Method(Action action) { }

    Expression<Action> Example()
    {
        Action [||]action = () => Method(null);
        return () => Method(action);
    }
}
");
        }

        [Fact, Trait(Traits.Feature, Traits.Features.CodeActionsUseLocalFunction)]
        [WorkItem(23150, "https://github.com/dotnet/roslyn/issues/23150")]
        public async Task TestWithInvokeMethod1()
        {
            await TestInRegularAndScript1Async(
@"using System;

class Enclosing<T> where T : class
{
    delegate T MyDelegate(T t = null);

    public class Class
    {
        public void Caller()
        {
            MyDelegate [||]local = x => x;

            local.Invoke();
        }
    }
}",
@"using System;

class Enclosing<T> where T : class
{
    delegate T MyDelegate(T t = null);

    public class Class
    {
        public void Caller()
        {
            T local(T x = null) => x;

            local();
        }
    }
}");
        }

        [Fact, Trait(Traits.Feature, Traits.Features.CodeActionsUseLocalFunction)]
        [WorkItem(23150, "https://github.com/dotnet/roslyn/issues/23150")]
        public async Task TestWithInvokeMethod2()
        {
            await TestInRegularAndScript1Async(
@"using System;

class Enclosing<T> where T : class
{
    delegate T MyDelegate(T t = null);

    public class Class
    {
        public void Caller(T t)
        {
            MyDelegate [||]local = x => x;

            Console.Write(local.Invoke(t));
        }
    }
}",
@"using System;

class Enclosing<T> where T : class
{
    delegate T MyDelegate(T t = null);

    public class Class
    {
        public void Caller(T t)
        {
            T local(T x = null) => x;

            Console.Write(local(t));
        }
    }
}");
        }

        [Fact, Trait(Traits.Feature, Traits.Features.CodeActionsUseLocalFunction)]
        [WorkItem(23150, "https://github.com/dotnet/roslyn/issues/23150")]
        public async Task TestWithInvokeMethod3()
        {
            await TestInRegularAndScript1Async(
@"using System;

class Enclosing<T> where T : class
{
    delegate T MyDelegate(T t = null);

    public class Class
    {
        public void Caller(T t)
        {
            MyDelegate [||]local = x => x;

            Console.Write(local.Invoke(t));

            var val = local.Invoke(t);
            local.Invoke(t);
        }
    }
}",
@"using System;

class Enclosing<T> where T : class
{
    delegate T MyDelegate(T t = null);

    public class Class
    {
        public void Caller(T t)
        {
            T local(T x = null) => x;

            Console.Write(local(t));

            var val = local(t);
            local(t);
        }
    }
}");
        }

        [Fact, Trait(Traits.Feature, Traits.Features.CodeActionsUseLocalFunction)]
        [WorkItem(23150, "https://github.com/dotnet/roslyn/issues/23150")]
        public async Task TestWithInvokeMethod4()
        {
            await TestInRegularAndScript1Async(
@"using System;

class Enclosing<T> where T : class
{
    delegate T MyDelegate(T t = null);

    public class Class
    {
        public void Caller(T t)
        {
            MyDelegate [||]local = x => x;

            Console.Write(local.Invoke(t));

            var val = local.Invoke(t);
            local(t);
        }
    }
}",
@"using System;

class Enclosing<T> where T : class
{
    delegate T MyDelegate(T t = null);

    public class Class
    {
        public void Caller(T t)
        {
            T local(T x = null) => x;

            Console.Write(local(t));

            var val = local(t);
            local(t);
        }
    }
}");
        }

        [Fact, Trait(Traits.Feature, Traits.Features.CodeActionsUseLocalFunction)]
        [WorkItem(24760, "https://github.com/dotnet/roslyn/issues/24760#issuecomment-364807853")]
        public async Task TestWithRecursiveInvokeMethod1()
        {
            await TestInRegularAndScript1Async(
 @"using System;

class C
{
    void M()
    {
        Action [||]local = null;
        local = () => local.Invoke();
    }
}",
 @"using System;

class C
{
    void M()
    {
        void local() => local();
    }
}");
        }

        [Fact, Trait(Traits.Feature, Traits.Features.CodeActionsUseLocalFunction)]
        [WorkItem(24760, "https://github.com/dotnet/roslyn/issues/24760#issuecomment-364807853")]
        public async Task TestWithRecursiveInvokeMethod2()
        {
            await TestInRegularAndScript1Async(
 @"using System;

class C
{
    void M()
    {
        Action [||]local = null;
        local = () => { local.Invoke(); }
    }
}",
 @"using System;

class C
{
    void M()
    {
        void local() { local(); }
    }
}");
        }

        [Fact, Trait(Traits.Feature, Traits.Features.CodeActionsUseLocalFunction)]
        [WorkItem(24760, "https://github.com/dotnet/roslyn/issues/24760#issuecomment-364935495")]
        public async Task TestWithNestedInvokeMethod()
        {
            await TestInRegularAndScript1Async(
 @"using System;

class C
{
    void M()
    {
        Func<string, string> [||]a = s => s;
        a.Invoke(a.Invoke(null));
    }
}",
 @"using System;

class C
{
    void M()
    {
        string a(string s) => s;
        a(a(null));
    }
}");
        }

        [Fact, Trait(Traits.Feature, Traits.Features.CodeActionsUseLocalFunction)]
<<<<<<< HEAD
        public async Task TestWithNestedRecursiveInvokeMethod()
=======
        public async Task TestSimpleInitialization_SingleLine4()
        {
            await TestInRegularAndScriptAsync(
@"using System;

class C
{
    void Goo()
    {
        Func<int, int[]> [||]onUpdateSolutionCancel = x => { return null; };
    }
}",
@"using System;

class C
{
    void Goo()
    {
        int[] onUpdateSolutionCancel(int x) { return null; }
    }
}");
        }

        [WorkItem(23872, "https://github.com/dotnet/roslyn/issues/23872")]
        [Fact, Trait(Traits.Feature, Traits.Features.CodeActionsUseLocalFunction)]
        public async Task TestSimpleInitialization_SingleLine5()
        {

            await TestInRegularAndScriptAsync(
@"using System;
using System.Threading.Tasks;

class C
{
    void Goo()
    {
        Func<int, Task<int[]>> [||]onUpdateSolutionCancel = async x => { return null; };
    }
}",
@"using System;
using System.Threading.Tasks;

class C
{
    void Goo()
    {
        async Task<int[]> onUpdateSolutionCancel(int x) { return null; }
    }
}");
        }

        [WorkItem(23872, "https://github.com/dotnet/roslyn/issues/23872")]
        [Fact, Trait(Traits.Feature, Traits.Features.CodeActionsUseLocalFunction)]
        public async Task TestCastInitialization_SingleLine1()
>>>>>>> 08c6c598
        {
            await TestInRegularAndScript1Async(
 @"using System;

class C
{
    void M()
    {
        Func<string, string> [||]a = null;
        a = s => a.Invoke(a.Invoke(s));
    }
}",
 @"using System;

class C
{
    void M()
    {
        string a(string s) => a(a(s));
    }
}");
        }

        [Fact, Trait(Traits.Feature, Traits.Features.CodeActionsUseLocalFunction)]
        public async Task TestWithDefaultParameter1()
        {
           await TestInRegularAndScript1Async(
@"class C
{
    delegate string MyDelegate(string arg = ""hello"");

    void M()
    {
        MyDelegate [||]local = (s) => s;
    }
}",
@"class C
{
    delegate string MyDelegate(string arg = ""hello"");

    void M()
    {
        string local(string s = ""hello"") => s;
    }
}");
        }

        [Fact, Trait(Traits.Feature, Traits.Features.CodeActionsUseLocalFunction)]
        [WorkItem(24760, "https://github.com/dotnet/roslyn/issues/24760#issuecomment-364655480")]
        public async Task TestWithDefaultParameter2()
        {
            await TestInRegularAndScript1Async(
 @"class C
{
    delegate string MyDelegate(string arg = ""hello"");

    void M()
    {
        MyDelegate [||]local = (string s) => s;
    }
}",
 @"class C
{
    delegate string MyDelegate(string arg = ""hello"");

    void M()
    {
        string local(string s = ""hello"") => s;
    }
}");
        }

        [Fact, Trait(Traits.Feature, Traits.Features.CodeActionsUseLocalFunction)]
        public async Task TestWithDefaultParameter3()
        {
            await TestInRegularAndScript1Async(
 @"class C
{
    delegate string MyDelegate(string arg = ""hello"");

    void M()
    {
        MyDelegate [||]local = delegate (string s) { return s; };
    }
}",
 @"class C
{
    delegate string MyDelegate(string arg = ""hello"");

    void M()
    {
        string local(string s = ""hello"") { return s; }
    }
}");
        }

        [Fact, Trait(Traits.Feature, Traits.Features.CodeActionsUseLocalFunction)]
        [WorkItem(24760, "https://github.com/dotnet/roslyn/issues/24760#issuecomment-364764542")]
        public async Task TestWithUnmatchingParameterList1()
        {
            await TestInRegularAndScript1Async(
 @"using System;

class C
{
    void M()
    {
        Action [||]x = (a, b) => { };
    }
}",
 @"using System;

class C
{
    void M()
    {
        void x(object a, object b) { }
    }
}");
        }

        [Fact, Trait(Traits.Feature, Traits.Features.CodeActionsUseLocalFunction)]
        public async Task TestWithUnmatchingParameterList2()
        {
            await TestInRegularAndScript1Async(
 @"using System;

class C
{
    void M()
    {
        Action [||]x = (string a, int b) => { };
    }
}",
 @"using System;

class C
{
    void M()
    {
        void x(string a, int b) { }
    }
}");
        }

        [Fact, Trait(Traits.Feature, Traits.Features.CodeActionsUseLocalFunction)]
        public async Task TestWithAsyncLambdaExpression()
        {
            await TestInRegularAndScript1Async(
 @"using System;
using System.Threading.Tasks;

class C
{
    void M()
    {
        Func<Task> [||]f = async () => await Task.Yield();
    }
}",
 @"using System;
using System.Threading.Tasks;

class C
{
    void M()
    {
        async Task f() => await Task.Yield();
    }
}");
        }

        [Fact, Trait(Traits.Feature, Traits.Features.CodeActionsUseLocalFunction)]
        public async Task TestWithAsyncAnonymousMethod()
        {
            await TestInRegularAndScript1Async(
 @"using System;
using System.Threading.Tasks;

class C
{
    void M()
    {
        Func<Task<int>> [||]f = async delegate () { return 0; };
    }
}",
 @"using System;
using System.Threading.Tasks;

class C
{
    void M()
    {
        async Task<int> f() { return 0; }
    }
}");
        }

        [Fact, Trait(Traits.Feature, Traits.Features.CodeActionsUseLocalFunction)]
        public async Task TestWithParameterlessAnonymousMethod()
        {
            await TestInRegularAndScript1Async(
@"using System;

class C
{
    void M()
    {
        EventHandler [||]handler = delegate { };

        E += handler;
    }

    event EventHandler E;
}",
@"using System;

class C
{
    void M()
    {
        void handler(object sender, EventArgs e) { }

        E += handler;
    }

    event EventHandler E;
}");
        }

        [Fact, Trait(Traits.Feature, Traits.Features.CodeActionsUseLocalFunction)]
        [WorkItem(24764, "https://github.com/dotnet/roslyn/issues/24764")]
        public async Task TestWithNamedArguments1()
        {
            await TestInRegularAndScript1Async(
@"using System;

class C
{
    void M()
    {
        Action<string, int, int> [||]x = (a1, a2, a3) => { };

        x(arg1: null, 0, 0);
        x.Invoke(arg1: null, 0, 0);
    }
}",
@"using System;

class C
{
    void M()
    {
        void x(string a1, int a2, int a3) { }

        x(a1: null, 0, 0);
        x(a1: null, 0, 0);
    }
}");
        }

        [Fact, Trait(Traits.Feature, Traits.Features.CodeActionsUseLocalFunction)]
        [WorkItem(24764, "https://github.com/dotnet/roslyn/issues/24764")]
        public async Task TestWithNamedArguments2()
        {
            await TestInRegularAndScript1Async(
@"using System;

class C
{
    void M()
    {
        Action<string, int, int> [||]x = (a1, a2, a3) =>
        {
            x(null, arg3: 0, arg2: 0);
            x.Invoke(null, arg3: 0, arg2: 0);
        };
    }
}",
@"using System;

class C
{
    void M()
    {
        void x(string a1, int a2, int a3)
        {
            x(null, a3: 0, a2: 0);
            x(null, a3: 0, a2: 0);
        }
    }
}");
        }

        [Fact, Trait(Traits.Feature, Traits.Features.CodeActionsUseLocalFunction)]
        public async Task TestWithNamedArgumentsAndBrokenCode1()
        {
            await TestInRegularAndScript1Async(
@"using System;

class C
{
    void M()
    {
        Action<string, int, int> [||]x = (int a1, string a2, string a3, a4) => { };

        x(null, arg3: 0, arg2: 0, arg4: 0);
        x.Invoke(null, arg3: 0, arg2: 0, arg4: 0);
        x.Invoke(0, null, null, null, null, null);
    }
}",
@"using System;

class C
{
    void M()
    {
        void x(int a1, string a2, string a3, object a4) { }

        x(null, a3: 0, a2: 0, arg4: 0);
        x(null, a3: 0, a2: 0, arg4: 0);
        x(0, null, null, null, null, null);
    }
}");
        }

        [Fact, Trait(Traits.Feature, Traits.Features.CodeActionsUseLocalFunction)]
        public async Task TestWithNamedArgumentsAndBrokenCode2()
        {
            await TestInRegularAndScript1Async(
@"using System;

class C
{
    void M()
    {
        Action<string, int, int> [||]x = (a1, a2) =>
        {
            x(null, arg3: 0, arg2: 0);
            x.Invoke(null, arg3: 0, arg2: 0);
            x.Invoke();
        };
    }
}",
@"using System;

class C
{
    void M()
    {
        void x(string a1, int a2)
        {
            x(null, arg3: 0, a2: 0);
            x(null, arg3: 0, a2: 0);
            x();
        }
    }
}");
        }

        [Fact, Trait(Traits.Feature, Traits.Features.CodeActionsUseLocalFunction)]
        public async Task TestWithNamedAndDefaultArguments()
        {
            await TestInRegularAndScript1Async(
@"class C
{
    delegate string MyDelegate(string arg1, int arg2 = 2, int arg3 = 3);

    void M()
    {
        MyDelegate [||]x = null;
        x = (a1, a2, a3) =>
        {
            x(null, arg3: 42);
            return x.Invoke(null, arg3: 42);
        };
    }
}",
@"class C
{
    delegate string MyDelegate(string arg1, int arg2 = 2, int arg3 = 3);

    void M()
    {
        string x(string a1, int a2 = 2, int a3 = 3)
        {
            x(null, a3: 42);
            return x(null, a3: 42);
        }
    }
}");
        }

        [Fact, Trait(Traits.Feature, Traits.Features.CodeActionsUseLocalFunction)]
        public async Task TestWithNamedAndDefaultArgumentsAndNestedRecursiveInvocations_FixAll()
        {
            await TestInRegularAndScript1Async(
@"class C
{
    delegate string MyDelegate(string arg1, int arg2 = 2, int arg3 = 3);

    void M()
    {
        var x = (MyDelegate)delegate
        {
            MyDelegate {|FixAllInDocument:a|} = null;
            a = (string a1, int a2, int a3) =>
            {
                MyDelegate b = null;
                b = (b1, b2, b3) =>
                    b.Invoke(arg1: b(null), arg2: a(arg1: a.Invoke(null)).Length, arg3: 42) +
                    b(arg1: b.Invoke(null), arg3: a(arg1: a.Invoke(null)).Length, arg2: 42);

                return b(arg1: a1, b(arg1: a1).Length);
            };

            return a(arg1: null);
        };

        x(arg1: null);
    }
}",
@"class C
{
    delegate string MyDelegate(string arg1, int arg2 = 2, int arg3 = 3);

    void M()
    {
        string x(string arg1, int arg2 = 2, int arg3 = 3)
        {
            string a(string a1, int a2 = 2, int a3 = 3)
            {
                string b(string b1, int b2 = 2, int b3 = 3) =>
                    b(b1: b(null), b2: a(a1: a(null)).Length, b3: 42) +
                    b(b1: b(null), b3: a(a1: a(null)).Length, b2: 42);
                return b(b1: a1, b(b1: a1).Length);
            }

            return a(a1: null);
        }

        x(arg1: null);
    }
}");
        }

        [WorkItem(23872, "https://github.com/dotnet/roslyn/issues/23872")]
        [Fact, Trait(Traits.Feature, Traits.Features.CodeActionsUseLocalFunction)]
        public async Task TestSimpleInitialization_SingleLine1()
        {
            await TestInRegularAndScriptAsync(
@"using System;
class C
{
    void Goo()
    {
        var buildCancelled = false;
        Action [||]onUpdateSolutionCancel = () => { buildCancelled = true; };
    }
}",
@"using System;
class C
{
    void Goo()
    {
        var buildCancelled = false;
        void onUpdateSolutionCancel() { buildCancelled = true; }
    }
}");
        }

        [WorkItem(23872, "https://github.com/dotnet/roslyn/issues/23872")]
        [Fact, Trait(Traits.Feature, Traits.Features.CodeActionsUseLocalFunction)]
        public async Task TestSimpleInitialization_SingleLine2()
        {
            await TestInRegularAndScriptAsync(
@"using System;
class C
{
    void Goo()
    {
        var buildCancelled = false;
        Action<int> [||]onUpdateSolutionCancel = a => { buildCancelled = true; };
    }
}",
@"using System;
class C
{
    void Goo()
    {
        var buildCancelled = false;
        void onUpdateSolutionCancel(int a) { buildCancelled = true; }
    }
}");
        }

        [WorkItem(23872, "https://github.com/dotnet/roslyn/issues/23872")]
        [Fact, Trait(Traits.Feature, Traits.Features.CodeActionsUseLocalFunction)]
        public async Task TestSimpleInitialization_SingleLine2Async()
        {
            await TestInRegularAndScriptAsync(
@"using System;
class C
{
    void Goo()
    {
        var buildCancelled = false;
        Action<int> [||]onUpdateSolutionCancel = async a => { buildCancelled = true; };
    }
}",
@"using System;
class C
{
    void Goo()
    {
        var buildCancelled = false;
        async void onUpdateSolutionCancel(int a) { buildCancelled = true; }
    }
}");
        }

        [WorkItem(23872, "https://github.com/dotnet/roslyn/issues/23872")]
        [Fact, Trait(Traits.Feature, Traits.Features.CodeActionsUseLocalFunction)]
        public async Task TestSimpleInitialization_SingleLine3()
        {
            await TestInRegularAndScriptAsync(
@"using System;
class C
{
    void Goo()
    {
        var buildCancelled = false;
        Action<int> [||]onUpdateSolutionCancel = (int a) => { buildCancelled = true; };
    }
}",
@"using System;
class C
{
    void Goo()
    {
        var buildCancelled = false;
        void onUpdateSolutionCancel(int a) { buildCancelled = true; }
    }
}");
        }

        [WorkItem(23872, "https://github.com/dotnet/roslyn/issues/23872")]
        [Fact, Trait(Traits.Feature, Traits.Features.CodeActionsUseLocalFunction)]
        public async Task TestSimpleInitialization_SingleLine4()
        {
            await TestInRegularAndScriptAsync(
@"using System;
class C
{
    void Goo()
    {
        var buildCancelled = false;
        Action<int> [||]onUpdateSolutionCancel = delegate (int a) { buildCancelled = true; };
    }
}",
@"using System;
class C
{
    void Goo()
    {
        var buildCancelled = false;
        void onUpdateSolutionCancel(int a) { buildCancelled = true; }
    }
}");
        }

        [WorkItem(23872, "https://github.com/dotnet/roslyn/issues/23872")]
        [Fact, Trait(Traits.Feature, Traits.Features.CodeActionsUseLocalFunction)]
        public async Task TestSimpleInitialization_SingleLine4Async()
        {
            await TestInRegularAndScriptAsync(
@"using System;
class C
{
    void Goo()
    {
        var buildCancelled = false;
        Action<int> [||]onUpdateSolutionCancel = async delegate (int a) { buildCancelled = true; };
    }
}",
@"using System;
class C
{
    void Goo()
    {
        var buildCancelled = false;
        async void onUpdateSolutionCancel(int a) { buildCancelled = true; }
    }
}");
        }

        [WorkItem(23872, "https://github.com/dotnet/roslyn/issues/23872")]
        [Fact, Trait(Traits.Feature, Traits.Features.CodeActionsUseLocalFunction)]
        public async Task TestCastInitialization_SingleLine1()
        {
            await TestInRegularAndScriptAsync(
@"using System;
class C
{
    void Goo()
    {
        var buildCancelled = false;
        var [||]onUpdateSolutionCancel = (Action)(() => { buildCancelled = true; });
    }
}",
@"using System;
class C
{
    void Goo()
    {
        var buildCancelled = false;
        void onUpdateSolutionCancel() { buildCancelled = true; }
    }
}");
        }

        [WorkItem(23872, "https://github.com/dotnet/roslyn/issues/23872")]
        [Fact, Trait(Traits.Feature, Traits.Features.CodeActionsUseLocalFunction)]
        public async Task TestCastInitialization_SingleLine2()
        {
            await TestInRegularAndScriptAsync(
@"using System;
class C
{
    void Goo()
    {
        var buildCancelled = false;
        var [||]onUpdateSolutionCancel = (Action<int>)(a => { buildCancelled = true; });
    }
}",
@"using System;
class C
{
    void Goo()
    {
        var buildCancelled = false;
        void onUpdateSolutionCancel(int a) { buildCancelled = true; }
    }
}");
        }

        [WorkItem(23872, "https://github.com/dotnet/roslyn/issues/23872")]
        [Fact, Trait(Traits.Feature, Traits.Features.CodeActionsUseLocalFunction)]
        public async Task TestCastInitialization_SingleLine2Async()
        {
            await TestInRegularAndScriptAsync(
@"using System;
class C
{
    void Goo()
    {
        var buildCancelled = false;
        var [||]onUpdateSolutionCancel = (Action<int>)(async a => { buildCancelled = true; });
    }
}",
@"using System;
class C
{
    void Goo()
    {
        var buildCancelled = false;
        async void onUpdateSolutionCancel(int a) { buildCancelled = true; }
    }
}");
        }

        [WorkItem(23872, "https://github.com/dotnet/roslyn/issues/23872")]
        [Fact, Trait(Traits.Feature, Traits.Features.CodeActionsUseLocalFunction)]
        public async Task TestCastInitialization_SingleLine3()
        {
            await TestInRegularAndScriptAsync(
@"using System;
class C
{
    void Goo()
    {
        var buildCancelled = false;
        var [||]onUpdateSolutionCancel = (Action<int>)((int a) => { buildCancelled = true; });
    }
}",
@"using System;
class C
{
    void Goo()
    {
        var buildCancelled = false;
        void onUpdateSolutionCancel(int a) { buildCancelled = true; }
    }
}");
        }

        [WorkItem(23872, "https://github.com/dotnet/roslyn/issues/23872")]
        [Fact, Trait(Traits.Feature, Traits.Features.CodeActionsUseLocalFunction)]
        public async Task TestCastInitialization_SingleLine4()
        {
            await TestInRegularAndScriptAsync(
@"using System;
class C
{
    void Goo()
    {
        var buildCancelled = false;
        var [||]onUpdateSolutionCancel = (Action<int>)(delegate (int a) { buildCancelled = true; });
    }
}",
@"using System;
class C
{
    void Goo()
    {
        var buildCancelled = false;
        void onUpdateSolutionCancel(int a) { buildCancelled = true; }
    }
}");
        }

        [WorkItem(23872, "https://github.com/dotnet/roslyn/issues/23872")]
        [Fact, Trait(Traits.Feature, Traits.Features.CodeActionsUseLocalFunction)]
        public async Task TestCastInitialization_SingleLine4Async()
        {
            await TestInRegularAndScriptAsync(
@"using System;
class C
{
    void Goo()
    {
        var buildCancelled = false;
        var [||]onUpdateSolutionCancel = (Action<int>)(async delegate (int a) { buildCancelled = true; });
    }
}",
@"using System;
class C
{
    void Goo()
    {
        var buildCancelled = false;
        async void onUpdateSolutionCancel(int a) { buildCancelled = true; }
    }
}");
        }

        [WorkItem(23872, "https://github.com/dotnet/roslyn/issues/23872")]
        [Fact, Trait(Traits.Feature, Traits.Features.CodeActionsUseLocalFunction)]
        public async Task TestSplitInitialization_SingleLine1()
        {
            await TestInRegularAndScriptAsync(
@"using System;
class C
{
    void Goo()
    {
        var buildCancelled = false;
        Action [||]onUpdateSolutionCancel = null;
        onUpdateSolutionCancel = () => { buildCancelled = true; };
    }
}",
@"using System;
class C
{
    void Goo()
    {
        var buildCancelled = false;
        void onUpdateSolutionCancel() { buildCancelled = true; }
    }
}");
        }

        [WorkItem(23872, "https://github.com/dotnet/roslyn/issues/23872")]
        [Fact, Trait(Traits.Feature, Traits.Features.CodeActionsUseLocalFunction)]
        public async Task TestSplitInitialization_SingleLine2()
        {
            await TestInRegularAndScriptAsync(
@"using System;
class C
{
    void Goo()
    {
        var buildCancelled = false;
        Action<int> [||]onUpdateSolutionCancel = null;
        onUpdateSolutionCancel = a => { buildCancelled = true; };
    }
}",
@"using System;
class C
{
    void Goo()
    {
        var buildCancelled = false;
        void onUpdateSolutionCancel(int a) { buildCancelled = true; }
    }
}");
        }

        [WorkItem(23872, "https://github.com/dotnet/roslyn/issues/23872")]
        [Fact, Trait(Traits.Feature, Traits.Features.CodeActionsUseLocalFunction)]
        public async Task TestSplitInitialization_SingleLine2Async()
        {
            await TestInRegularAndScriptAsync(
@"using System;
class C
{
    void Goo()
    {
        var buildCancelled = false;
        Action<int> [||]onUpdateSolutionCancel = null;
        onUpdateSolutionCancel = async a => { buildCancelled = true; };
    }
}",
@"using System;
class C
{
    void Goo()
    {
        var buildCancelled = false;
        async void onUpdateSolutionCancel(int a) { buildCancelled = true; }
    }
}");
        }

        [WorkItem(23872, "https://github.com/dotnet/roslyn/issues/23872")]
        [Fact, Trait(Traits.Feature, Traits.Features.CodeActionsUseLocalFunction)]
        public async Task TestSplitInitialization_SingleLine3()
        {
            await TestInRegularAndScriptAsync(
@"using System;
class C
{
    void Goo()
    {
        var buildCancelled = false;
        Action<int> [||]onUpdateSolutionCancel = null;
        onUpdateSolutionCancel = (int a) => { buildCancelled = true; };
    }
}",
@"using System;
class C
{
    void Goo()
    {
        var buildCancelled = false;
        void onUpdateSolutionCancel(int a) { buildCancelled = true; }
    }
}");
        }

        [WorkItem(23872, "https://github.com/dotnet/roslyn/issues/23872")]
        [Fact, Trait(Traits.Feature, Traits.Features.CodeActionsUseLocalFunction)]
        public async Task TestSplitInitialization_SingleLine4()
        {
            await TestInRegularAndScriptAsync(
@"using System;
class C
{
    void Goo()
    {
        var buildCancelled = false;
        Action<int> [||]onUpdateSolutionCancel = null;
        onUpdateSolutionCancel = delegate (int a) { buildCancelled = true; };
    }
}",
@"using System;
class C
{
    void Goo()
    {
        var buildCancelled = false;
        void onUpdateSolutionCancel(int a) { buildCancelled = true; }
    }
}");
        }

        [WorkItem(23872, "https://github.com/dotnet/roslyn/issues/23872")]
        [Fact, Trait(Traits.Feature, Traits.Features.CodeActionsUseLocalFunction)]
        public async Task TestSplitInitialization_SingleLine4Async()
        {
            await TestInRegularAndScriptAsync(
@"using System;
class C
{
    void Goo()
    {
        var buildCancelled = false;
        Action<int> [||]onUpdateSolutionCancel = null;
        onUpdateSolutionCancel = async delegate (int a) { buildCancelled = true; };
    }
}",
@"using System;
class C
{
    void Goo()
    {
        var buildCancelled = false;
        async void onUpdateSolutionCancel(int a) { buildCancelled = true; }
    }
}");
        }
    }
}<|MERGE_RESOLUTION|>--- conflicted
+++ resolved
@@ -1974,64 +1974,7 @@
         }
 
         [Fact, Trait(Traits.Feature, Traits.Features.CodeActionsUseLocalFunction)]
-<<<<<<< HEAD
         public async Task TestWithNestedRecursiveInvokeMethod()
-=======
-        public async Task TestSimpleInitialization_SingleLine4()
-        {
-            await TestInRegularAndScriptAsync(
-@"using System;
-
-class C
-{
-    void Goo()
-    {
-        Func<int, int[]> [||]onUpdateSolutionCancel = x => { return null; };
-    }
-}",
-@"using System;
-
-class C
-{
-    void Goo()
-    {
-        int[] onUpdateSolutionCancel(int x) { return null; }
-    }
-}");
-        }
-
-        [WorkItem(23872, "https://github.com/dotnet/roslyn/issues/23872")]
-        [Fact, Trait(Traits.Feature, Traits.Features.CodeActionsUseLocalFunction)]
-        public async Task TestSimpleInitialization_SingleLine5()
-        {
-
-            await TestInRegularAndScriptAsync(
-@"using System;
-using System.Threading.Tasks;
-
-class C
-{
-    void Goo()
-    {
-        Func<int, Task<int[]>> [||]onUpdateSolutionCancel = async x => { return null; };
-    }
-}",
-@"using System;
-using System.Threading.Tasks;
-
-class C
-{
-    void Goo()
-    {
-        async Task<int[]> onUpdateSolutionCancel(int x) { return null; }
-    }
-}");
-        }
-
-        [WorkItem(23872, "https://github.com/dotnet/roslyn/issues/23872")]
-        [Fact, Trait(Traits.Feature, Traits.Features.CodeActionsUseLocalFunction)]
-        public async Task TestCastInitialization_SingleLine1()
->>>>>>> 08c6c598
         {
             await TestInRegularAndScript1Async(
  @"using System;
@@ -2554,6 +2497,54 @@
 
         [WorkItem(23872, "https://github.com/dotnet/roslyn/issues/23872")]
         [Fact, Trait(Traits.Feature, Traits.Features.CodeActionsUseLocalFunction)]
+        public async Task TestSimpleInitialization_SingleLine2MultiToken()
+        {
+            await TestInRegularAndScriptAsync(
+@"using System;
+class C
+{
+    void Goo()
+    {
+        Func<int, int[]> [||]onUpdateSolutionCancel = a => { return null; };
+    }
+}",
+@"using System;
+class C
+{
+    void Goo()
+    {
+        int[] onUpdateSolutionCancel(int a) { return null; }
+    }
+}");
+        }
+
+        [WorkItem(23872, "https://github.com/dotnet/roslyn/issues/23872")]
+        [Fact, Trait(Traits.Feature, Traits.Features.CodeActionsUseLocalFunction)]
+        public async Task TestSimpleInitialization_SingleLine2MultiTokenAsync()
+        {
+            await TestInRegularAndScriptAsync(
+@"using System;
+using System.Threading.Tasks;
+class C
+{
+    void Goo()
+    {
+        Func<int, Task<int[]>> [||]onUpdateSolutionCancel = async a => { return null; };
+    }
+}",
+@"using System;
+using System.Threading.Tasks;
+class C
+{
+    void Goo()
+    {
+        async Task<int[]> onUpdateSolutionCancel(int a) { return null; }
+    }
+}");
+        }
+
+        [WorkItem(23872, "https://github.com/dotnet/roslyn/issues/23872")]
+        [Fact, Trait(Traits.Feature, Traits.Features.CodeActionsUseLocalFunction)]
         public async Task TestSimpleInitialization_SingleLine3()
         {
             await TestInRegularAndScriptAsync(
