--- conflicted
+++ resolved
@@ -836,7 +836,6 @@
   <data name="Invalid_characters_in_assembly_name" xml:space="preserve">
     <value>Invalid characters in assembly name</value>
   </data>
-<<<<<<< HEAD
   <data name="User_Symbols_Constant_Name" xml:space="preserve">
     <value>User Symbols - Constant Name</value>
   </data>
@@ -869,9 +868,8 @@
   </data>
   <data name="User_Symbols_Label_Name" xml:space="preserve">
     <value>User Symbols - Label Name</value>
-=======
+  </data>
   <data name="Keyword_Control" xml:space="preserve">
     <value>Keyword - Control</value>
->>>>>>> 9e924646
   </data>
 </root>