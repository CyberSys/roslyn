--- conflicted
+++ resolved
@@ -1,19 +1,12 @@
 ﻿// Copyright (c) Microsoft.  All Rights Reserved.  Licensed under the Apache License, Version 2.0.  See License.txt in the project root for license information.
 
-<<<<<<< HEAD
-using System.Collections.Generic;
-=======
->>>>>>> 6c4cddba
 using System.Collections.Immutable;
 using System.Linq;
 using System.Threading;
 using System.Threading.Tasks;
 using Microsoft.CodeAnalysis.CodeCleanup;
 using Microsoft.CodeAnalysis.Editor.Shared.Utilities;
-<<<<<<< HEAD
-=======
 using Microsoft.CodeAnalysis.Experiments;
->>>>>>> 6c4cddba
 using Microsoft.CodeAnalysis.Extensions;
 using Microsoft.CodeAnalysis.Internal.Log;
 using Microsoft.CodeAnalysis.Options;
@@ -22,10 +15,6 @@
 using Microsoft.CodeAnalysis.Text;
 using Microsoft.VisualStudio.Commanding;
 using Microsoft.VisualStudio.Text.Editor.Commanding.Commands;
-<<<<<<< HEAD
-using Microsoft.VisualStudio.Utilities;
-=======
->>>>>>> 6c4cddba
 using Roslyn.Utilities;
 using VSCommanding = Microsoft.VisualStudio.Commanding;
 
@@ -40,25 +29,15 @@
             return GetCommandState(args.SubjectBuffer);
         }
 
-<<<<<<< HEAD
-        private void ShowGoldBarForCodeCleanupConfigurationIfNeeded(Document document)
-=======
         private void ShowGoldBarForCodeCleanupConfiguration(Document document, bool performAdditionalCodeCleanupDuringFormatting)
->>>>>>> 6c4cddba
         {
             AssertIsForeground();
             Logger.Log(FunctionId.CodeCleanupInfobar_BarDisplayed, KeyValueLogMessage.NoProperty);
 
             var workspace = document.Project.Solution.Workspace;
 
-<<<<<<< HEAD
-            // if info bar was shown before, no need to show it again
-            if (workspace.Options.GetOption(CodeCleanupOptions.NeverShowCodeCleanupInfoBarAgain, document.Project.Language) ||
-                workspace.Options.GetOption(CodeCleanupOptions.CodeCleanupInfoBarShown, document.Project.Language))
-=======
             // if info bar was shown already in same VS session, no need to show it again
             if (workspace.Options.GetOption(CodeCleanupOptions.CodeCleanupInfoBarShown, document.Project.Language))
->>>>>>> 6c4cddba
             {
                 return;
             }
@@ -71,11 +50,6 @@
             var optionPageService = document.GetLanguageService<IOptionPageService>();
             var infoBarService = document.Project.Solution.Workspace.Services.GetRequiredService<IInfoBarService>();
 
-<<<<<<< HEAD
-            infoBarService.ShowInfoBarInGlobalView(
-                EditorFeaturesResources.Code_cleanup_is_not_configured,
-                new InfoBarUI(EditorFeaturesResources.Configure_it_now,
-=======
             // wording for the Code Cleanup infobar will be different depending on if the feature is enabled
             var infoBarMessage = performAdditionalCodeCleanupDuringFormatting
                 ? EditorFeaturesResources.Format_document_performed_additional_cleanup
@@ -88,7 +62,6 @@
             infoBarService.ShowInfoBarInGlobalView(
                 infoBarMessage,
                 new InfoBarUI(configButtonText,
->>>>>>> 6c4cddba
                               kind: InfoBarUI.UIKind.Button,
                               () =>
                               {
@@ -128,10 +101,6 @@
                 c =>
                 {
                     var docOptions = document.GetOptionsAsync(c.CancellationToken).WaitAndGetResult(c.CancellationToken);
-<<<<<<< HEAD
-
-=======
->>>>>>> 6c4cddba
                     using (Logger.LogBlock(FunctionId.FormatDocument, CodeCleanupLogMessage.Create(docOptions), c.CancellationToken))
                     using (var transaction = new CaretPreservingEditTransaction(
                         EditorFeaturesResources.Formatting, args.TextView, _undoHistoryRegistry, _editorOperationsFactoryService))
@@ -143,45 +112,6 @@
                         }
                         else
                         {
-<<<<<<< HEAD
-                            CodeCleanupOrFormat(args, document, c.ProgressTracker, c.CancellationToken);
-                        }
-
-                        transaction.Complete();
-                    }
-                });
-
-            return true;
-        }
-
-        private void CodeCleanupOrFormat(
-            FormatDocumentCommandArgs args, Document document,
-            IProgressTracker progressTracker, CancellationToken cancellationToken)
-        {
-            var codeCleanupService = document.GetLanguageService<ICodeCleanupService>();
-
-            var docOptions = document.GetOptionsAsync(cancellationToken).WaitAndGetResult(cancellationToken);
-            if (docOptions.GetOption(CodeCleanupOptions.PerformAdditionalCodeCleanupDuringFormatting))
-            {
-                // Start with a single progress item, which is the one to actually apply
-                // the changes.
-                progressTracker.AddItems(1);
-
-                // Code cleanup
-                var oldDoc = document;
-
-                var codeCleanupChanges = GetCodeCleanupAndFormatChangesAsync(
-                    document, codeCleanupService, progressTracker, cancellationToken).WaitAndGetResult(cancellationToken);
-
-                if (codeCleanupChanges != null && codeCleanupChanges.Length > 0)
-                {
-                    progressTracker.Description = EditorFeaturesResources.Applying_changes;
-                    ApplyChanges(oldDoc, codeCleanupChanges.ToList(), selectionOpt: null, cancellationToken);
-                }
-
-                progressTracker.ItemCompleted();
-                return;
-=======
                             CodeCleanupOrFormat(args, document, codeCleanupService, c.ProgressTracker, c.CancellationToken);
                         }
 
@@ -231,14 +161,9 @@
             else
             {
                 Format(args.TextView, document, selectionOpt: null, cancellationToken);
->>>>>>> 6c4cddba
             }
         }
 
-<<<<<<< HEAD
-            ShowGoldBarForCodeCleanupConfigurationIfNeeded(document);
-            Format(args.TextView, document, selectionOpt: null, cancellationToken);
-=======
         private static bool TurnOnCodeCleanupForGroupBIfInABTest(Document document, Workspace workspace)
         {
             // If the feature is OFF and the feature options have not yet been Enabled to their assigned flight, do so now
@@ -258,7 +183,6 @@
             }
 
             return false;
->>>>>>> 6c4cddba
         }
 
         private async Task<ImmutableArray<TextChange>> GetCodeCleanupAndFormatChangesAsync(
