﻿<?xml version="1.0" encoding="utf-8"?>
<xliff xmlns="urn:oasis:names:tc:xliff:document:1.2" xmlns:xsi="http://www.w3.org/2001/XMLSchema-instance" version="1.2" xsi:schemaLocation="urn:oasis:names:tc:xliff:document:1.2 xliff-core-1.2-transitional.xsd">
  <file datatype="xml" source-language="en" target-language="it" original="../EditorFeaturesResources.resx">
    <body>
      <trans-unit id="Applying_changes">
        <source>Applying changes</source>
        <target state="translated">Applicazione delle modifiche</target>
        <note />
      </trans-unit>
      <trans-unit id="Change_configuration">
        <source>Change configuration</source>
        <target state="translated">Configurazione delle modifiche</target>
        <note />
      </trans-unit>
      <trans-unit id="Code_cleanup_is_not_configured">
        <source>Code cleanup is not configured</source>
        <target state="translated">La pulizia del codice non è configurata</target>
        <note />
      </trans-unit>
      <trans-unit id="Configure_it_now">
        <source>Configure it now</source>
        <target state="translated">Configura ora</target>
        <note />
      </trans-unit>
      <trans-unit id="Do_not_show_this_message_again">
        <source>Do not show this message again</source>
        <target state="translated">Non visualizzare più questo messaggio</target>
        <note />
      </trans-unit>
      <trans-unit id="Do_you_still_want_to_proceed_This_may_produce_broken_code">
        <source>Do you still want to proceed? This may produce broken code.</source>
        <target state="new">Do you still want to proceed? This may produce broken code.</target>
        <note />
      </trans-unit>
      <trans-unit id="Extract_method_encountered_the_following_issues">
        <source>Extract method encountered the following issues:</source>
        <target state="new">Extract method encountered the following issues:</target>
        <note />
      </trans-unit>
      <trans-unit id="Format_document_performed_additional_cleanup">
        <source>Format Document performed additional cleanup</source>
        <target state="translated">Formatta documento ha eseguito una pulizia aggiuntiva</target>
        <note />
      </trans-unit>
      <trans-unit id="Invalid_assembly_name">
        <source>Invalid assembly name</source>
        <target state="new">Invalid assembly name</target>
        <note />
      </trans-unit>
      <trans-unit id="Invalid_characters_in_assembly_name">
        <source>Invalid characters in assembly name</source>
        <target state="new">Invalid characters in assembly name</target>
        <note />
      </trans-unit>
<<<<<<< HEAD
      <trans-unit id="Keyword_Control">
        <source>Keyword - Control</source>
        <target state="new">Keyword - Control</target>
        <note />
      </trans-unit>
=======
>>>>>>> 9e4e454f
      <trans-unit id="Paste_Tracking">
        <source>Paste Tracking</source>
        <target state="new">Paste Tracking</target>
        <note />
      </trans-unit>
      <trans-unit id="Preprocessor_Text">
        <source>Preprocessor Text</source>
        <target state="translated">Testo preprocessore</target>
        <note />
      </trans-unit>
      <trans-unit id="Punctuation">
        <source>Punctuation</source>
        <target state="translated">Punteggiatura</target>
        <note />
      </trans-unit>
      <trans-unit id="String_Escape_Character">
        <source>String - Escape Character</source>
        <target state="new">String - Escape Character</target>
        <note />
      </trans-unit>
<<<<<<< HEAD
      <trans-unit id="User_Symbols_Constant_Name">
        <source>User Symbols - Constant Name</source>
        <target state="new">User Symbols - Constant Name</target>
        <note />
      </trans-unit>
      <trans-unit id="User_Symbols_Enum_Member_Name">
        <source>User Symbols - Enum Member Name</source>
        <target state="new">User Symbols - Enum Member Name</target>
        <note />
      </trans-unit>
      <trans-unit id="User_Symbols_Event_Name">
        <source>User Symbols - Event Name</source>
        <target state="new">User Symbols - Event Name</target>
        <note />
      </trans-unit>
      <trans-unit id="User_Symbols_Extension_Method_Name">
        <source>User Symbols - Extension Method Name</source>
        <target state="new">User Symbols - Extension Method Name</target>
        <note />
      </trans-unit>
      <trans-unit id="User_Symbols_Field_Name">
        <source>User Symbols - Field Name</source>
        <target state="new">User Symbols - Field Name</target>
        <note />
      </trans-unit>
      <trans-unit id="User_Symbols_Label_Name">
        <source>User Symbols - Label Name</source>
        <target state="new">User Symbols - Label Name</target>
        <note />
      </trans-unit>
      <trans-unit id="User_Symbols_Local_Name">
        <source>User Symbols - Local Name</source>
        <target state="new">User Symbols - Local Name</target>
        <note />
      </trans-unit>
      <trans-unit id="User_Symbols_Method_Name">
        <source>User Symbols - Method Name</source>
        <target state="new">User Symbols - Method Name</target>
        <note />
      </trans-unit>
      <trans-unit id="User_Symbols_Namespace_Name">
        <source>User Symbols - Namespace Name</source>
        <target state="new">User Symbols - Namespace Name</target>
        <note />
      </trans-unit>
      <trans-unit id="User_Symbols_Parameter_Name">
        <source>User Symbols - Parameter Name</source>
        <target state="new">User Symbols - Parameter Name</target>
        <note />
      </trans-unit>
      <trans-unit id="User_Symbols_Property_Name">
        <source>User Symbols - Property Name</source>
        <target state="new">User Symbols - Property Name</target>
=======
      <trans-unit id="Symbol_Static">
        <source>Symbol - Static</source>
        <target state="new">Symbol - Static</target>
>>>>>>> 9e4e454f
        <note />
      </trans-unit>
      <trans-unit id="User_Types_Classes">
        <source>User Types - Classes</source>
        <target state="translated">Tipi utente - Classi</target>
        <note />
      </trans-unit>
      <trans-unit id="User_Types_Delegates">
        <source>User Types - Delegates</source>
        <target state="translated">Tipi utente - Delegati</target>
        <note />
      </trans-unit>
      <trans-unit id="User_Types_Enums">
        <source>User Types - Enums</source>
        <target state="translated">Tipi utente - Enumerazioni</target>
        <note />
      </trans-unit>
      <trans-unit id="User_Types_Interfaces">
        <source>User Types - Interfaces</source>
        <target state="translated">Tipi utente - Interfacce</target>
        <note />
      </trans-unit>
      <trans-unit id="User_Types_Structures">
        <source>User Types - Structures</source>
        <target state="translated">Tipi utente - Strutture</target>
        <note />
      </trans-unit>
      <trans-unit id="User_Types_Type_Parameters">
        <source>User Types - Type Parameters</source>
        <target state="translated">Tipi utente - Parametri di tipo</target>
        <note />
      </trans-unit>
      <trans-unit id="String_Verbatim">
        <source>String - Verbatim</source>
        <target state="translated">Stringa - Verbatim</target>
        <note />
      </trans-unit>
      <trans-unit id="XML_Doc_Comments_Attribute_Name">
        <source>XML Doc Comments - Attribute Name</source>
        <target state="translated">Commenti in formato documentazione XML - Nome attributo</target>
        <note />
      </trans-unit>
      <trans-unit id="XML_Doc_Comments_CData_Section">
        <source>XML Doc Comments - CData Section</source>
        <target state="translated">Commenti in formato documentazione XML - Sezione CData</target>
        <note />
      </trans-unit>
      <trans-unit id="XML_Doc_Comments_Text">
        <source>XML Doc Comments - Text</source>
        <target state="translated">Commenti in formato documentazione XML - Testo</target>
        <note />
      </trans-unit>
      <trans-unit id="XML_Doc_Comments_Delimiter">
        <source>XML Doc Comments - Delimiter</source>
        <target state="translated">Commenti in formato documentazione XML - Delimitatore</target>
        <note />
      </trans-unit>
      <trans-unit id="XML_Doc_Comments_Comment">
        <source>XML Doc Comments - Comment</source>
        <target state="translated">Commenti in formato documentazione XML - Commento</target>
        <note />
      </trans-unit>
      <trans-unit id="User_Types_Modules">
        <source>User Types - Modules</source>
        <target state="translated">Tipi utente - Moduli</target>
        <note />
      </trans-unit>
      <trans-unit id="VB_XML_Literals_Attribute_Name">
        <source>VB XML Literals - Attribute Name</source>
        <target state="translated">Valori letterali XML VB - Nome attributo</target>
        <note />
      </trans-unit>
      <trans-unit id="VB_XML_Literals_Attribute_Quotes">
        <source>VB XML Literals - Attribute Quotes</source>
        <target state="translated">Valori letterali XML VB - Virgolette attributo</target>
        <note />
      </trans-unit>
      <trans-unit id="VB_XML_Literals_Attribute_Value">
        <source>VB XML Literals - Attribute Value</source>
        <target state="translated">Valori letterali XML VB - Valore attributo</target>
        <note />
      </trans-unit>
      <trans-unit id="VB_XML_Literals_CData_Section">
        <source>VB XML Literals - CData Section</source>
        <target state="translated">Valori letterali XML VB - Sezione CData</target>
        <note />
      </trans-unit>
      <trans-unit id="VB_XML_Literals_Comment">
        <source>VB XML Literals - Comment</source>
        <target state="translated">Valori letterali XML VB - Commento</target>
        <note />
      </trans-unit>
      <trans-unit id="VB_XML_Literals_Delimiter">
        <source>VB XML Literals - Delimiter</source>
        <target state="translated">Valori letterali XML VB - Delimitatore</target>
        <note />
      </trans-unit>
      <trans-unit id="VB_XML_Literals_Embedded_Expression">
        <source>VB XML Literals - Embedded Expression</source>
        <target state="translated">Valori letterali XML VB - Espressione incorporata</target>
        <note />
      </trans-unit>
      <trans-unit id="VB_XML_Literals_Entity_Reference">
        <source>VB XML Literals - Entity Reference</source>
        <target state="translated">Valori letterali XML VB - Riferimento a entità</target>
        <note />
      </trans-unit>
      <trans-unit id="VB_XML_Literals_Name">
        <source>VB XML Literals - Name</source>
        <target state="translated">Valori letterali XML VB - Nome</target>
        <note />
      </trans-unit>
      <trans-unit id="VB_XML_Literals_Processing_Instruction">
        <source>VB XML Literals - Processing Instruction</source>
        <target state="translated">Valori letterali XML VB - Istruzione di elaborazione</target>
        <note />
      </trans-unit>
      <trans-unit id="VB_XML_Literals_Text">
        <source>VB XML Literals - Text</source>
        <target state="translated">Valori letterali XML VB - Testo</target>
        <note />
      </trans-unit>
      <trans-unit id="XML_Doc_Comments_Attribute_Quotes">
        <source>XML Doc Comments - Attribute Quotes</source>
        <target state="translated">Commenti in formato documentazione XML - Virgolette attributo</target>
        <note />
      </trans-unit>
      <trans-unit id="XML_Doc_Comments_Attribute_Value">
        <source>XML Doc Comments - Attribute Value</source>
        <target state="translated">Commenti in formato documentazione XML - Valore attributo</target>
        <note />
      </trans-unit>
      <trans-unit id="Unnecessary_Code">
        <source>Unnecessary Code</source>
        <target state="translated">Codice non necessario</target>
        <note />
      </trans-unit>
      <trans-unit id="Rude_Edit">
        <source>Rude Edit</source>
        <target state="translated">Modifica non applicabile</target>
        <note />
      </trans-unit>
      <trans-unit id="Rename_will_update_1_reference_in_1_file">
        <source>Rename will update 1 reference in 1 file.</source>
        <target state="translated">Con la ridenominazione verrà aggiornato un riferimento in un file.</target>
        <note />
      </trans-unit>
      <trans-unit id="Rename_will_update_0_references_in_1_file">
        <source>Rename will update {0} references in 1 file.</source>
        <target state="translated">Con la ridenominazione verranno aggiornati {0} riferimenti in un file.</target>
        <note />
      </trans-unit>
      <trans-unit id="Rename_will_update_0_references_in_1_files">
        <source>Rename will update {0} references in {1} files.</source>
        <target state="translated">Con la ridenominazione verranno aggiornati {0} riferimenti in {1} file.</target>
        <note />
      </trans-unit>
      <trans-unit id="_0_conflict_s_will_be_resolved">
        <source>{0} conflict(s) will be resolved</source>
        <target state="translated">Verranno risolti {0} conflitti</target>
        <note />
      </trans-unit>
      <trans-unit id="_0_unresolvable_conflict_s">
        <source>{0} unresolvable conflict(s)</source>
        <target state="translated">{0} conflitti non risolti</target>
        <note />
      </trans-unit>
      <trans-unit id="Applying_0">
        <source>Applying "{0}"...</source>
        <target state="translated">Applicazione di "{0}" in corso...</target>
        <note />
      </trans-unit>
      <trans-unit id="Adding_0_to_1_with_content_colon">
        <source>Adding '{0}' to '{1}' with content:</source>
        <target state="translated">Aggiunta di '{0}' a '{1}' con contenuto:</target>
        <note />
      </trans-unit>
      <trans-unit id="Adding_project_0">
        <source>Adding project '{0}'</source>
        <target state="translated">Aggiunta del progetto '{0}'</target>
        <note />
      </trans-unit>
      <trans-unit id="Removing_project_0">
        <source>Removing project '{0}'</source>
        <target state="translated">Rimozione del progetto '{0}'</target>
        <note />
      </trans-unit>
      <trans-unit id="Changing_project_references_for_0">
        <source>Changing project references for '{0}'</source>
        <target state="translated">Modifica dei riferimenti del progetto per '{0}'</target>
        <note />
      </trans-unit>
      <trans-unit id="Adding_reference_0_to_1">
        <source>Adding reference '{0}' to '{1}'</source>
        <target state="translated">Aggiunta del riferimento '{0}' a '{1}'</target>
        <note />
      </trans-unit>
      <trans-unit id="Removing_reference_0_from_1">
        <source>Removing reference '{0}' from '{1}'</source>
        <target state="translated">Rimozione del riferimento '{0}' da '{1}'</target>
        <note />
      </trans-unit>
      <trans-unit id="Adding_analyzer_reference_0_to_1">
        <source>Adding analyzer reference '{0}' to '{1}'</source>
        <target state="translated">Aggiunta del riferimento '{0}' dell'analizzatore a '{1}'</target>
        <note />
      </trans-unit>
      <trans-unit id="Removing_analyzer_reference_0_from_1">
        <source>Removing analyzer reference '{0}' from '{1}'</source>
        <target state="translated">Rimozione del riferimento '{0}' dell'analizzatore da '{1}'</target>
        <note />
      </trans-unit>
      <trans-unit id="XML_End_Tag_Completion">
        <source>XML End Tag Completion</source>
        <target state="translated">Completamento tag finale XML</target>
        <note />
      </trans-unit>
      <trans-unit id="Completing_Tag">
        <source>Completing Tag</source>
        <target state="translated">Tag completamento</target>
        <note />
      </trans-unit>
      <trans-unit id="Encapsulate_Field">
        <source>Encapsulate Field</source>
        <target state="translated">Incapsula campo</target>
        <note />
      </trans-unit>
      <trans-unit id="Applying_Encapsulate_Field_refactoring">
        <source>Applying "Encapsulate Field" refactoring...</source>
        <target state="translated">Applicazione del refactoring per "Incapsula campo"...</target>
        <note />
      </trans-unit>
      <trans-unit id="Please_select_the_definition_of_the_field_to_encapsulate">
        <source>Please select the definition of the field to encapsulate.</source>
        <target state="translated">Selezionare la definizione del campo da incapsulare.</target>
        <note />
      </trans-unit>
      <trans-unit id="Given_Workspace_doesn_t_support_Undo">
        <source>Given Workspace doesn't support Undo</source>
        <target state="translated">L'area di lavoro specificata non supporta l'annullamento di operazioni</target>
        <note />
      </trans-unit>
      <trans-unit id="Document_must_be_contained_in_the_workspace_that_created_this_service">
        <source>Document must be contained in the workspace that created this service</source>
        <target state="translated">Il documento deve essere contenuto nell'area di lavoro che ha creato il servizio</target>
        <note />
      </trans-unit>
      <trans-unit id="Searching">
        <source>Searching...</source>
        <target state="translated">Ricerca in corso...</target>
        <note />
      </trans-unit>
      <trans-unit id="Canceled">
        <source>Canceled.</source>
        <target state="translated">Operazione annullata.</target>
        <note />
      </trans-unit>
      <trans-unit id="No_information_found">
        <source>No information found.</source>
        <target state="translated">Non sono state trovate informazioni.</target>
        <note />
      </trans-unit>
      <trans-unit id="No_usages_found">
        <source>No usages found.</source>
        <target state="translated">Non sono stati trovati utilizzi.</target>
        <note />
      </trans-unit>
      <trans-unit id="Implements_">
        <source>Implements</source>
        <target state="translated">Implementa</target>
        <note />
      </trans-unit>
      <trans-unit id="Implemented_By">
        <source>Implemented By</source>
        <target state="translated">Implementato da</target>
        <note />
      </trans-unit>
      <trans-unit id="Overrides_">
        <source>Overrides</source>
        <target state="translated">Esegue l'override</target>
        <note />
      </trans-unit>
      <trans-unit id="Overridden_By">
        <source>Overridden By</source>
        <target state="translated">Sottoposto a override da</target>
        <note />
      </trans-unit>
      <trans-unit id="Directly_Called_In">
        <source>Directly Called In</source>
        <target state="translated">Chiamato in modo diretto</target>
        <note />
      </trans-unit>
      <trans-unit id="Indirectly_Called_In">
        <source>Indirectly Called In</source>
        <target state="translated">Chiamato in modo indiretto</target>
        <note />
      </trans-unit>
      <trans-unit id="Called_In">
        <source>Called In</source>
        <target state="translated">Chiamato</target>
        <note />
      </trans-unit>
      <trans-unit id="Referenced_In">
        <source>Referenced In</source>
        <target state="translated">Con riferimenti in</target>
        <note />
      </trans-unit>
      <trans-unit id="No_references_found">
        <source>No references found.</source>
        <target state="translated">Non sono stati trovati riferimenti.</target>
        <note />
      </trans-unit>
      <trans-unit id="No_derived_types_found">
        <source>No derived types found.</source>
        <target state="translated">Non sono stati trovati tipi derivati.</target>
        <note />
      </trans-unit>
      <trans-unit id="No_implementations_found">
        <source>No implementations found.</source>
        <target state="translated">Non sono state trovate implementazioni.</target>
        <note />
      </trans-unit>
      <trans-unit id="_0_Line_1">
        <source>{0} - (Line {1})</source>
        <target state="translated">{0} - (riga {1})</target>
        <note />
      </trans-unit>
      <trans-unit id="Class_Parts">
        <source>Class Parts</source>
        <target state="translated">Parti di classe</target>
        <note />
      </trans-unit>
      <trans-unit id="Struct_Parts">
        <source>Struct Parts</source>
        <target state="translated">Parti struct</target>
        <note />
      </trans-unit>
      <trans-unit id="Interface_Parts">
        <source>Interface Parts</source>
        <target state="translated">Parti interfaccia</target>
        <note />
      </trans-unit>
      <trans-unit id="Type_Parts">
        <source>Type Parts</source>
        <target state="translated">Parti tipo</target>
        <note />
      </trans-unit>
      <trans-unit id="Inherits_">
        <source>Inherits</source>
        <target state="translated">Eredita</target>
        <note />
      </trans-unit>
      <trans-unit id="Inherited_By">
        <source>Inherited By</source>
        <target state="translated">Ereditato da</target>
        <note />
      </trans-unit>
      <trans-unit id="Already_tracking_document_with_identical_key">
        <source>Already tracking document with identical key</source>
        <target state="translated">La verifica del documento con chiave identica è già in corso</target>
        <note />
      </trans-unit>
      <trans-unit id="document_is_not_currently_being_tracked">
        <source>document is not currently being tracked</source>
        <target state="translated">al momento il documento non è sottoposto a verifica</target>
        <note />
      </trans-unit>
      <trans-unit id="Computing_Rename_information">
        <source>Computing Rename information...</source>
        <target state="translated">Elaborazione delle informazioni per la ridenominazione in corso...</target>
        <note />
      </trans-unit>
      <trans-unit id="Updating_files">
        <source>Updating files...</source>
        <target state="translated">Aggiornamento dei file in corso...</target>
        <note />
      </trans-unit>
      <trans-unit id="Rename_operation_was_cancelled_or_is_not_valid">
        <source>Rename operation was cancelled or is not valid</source>
        <target state="translated">L'operazione di ridenominazione è stata annullata o non è valida</target>
        <note />
      </trans-unit>
      <trans-unit id="Rename_Symbol">
        <source>Rename Symbol</source>
        <target state="translated">Rinomina simbolo</target>
        <note />
      </trans-unit>
      <trans-unit id="Text_Buffer_Change">
        <source>Text Buffer Change</source>
        <target state="translated">Modifica al buffer di testo</target>
        <note />
      </trans-unit>
      <trans-unit id="Rename_operation_was_not_properly_completed_Some_file_might_not_have_been_updated">
        <source>Rename operation was not properly completed. Some file might not have been updated.</source>
        <target state="translated">L'operazione di ridenominazione non è stata completata correttamente. Alcuni file potrebbero non essere stati aggiornati.</target>
        <note />
      </trans-unit>
      <trans-unit id="Rename_0_to_1">
        <source>Rename '{0}' to '{1}'</source>
        <target state="translated">Rinomina '{0}' in '{1}'</target>
        <note />
      </trans-unit>
      <trans-unit id="Preview_Warning">
        <source>Preview Warning</source>
        <target state="translated">Avviso di anteprima</target>
        <note />
      </trans-unit>
      <trans-unit id="from_metadata">
        <source>from metadata</source>
        <target state="translated">da metadati</target>
        <note />
      </trans-unit>
      <trans-unit id="Automatic_Line_Ender">
        <source>Automatic Line Ender</source>
        <target state="translated">Fine riga automatico</target>
        <note />
      </trans-unit>
      <trans-unit id="Automatically_completing">
        <source>Automatically completing...</source>
        <target state="translated">Completamento automatico in corso...</target>
        <note />
      </trans-unit>
      <trans-unit id="Automatic_Pair_Completion">
        <source>Automatic Pair Completion</source>
        <target state="translated">Completamento coppia automatico</target>
        <note />
      </trans-unit>
      <trans-unit id="An_active_inline_rename_session_is_still_active_Complete_it_before_starting_a_new_one">
        <source>An active inline rename session is still active. Complete it before starting a new one.</source>
        <target state="translated">Una sessione di ridenominazione inline è ancora attiva. Completarla prima di avviarne una nuova.</target>
        <note />
      </trans-unit>
      <trans-unit id="The_buffer_is_not_part_of_a_workspace">
        <source>The buffer is not part of a workspace.</source>
        <target state="translated">Il buffer non fa parte di un'area di lavoro.</target>
        <note />
      </trans-unit>
      <trans-unit id="The_token_is_not_contained_in_the_workspace">
        <source>The token is not contained in the workspace.</source>
        <target state="translated">Il token non è contenuto nell'area di lavoro.</target>
        <note />
      </trans-unit>
      <trans-unit id="You_must_rename_an_identifier">
        <source>You must rename an identifier.</source>
        <target state="translated">È necessario rinominare un identificatore.</target>
        <note />
      </trans-unit>
      <trans-unit id="You_cannot_rename_this_element">
        <source>You cannot rename this element.</source>
        <target state="translated">Non è possibile rinominare questo elemento.</target>
        <note />
      </trans-unit>
      <trans-unit id="Please_resolve_errors_in_your_code_before_renaming_this_element">
        <source>Please resolve errors in your code before renaming this element.</source>
        <target state="translated">Prima di rinominare l'elemento risolvere gli errori nel codice.</target>
        <note />
      </trans-unit>
      <trans-unit id="You_cannot_rename_operators">
        <source>You cannot rename operators.</source>
        <target state="translated">Non è possibile rinominare gli operatori.</target>
        <note />
      </trans-unit>
      <trans-unit id="You_cannot_rename_elements_that_are_defined_in_metadata">
        <source>You cannot rename elements that are defined in metadata.</source>
        <target state="translated">Non è possibile rinominare elementi definiti nei metadati.</target>
        <note />
      </trans-unit>
      <trans-unit id="You_cannot_rename_elements_from_previous_submissions">
        <source>You cannot rename elements from previous submissions.</source>
        <target state="translated">Non è possibile rinominare elementi di invii precedenti.</target>
        <note />
      </trans-unit>
      <trans-unit id="Navigation_Bars">
        <source>Navigation Bars</source>
        <target state="translated">Barre di spostamento</target>
        <note />
      </trans-unit>
      <trans-unit id="Refreshing_navigation_bars">
        <source>Refreshing navigation bars...</source>
        <target state="translated">Aggiornamento delle barre di spostamento in corso...</target>
        <note />
      </trans-unit>
      <trans-unit id="Format_Token">
        <source>Format Token</source>
        <target state="translated">Formatta token</target>
        <note />
      </trans-unit>
      <trans-unit id="Smart_Indenting">
        <source>Smart Indenting</source>
        <target state="translated">Rientro automatico</target>
        <note />
      </trans-unit>
      <trans-unit id="Find_References">
        <source>Find References</source>
        <target state="translated">Trova riferimenti</target>
        <note />
      </trans-unit>
      <trans-unit id="Finding_references">
        <source>Finding references...</source>
        <target state="translated">Ricerca dei riferimenti in corso...</target>
        <note />
      </trans-unit>
      <trans-unit id="Finding_references_of_0">
        <source>Finding references of "{0}"...</source>
        <target state="translated">Ricerca dei riferimenti di "{0}" in corso...</target>
        <note />
      </trans-unit>
      <trans-unit id="Comment_Selection">
        <source>Comment Selection</source>
        <target state="translated">Commenta selezione</target>
        <note />
      </trans-unit>
      <trans-unit id="Uncomment_Selection">
        <source>Uncomment Selection</source>
        <target state="translated">Rimuovi commento selezione</target>
        <note />
      </trans-unit>
      <trans-unit id="Commenting_currently_selected_text">
        <source>Commenting currently selected text...</source>
        <target state="translated">Inserimento di commenti sul testo attualmente selezionato in corso...</target>
        <note />
      </trans-unit>
      <trans-unit id="Uncommenting_currently_selected_text">
        <source>Uncommenting currently selected text...</source>
        <target state="translated">Rimozione del commento sul testo attualmente selezionato...</target>
        <note />
      </trans-unit>
      <trans-unit id="Insert_new_line">
        <source>Insert new line</source>
        <target state="translated">Inserisci nuova riga</target>
        <note />
      </trans-unit>
      <trans-unit id="Documentation_Comment">
        <source>Documentation Comment</source>
        <target state="translated">Commento documentazione</target>
        <note />
      </trans-unit>
      <trans-unit id="Inserting_documentation_comment">
        <source>Inserting documentation comment...</source>
        <target state="translated">Inserimento del commento sulla documentazione...</target>
        <note />
      </trans-unit>
      <trans-unit id="Extract_Method">
        <source>Extract Method</source>
        <target state="translated">Estrai metodo</target>
        <note />
      </trans-unit>
      <trans-unit id="Applying_Extract_Method_refactoring">
        <source>Applying "Extract Method" refactoring...</source>
        <target state="translated">Applicazione del refactoring per "Estrai metodo"...</target>
        <note />
      </trans-unit>
      <trans-unit id="Format_Document">
        <source>Format Document</source>
        <target state="translated">Formatta documento</target>
        <note />
      </trans-unit>
      <trans-unit id="Formatting_document">
        <source>Formatting document...</source>
        <target state="translated">Formattazione del documento in corso...</target>
        <note />
      </trans-unit>
      <trans-unit id="Formatting">
        <source>Formatting</source>
        <target state="translated">Formattazione</target>
        <note />
      </trans-unit>
      <trans-unit id="Format_Selection">
        <source>Format Selection</source>
        <target state="translated">Formatta selezione</target>
        <note />
      </trans-unit>
      <trans-unit id="Formatting_currently_selected_text">
        <source>Formatting currently selected text...</source>
        <target state="translated">Formattazione del testo attualmente selezionato in corso...</target>
        <note />
      </trans-unit>
      <trans-unit id="Cannot_navigate_to_the_symbol_under_the_caret">
        <source>Cannot navigate to the symbol under the caret.</source>
        <target state="translated">Non è possibile passare al simbolo sotto il punto di inserimento.</target>
        <note />
      </trans-unit>
      <trans-unit id="Go_to_Definition">
        <source>Go to Definition</source>
        <target state="translated">Vai alla definizione</target>
        <note />
      </trans-unit>
      <trans-unit id="Navigating_to_definition">
        <source>Navigating to definition...</source>
        <target state="translated">Passaggio alla definizione in corso...</target>
        <note />
      </trans-unit>
      <trans-unit id="Organize_Document">
        <source>Organize Document</source>
        <target state="translated">Organizza documento</target>
        <note />
      </trans-unit>
      <trans-unit id="Organizing_document">
        <source>Organizing document...</source>
        <target state="translated">Organizzazione del documento in corso...</target>
        <note />
      </trans-unit>
      <trans-unit id="Highlighted_Definition">
        <source>Highlighted Definition</source>
        <target state="translated">Definizione evidenziata</target>
        <note />
      </trans-unit>
      <trans-unit id="The_new_name_is_not_a_valid_identifier">
        <source>The new name is not a valid identifier.</source>
        <target state="translated">Il nuovo nome non è un identificatore valido.</target>
        <note />
      </trans-unit>
      <trans-unit id="Inline_Rename_Fixup">
        <source>Inline Rename Fixup</source>
        <target state="translated">Ridenominazione inline - Correzione</target>
        <note />
      </trans-unit>
      <trans-unit id="Inline_Rename_Resolved_Conflict">
        <source>Inline Rename Resolved Conflict</source>
        <target state="translated">Ridenominazione inline - Conflitto risolto</target>
        <note />
      </trans-unit>
      <trans-unit id="Inline_Rename">
        <source>Inline Rename</source>
        <target state="translated">Ridenominazione inline</target>
        <note />
      </trans-unit>
      <trans-unit id="Rename">
        <source>Rename</source>
        <target state="translated">Rinomina</target>
        <note />
      </trans-unit>
      <trans-unit id="Start_Rename">
        <source>Start Rename</source>
        <target state="translated">Avvia ridenominazione</target>
        <note />
      </trans-unit>
      <trans-unit id="Display_conflict_resolutions">
        <source>Display conflict resolutions</source>
        <target state="translated">Visualizza le risoluzioni dei conflitti</target>
        <note />
      </trans-unit>
      <trans-unit id="Finding_token_to_rename">
        <source>Finding token to rename...</source>
        <target state="translated">Ricerca del token da rinominare in corso...</target>
        <note />
      </trans-unit>
      <trans-unit id="Conflict">
        <source>Conflict</source>
        <target state="translated">Conflitto</target>
        <note />
      </trans-unit>
      <trans-unit id="Text_Navigation">
        <source>Text Navigation</source>
        <target state="translated">Navigazione testo</target>
        <note />
      </trans-unit>
      <trans-unit id="Finding_word_extent">
        <source>Finding word extent...</source>
        <target state="translated">Ricerca dell'estensione parola in corso...</target>
        <note />
      </trans-unit>
      <trans-unit id="Finding_enclosing_span">
        <source>Finding enclosing span...</source>
        <target state="translated">Ricerca dell'elemento span di inclusione in corso...</target>
        <note />
      </trans-unit>
      <trans-unit id="Finding_span_of_next_sibling">
        <source>Finding span of next sibling...</source>
        <target state="translated">Ricerca dell'elemento span dell'elemento di pari livello successivo in corso...</target>
        <note />
      </trans-unit>
      <trans-unit id="Finding_span_of_previous_sibling">
        <source>Finding span of previous sibling...</source>
        <target state="translated">Ricerca dell'elemento span dell'elemento di pari livello precedente in corso...</target>
        <note />
      </trans-unit>
      <trans-unit id="Rename_colon_0">
        <source>Rename: {0}</source>
        <target state="translated">Rinomina: {0}</target>
        <note />
      </trans-unit>
      <trans-unit id="Light_bulb_session_is_already_dismissed">
        <source>Light bulb session is already dismissed.</source>
        <target state="translated">La sessione lampadina è già stata chiusa.</target>
        <note />
      </trans-unit>
      <trans-unit id="Automatic_Pair_Completion_End_Point_Marker_Color">
        <source>Automatic Pair Completion End Point Marker Color</source>
        <target state="translated">Colore marcatore punto finale per completamento coppia automatico</target>
        <note />
      </trans-unit>
      <trans-unit id="Renaming_anonymous_type_members_is_not_yet_supported">
        <source>Renaming anonymous type members is not yet supported.</source>
        <target state="translated">La ridenominazione di membri con tipo anonimo non è ancora supportata.</target>
        <note />
      </trans-unit>
      <trans-unit id="Engine_must_be_attached_to_an_Interactive_Window">
        <source>Engine must be attached to an Interactive Window.</source>
        <target state="translated">Il motore deve essere collegato a una finestra interattiva.</target>
        <note />
      </trans-unit>
      <trans-unit id="Changes_the_current_prompt_settings">
        <source>Changes the current prompt settings.</source>
        <target state="translated">Cambia le impostazioni correnti del prompt.</target>
        <note />
      </trans-unit>
      <trans-unit id="Unexpected_text_colon_0">
        <source>Unexpected text: '{0}'</source>
        <target state="translated">Testo imprevisto: '{0}'</target>
        <note />
      </trans-unit>
      <trans-unit id="The_triggerSpan_is_not_included_in_the_given_workspace">
        <source>The triggerSpan is not included in the given workspace.</source>
        <target state="translated">L'elemento triggerSpan non è incluso nell'area di lavoro specificata.</target>
        <note />
      </trans-unit>
      <trans-unit id="This_session_has_already_been_dismissed">
        <source>This session has already been dismissed.</source>
        <target state="translated">Questa sessione è già stata chiusa.</target>
        <note />
      </trans-unit>
      <trans-unit id="The_transaction_is_already_complete">
        <source>The transaction is already complete.</source>
        <target state="translated">La transazione è già completata.</target>
        <note />
      </trans-unit>
      <trans-unit id="Not_a_source_error_line_column_unavailable">
        <source>Not a source error, line/column unavailable</source>
        <target state="translated">L'errore non dipende dall'origine. La riga o la colonna non è disponibile.</target>
        <note />
      </trans-unit>
      <trans-unit id="Can_t_compare_positions_from_different_text_snapshots">
        <source>Can't compare positions from different text snapshots</source>
        <target state="translated">Non è possibile confrontare le posizioni da snapshot testo diversi</target>
        <note />
      </trans-unit>
      <trans-unit id="XML_Doc_Comments_Entity_Reference">
        <source>XML Doc Comments - Entity Reference</source>
        <target state="translated">Commenti in formato documentazione XML - Riferimento a entità</target>
        <note />
      </trans-unit>
      <trans-unit id="XML_Doc_Comments_Name">
        <source>XML Doc Comments - Name</source>
        <target state="translated">Commenti in formato documentazione XML - Nome</target>
        <note />
      </trans-unit>
      <trans-unit id="XML_Doc_Comments_Processing_Instruction">
        <source>XML Doc Comments - Processing Instruction</source>
        <target state="translated">Commenti in formato documentazione XML - Istruzione di elaborazione</target>
        <note />
      </trans-unit>
      <trans-unit id="Active_Statement">
        <source>Active Statement</source>
        <target state="translated">Istruzione attiva</target>
        <note />
      </trans-unit>
      <trans-unit id="Loading_Peek_information">
        <source>Loading Peek information...</source>
        <target state="translated">Caricamento delle informazioni di anteprima in corso...</target>
        <note />
      </trans-unit>
      <trans-unit id="Peek">
        <source>Peek</source>
        <target state="translated">Anteprima</target>
        <note />
      </trans-unit>
      <trans-unit id="symbol_cannot_be_a_namespace">
        <source>'symbol' cannot be a namespace.</source>
        <target state="translated">'L'elemento 'symbol' non può essere uno spazio dei nomi.</target>
        <note />
      </trans-unit>
      <trans-unit id="Apply1">
        <source>_Apply</source>
        <target state="translated">_Applica</target>
        <note />
      </trans-unit>
      <trans-unit id="Include_overload_s">
        <source>Include _overload(s)</source>
        <target state="translated">Includi _overload</target>
        <note />
      </trans-unit>
      <trans-unit id="Include_comments">
        <source>Include _comments</source>
        <target state="translated">Includi _commenti</target>
        <note />
      </trans-unit>
      <trans-unit id="Include_strings">
        <source>Include _strings</source>
        <target state="translated">Includi _stringhe</target>
        <note />
      </trans-unit>
      <trans-unit id="Apply2">
        <source>Apply</source>
        <target state="translated">Applica</target>
        <note />
      </trans-unit>
      <trans-unit id="Change_Signature">
        <source>Change Signature</source>
        <target state="translated">Cambia firma</target>
        <note />
      </trans-unit>
      <trans-unit id="Preview_Changes_0">
        <source>Preview Changes - {0}</source>
        <target state="translated">Anteprima modifiche - {0}</target>
        <note />
      </trans-unit>
      <trans-unit id="Preview_Code_Changes_colon">
        <source>Preview Code Changes:</source>
        <target state="translated">Anteprima modifiche codice:</target>
        <note />
      </trans-unit>
      <trans-unit id="Preview_Changes">
        <source>Preview Changes</source>
        <target state="translated">Anteprima modifiche</target>
        <note />
      </trans-unit>
      <trans-unit id="Format_Paste">
        <source>Format Paste</source>
        <target state="translated">Formatta testo incollato</target>
        <note />
      </trans-unit>
      <trans-unit id="Formatting_pasted_text">
        <source>Formatting pasted text...</source>
        <target state="translated">Formattazione del testo incollato in corso...</target>
        <note />
      </trans-unit>
      <trans-unit id="The_definition_of_the_object_is_hidden">
        <source>The definition of the object is hidden.</source>
        <target state="translated">La definizione dell'oggetto è nascosta.</target>
        <note />
      </trans-unit>
      <trans-unit id="Automatic_Formatting">
        <source>Automatic Formatting</source>
        <target state="translated">Formattazione automatica</target>
        <note />
      </trans-unit>
      <trans-unit id="We_can_fix_the_error_by_not_making_struct_out_ref_parameter_s_Do_you_want_to_proceed">
        <source>We can fix the error by not making struct "out/ref" parameter(s).
Do you want to proceed?</source>
        <target state="translated">Per correggere l'errore, non verranno creati i parametri "out/ref" dello struct.
Continuare?</target>
        <note />
      </trans-unit>
      <trans-unit id="Change_Signature_colon">
        <source>Change Signature:</source>
        <target state="translated">Cambia firma:</target>
        <note />
      </trans-unit>
      <trans-unit id="Rename_0_to_1_colon">
        <source>Rename '{0}' to '{1}':</source>
        <target state="translated">Rinomina '{0}' in '{1}':</target>
        <note />
      </trans-unit>
      <trans-unit id="Encapsulate_Field_colon">
        <source>Encapsulate Field:</source>
        <target state="translated">Incapsula campo:</target>
        <note />
      </trans-unit>
      <trans-unit id="Call_Hierarchy">
        <source>Call Hierarchy</source>
        <target state="translated">Gerarchia di chiamata</target>
        <note />
      </trans-unit>
      <trans-unit id="Calls_To_0">
        <source>Calls To '{0}'</source>
        <target state="translated">Chiamate a '{0}'</target>
        <note />
      </trans-unit>
      <trans-unit id="Calls_To_Base_Member_0">
        <source>Calls To Base Member '{0}'</source>
        <target state="translated">Chiamate al membro di base '{0}'</target>
        <note />
      </trans-unit>
      <trans-unit id="Calls_To_Interface_Implementation_0">
        <source>Calls To Interface Implementation '{0}'</source>
        <target state="translated">Chiamate all'implementazione dell'interfaccia '{0}'</target>
        <note />
      </trans-unit>
      <trans-unit id="Computing_Call_Hierarchy_Information">
        <source>Computing Call Hierarchy Information</source>
        <target state="translated">Elaborazione informazioni su gerarchia di chiamata</target>
        <note />
      </trans-unit>
      <trans-unit id="Implements_0">
        <source>Implements '{0}'</source>
        <target state="translated">Implementa '{0}'</target>
        <note />
      </trans-unit>
      <trans-unit id="Initializers">
        <source>Initializers</source>
        <target state="translated">Inizializzatori</target>
        <note />
      </trans-unit>
      <trans-unit id="References_To_Field_0">
        <source>References To Field '{0}'</source>
        <target state="translated">Riferimenti al campo '{0}'</target>
        <note />
      </trans-unit>
      <trans-unit id="Calls_To_Overrides">
        <source>Calls To Overrides</source>
        <target state="translated">Chiamate agli override</target>
        <note />
      </trans-unit>
      <trans-unit id="Preview_changes1">
        <source>_Preview changes</source>
        <target state="translated">_Anteprima modifiche</target>
        <note />
      </trans-unit>
      <trans-unit id="Apply3">
        <source>Apply</source>
        <target state="translated">Applica</target>
        <note />
      </trans-unit>
      <trans-unit id="Cancel">
        <source>Cancel</source>
        <target state="translated">Annulla</target>
        <note />
      </trans-unit>
      <trans-unit id="Changes">
        <source>Changes</source>
        <target state="translated">Modifiche</target>
        <note />
      </trans-unit>
      <trans-unit id="Preview_changes2">
        <source>Preview changes</source>
        <target state="translated">Anteprima modifiche</target>
        <note />
      </trans-unit>
      <trans-unit id="IntelliSense">
        <source>IntelliSense</source>
        <target state="translated">IntelliSense</target>
        <note />
      </trans-unit>
      <trans-unit id="IntelliSense_Commit_Formatting">
        <source>IntelliSense Commit Formatting</source>
        <target state="translated">Formattazione commit IntelliSense</target>
        <note />
      </trans-unit>
      <trans-unit id="Rename_Tracking">
        <source>Rename Tracking</source>
        <target state="translated">Verifica ridenominazione</target>
        <note />
      </trans-unit>
      <trans-unit id="Removing_0_from_1_with_content_colon">
        <source>Removing '{0}' from '{1}' with content:</source>
        <target state="translated">Rimozione di '{0}' da '{1}' con contenuto:</target>
        <note />
      </trans-unit>
      <trans-unit id="_0_does_not_support_the_1_operation_However_it_may_contain_nested_2_s_see_2_3_that_support_this_operation">
        <source>'{0}' does not support the '{1}' operation. However, it may contain nested '{2}'s (see '{2}.{3}') that support this operation.</source>
        <target state="translated">'{0}' non supporta l'operazione '{1}', ma può contenere elementi '{2}' annidati (vedere '{2}.{3}') che supportano questa operazione.</target>
        <note />
      </trans-unit>
      <trans-unit id="Brace_Completion">
        <source>Brace Completion</source>
        <target state="translated">Completamento parentesi graffa</target>
        <note />
      </trans-unit>
      <trans-unit id="Fix_all_occurrences_in">
        <source>Fix all occurrences in</source>
        <target state="translated">Correggi tutte le occorrenze in</target>
        <note />
      </trans-unit>
      <trans-unit id="Cannot_apply_operation_while_a_rename_session_is_active">
        <source>Cannot apply operation while a rename session is active.</source>
        <target state="translated">Non è possibile applicare l'operazione mentre è attiva una sessione di ridenominazione.</target>
        <note />
      </trans-unit>
      <trans-unit id="The_rename_tracking_session_was_cancelled_and_is_no_longer_available">
        <source>The rename tracking session was cancelled and is no longer available.</source>
        <target state="translated">La sessione di verifica della ridenominazione è stata annullata e non è più disponibile.</target>
        <note />
      </trans-unit>
      <trans-unit id="Highlighted_Written_Reference">
        <source>Highlighted Written Reference</source>
        <target state="translated">Riferimento scritto evidenziato</target>
        <note />
      </trans-unit>
      <trans-unit id="Cursor_must_be_on_a_member_name">
        <source>Cursor must be on a member name.</source>
        <target state="translated">Il cursore deve trovarsi sul nome di un membro.</target>
        <note />
      </trans-unit>
      <trans-unit id="Brace_Matching">
        <source>Brace Matching</source>
        <target state="translated">Corrispondenza parentesi graffe</target>
        <note />
      </trans-unit>
      <trans-unit id="Locating_implementations">
        <source>Locating implementations...</source>
        <target state="translated">Individuazione delle implementazioni...</target>
        <note />
      </trans-unit>
      <trans-unit id="Go_To_Implementation">
        <source>Go To Implementation</source>
        <target state="translated">Vai all'implementazione</target>
        <note />
      </trans-unit>
      <trans-unit id="The_symbol_has_no_implementations">
        <source>The symbol has no implementations.</source>
        <target state="translated">Non sono presenti implementazioni per il simbolo.</target>
        <note />
      </trans-unit>
      <trans-unit id="New_name_colon_0">
        <source>New name: {0}</source>
        <target state="translated">Nuovo nome: {0}</target>
        <note />
      </trans-unit>
      <trans-unit id="Modify_any_highlighted_location_to_begin_renaming">
        <source>Modify any highlighted location to begin renaming.</source>
        <target state="translated">Modificare eventuali percorsi evidenziati prima di avviare la ridenominazione.</target>
        <note />
      </trans-unit>
      <trans-unit id="Paste">
        <source>Paste</source>
        <target state="translated">Incolla</target>
        <note />
      </trans-unit>
      <trans-unit id="Navigating">
        <source>Navigating...</source>
        <target state="translated">Spostamento...</target>
        <note />
      </trans-unit>
      <trans-unit id="Suggestion_ellipses">
        <source>Suggestion ellipses (…)</source>
        <target state="translated">Puntini di sospensione di suggerimento (…)</target>
        <note />
      </trans-unit>
      <trans-unit id="_0_references">
        <source>'{0}' references</source>
        <target state="translated">'Riferimenti di '{0}'</target>
        <note />
      </trans-unit>
      <trans-unit id="_0_implementations">
        <source>'{0}' implementations</source>
        <target state="translated">'Implementazioni di '{0}'</target>
        <note />
      </trans-unit>
      <trans-unit id="_0_declarations">
        <source>'{0}' declarations</source>
        <target state="translated">'Dichiarazioni di '{0}'</target>
        <note />
      </trans-unit>
      <trans-unit id="An_inline_rename_session_is_active">
        <source>An inline rename session is active</source>
        <target state="translated">Una sessione di ridenominazione inline è attiva</target>
        <note>For screenreaders</note>
      </trans-unit>
      <trans-unit id="Inline_Rename_Conflict">
        <source>Inline Rename Conflict</source>
        <target state="translated">Ridenominazione inline - Conflitto</target>
        <note />
      </trans-unit>
      <trans-unit id="Inline_Rename_Field_Background_and_Border">
        <source>Inline Rename Field Background and Border</source>
        <target state="translated">Ridenominazione inline - Sfondo e bordo del campo</target>
        <note />
      </trans-unit>
      <trans-unit id="Inline_Rename_Field_Text">
        <source>Inline Rename Field Text</source>
        <target state="translated">Ridenominazione inline - Campo di testo</target>
        <note />
      </trans-unit>
      <trans-unit id="Block_Comment_Editing">
        <source>Block Comment Editing</source>
        <target state="translated">Blocca modifica dei commenti</target>
        <note />
      </trans-unit>
      <trans-unit id="Comment_Uncomment_Selection">
        <source>Comment/Uncomment Selection</source>
        <target state="translated">Aggiungi/Rimuovi commento selezione</target>
        <note />
      </trans-unit>
      <trans-unit id="Code_Completion">
        <source>Code Completion</source>
        <target state="translated">Completamento codice</target>
        <note />
      </trans-unit>
      <trans-unit id="Execute_In_Interactive">
        <source>Execute In Interactive</source>
        <target state="translated">Esegui in finestra interattiva</target>
        <note />
      </trans-unit>
      <trans-unit id="Extract_Interface">
        <source>Extract Interface</source>
        <target state="translated">Estrai interfaccia</target>
        <note />
      </trans-unit>
      <trans-unit id="Go_To_Adjacent_Member">
        <source>Go To Adjacent Member</source>
        <target state="translated">Vai al membro adiacente</target>
        <note />
      </trans-unit>
      <trans-unit id="Interactive">
        <source>Interactive</source>
        <target state="translated">Finestra interattiva</target>
        <note />
      </trans-unit>
      <trans-unit id="Paste_in_Interactive">
        <source>Paste in Interactive</source>
        <target state="translated">Incolla in finestra interattiva</target>
        <note />
      </trans-unit>
      <trans-unit id="Navigate_To_Highlight_Reference">
        <source>Navigate To Highlighted Reference</source>
        <target state="translated">Passa al riferimento evidenziato</target>
        <note />
      </trans-unit>
      <trans-unit id="Outlining">
        <source>Outlining</source>
        <target state="translated">Struttura</target>
        <note />
      </trans-unit>
      <trans-unit id="Rename_Tracking_Cancellation">
        <source>Rename Tracking Cancellation</source>
        <target state="translated">Annullamento verifica ridenominazione</target>
        <note />
      </trans-unit>
      <trans-unit id="Signature_Help">
        <source>Signature Help</source>
        <target state="translated">Guida per la firma</target>
        <note />
      </trans-unit>
      <trans-unit id="Smart_Token_Formatter">
        <source>Smart Token Formatter</source>
        <target state="translated">Formattatore di token intelligente</target>
        <note />
      </trans-unit>
    </body>
  </file>
</xliff><|MERGE_RESOLUTION|>--- conflicted
+++ resolved
@@ -52,14 +52,11 @@
         <target state="new">Invalid characters in assembly name</target>
         <note />
       </trans-unit>
-<<<<<<< HEAD
       <trans-unit id="Keyword_Control">
         <source>Keyword - Control</source>
         <target state="new">Keyword - Control</target>
         <note />
       </trans-unit>
-=======
->>>>>>> 9e4e454f
       <trans-unit id="Paste_Tracking">
         <source>Paste Tracking</source>
         <target state="new">Paste Tracking</target>
@@ -80,7 +77,6 @@
         <target state="new">String - Escape Character</target>
         <note />
       </trans-unit>
-<<<<<<< HEAD
       <trans-unit id="User_Symbols_Constant_Name">
         <source>User Symbols - Constant Name</source>
         <target state="new">User Symbols - Constant Name</target>
@@ -134,11 +130,11 @@
       <trans-unit id="User_Symbols_Property_Name">
         <source>User Symbols - Property Name</source>
         <target state="new">User Symbols - Property Name</target>
-=======
+        <note />
+      </trans-unit>
       <trans-unit id="Symbol_Static">
         <source>Symbol - Static</source>
         <target state="new">Symbol - Static</target>
->>>>>>> 9e4e454f
         <note />
       </trans-unit>
       <trans-unit id="User_Types_Classes">
