// Copyright (c) Microsoft.  All Rights Reserved.  Licensed under the Apache License, Version 2.0.  See License.txt in the project root for license information.

using System;
using System.Collections.Generic;
using System.ComponentModel.Composition;
using Microsoft.CodeAnalysis.Editor.Implementation.Structure;
using Microsoft.CodeAnalysis.Shared.TestHooks;
using Microsoft.CodeAnalysis.Structure;
using Microsoft.CodeAnalysis.Text.Shared.Extensions;
using Microsoft.VisualStudio.Text;
using Microsoft.VisualStudio.Text.Adornments;
using Microsoft.VisualStudio.Text.Editor;
using Microsoft.VisualStudio.Text.Projection;
using Microsoft.VisualStudio.Text.Tagging;
using Microsoft.VisualStudio.Utilities;
using Roslyn.Utilities;

namespace Microsoft.CodeAnalysis.Editor.Structure
{
    [Export(typeof(ITaggerProvider))]
    [Export(typeof(VisualStudio15StructureTaggerProvider))]
    [TagType(typeof(IBlockTag))]
    [ContentType(ContentTypeNames.RoslynContentType)]
    internal partial class VisualStudio15StructureTaggerProvider :
        AbstractStructureTaggerProvider<IBlockTag>
    {
        [ImportingConstructor]
        public VisualStudio15StructureTaggerProvider(
            IForegroundNotificationService notificationService,
            ITextEditorFactoryService textEditorFactoryService,
            IEditorOptionsFactoryService editorOptionsFactoryService,
            IProjectionBufferFactoryService projectionBufferFactoryService,
            [ImportMany] IEnumerable<Lazy<IAsynchronousOperationListener, FeatureMetadata>> asyncListeners)
                : base(notificationService, textEditorFactoryService, editorOptionsFactoryService, projectionBufferFactoryService, asyncListeners)
        {
        }

        protected override IBlockTag CreateTag(
            IBlockTag parentTag, ITextSnapshot snapshot, BlockSpan region)
        {
            return new RoslynBlockTag(
                this.TextEditorFactoryService,
                this.ProjectionBufferFactoryService,
                this.EditorOptionsFactoryService,
                parentTag, snapshot, region);
        }

        private static string ConvertType(string type)
        {
            switch (type)
            {
                case BlockTypes.Nonstructural: return PredefinedStructureTypes.Nonstructural;

                // Top level declarations.  Note that Enum is not currently supported
                // and that we map Module down to Class.
                case BlockTypes.Namespace: return PredefinedStructureTypes.Namespace;
                case BlockTypes.Structure: return PredefinedStructureTypes.Struct;
                case BlockTypes.Interface: return PredefinedStructureTypes.Interface;
                case BlockTypes.Module:
                case BlockTypes.Class: return PredefinedStructureTypes.Class;

                // Member declarations
                case BlockTypes.Accessor: return PredefinedStructureTypes.AccessorBlock;
                case BlockTypes.Constructor: return PredefinedStructureTypes.Constructor;
                case BlockTypes.Destructor: return PredefinedStructureTypes.Destructor;
                case BlockTypes.Method: return PredefinedStructureTypes.Method;
                case BlockTypes.Operator: return PredefinedStructureTypes.Operator;

                // Map events/indexers/properties all to the 'property' type.
                case BlockTypes.Event:
                case BlockTypes.Indexer:
                case BlockTypes.Property: return PredefinedStructureTypes.PropertyBlock;

                // Statements
                case BlockTypes.Case: return PredefinedStructureTypes.Case;
                case BlockTypes.Conditional: return PredefinedStructureTypes.Conditional;
                case BlockTypes.Lock: return PredefinedStructureTypes.Lock;
                case BlockTypes.Loop: return PredefinedStructureTypes.Loop;
                case BlockTypes.TryCatchFinally: return PredefinedStructureTypes.TryCatchFinally;
                case BlockTypes.Standalone: return PredefinedStructureTypes.Standalone;

                // Expressions
                case BlockTypes.AnonymousMethod: return PredefinedStructureTypes.AnonymousMethodBlock;

                // These types don't currently map to any editor types.  Just make them
                // the 'Unknown' type for now.
                case BlockTypes.Enum:
                case BlockTypes.Xml:
                case BlockTypes.LocalFunction:
                case BlockTypes.Using:
                case BlockTypes.Switch:
                default:
                    return PredefinedStructureTypes.Unknown;
            }
        }

        private class RoslynBlockTag : RoslynOutliningRegionTag, IBlockTag
        {
            public IBlockTag Parent { get; }
            public int Level { get; }
            public SnapshotSpan Span { get; }
            public SnapshotSpan StatementSpan { get; }

            public string Type { get; }
            public bool IsCollapsible => BlockSpan.IsCollapsible;

            public RoslynBlockTag(
                ITextEditorFactoryService textEditorFactoryService,
                IProjectionBufferFactoryService projectionBufferFactoryService,
                IEditorOptionsFactoryService editorOptionsFactoryService,
                IBlockTag parent,
                ITextSnapshot snapshot,
                BlockSpan blockSpan) :
                base(textEditorFactoryService,
                    projectionBufferFactoryService,
                    editorOptionsFactoryService,
                    snapshot, blockSpan)
            {
                Parent = parent;
                Level = parent == null ? 0 : parent.Level + 1;
<<<<<<< HEAD
                Span = blockSpan.TextSpan.ToSnapshotSpan(snapshot);
                StatementSpan = blockSpan.HintSpan.ToSnapshotSpan(snapshot);
                Type = ConvertType(blockSpan.Type);
=======
                Span = outliningSpan.TextSpan.ToSnapshotSpan(snapshot);
                StatementSpan = outliningSpan.HintSpan.ToSnapshotSpan(snapshot);
            }

            public override bool Equals(object obj)
                => Equals(obj as RoslynBlockTag);

            /// <summary>
            /// This is only called if the spans for the tags were the same.  However, even if we 
            /// have the same span as the previous tag (taking into account span mapping) that 
            /// doesn't mean we can use the old block tag.  Specifically, the editor will look at
            /// other fields in the tags So we need to make sure that these values have not changed
            /// if we want to reuse the old block tag.  For example, perhaps the item's type changed
            /// (i.e. from class to struct).  It will have the same span, but might have a new 
            /// presentation as the 'Type' will be different.
            /// </summary>
            public bool Equals(RoslynBlockTag tag)
            {
                return tag != null &&
                       this.Level == tag.Level &&
                       this.Type == tag.Type &&
                       EqualityComparer<object>.Default.Equals(this.CollapsedForm, tag.CollapsedForm) &&
                       this.StatementSpan == tag.StatementSpan &&
                       this.Span == tag.Span;
            }

            public override int GetHashCode()
            {
                return Hash.Combine(this.Level,
                       Hash.Combine(this.Type, 
                       Hash.Combine(this.CollapsedForm,
                       Hash.Combine(this.StatementSpan.GetHashCode(), this.Span.GetHashCode()))));
            }

            private string ConvertType(string type)
            {
                switch (type)
                {
                    // Basic types.
                    case BlockTypes.Structural: return PredefinedStructureTypes.Structural;
                    case BlockTypes.Nonstructural: return PredefinedStructureTypes.Nonstructural;

                    // Top level declarations.  Note that Enum is not currently supported
                    // and that we map Module down to Class.
                    case BlockTypes.Namespace: return PredefinedStructureTypes.Namespace;
                    case BlockTypes.Structure: return PredefinedStructureTypes.Struct;
                    case BlockTypes.Interface: return PredefinedStructureTypes.Interface;
                    case BlockTypes.Module:
                    case BlockTypes.Class: return PredefinedStructureTypes.Class;

                    // Member declarations
                    case BlockTypes.Accessor: return PredefinedStructureTypes.AccessorBlock;
                    case BlockTypes.Constructor: return PredefinedStructureTypes.Constructor;
                    case BlockTypes.Destructor: return PredefinedStructureTypes.Destructor;
                    case BlockTypes.Method: return PredefinedStructureTypes.Method;
                    case BlockTypes.Operator: return PredefinedStructureTypes.Operator;

                    // Map events/indexers/properties all to the 'property' type.
                    case BlockTypes.Event:
                    case BlockTypes.Indexer:
                    case BlockTypes.Property: return PredefinedStructureTypes.PropertyBlock;

                    // Statements
                    case BlockTypes.Case: return PredefinedStructureTypes.Case;
                    case BlockTypes.Conditional: return PredefinedStructureTypes.Conditional;
                    case BlockTypes.Lock: return PredefinedStructureTypes.Lock;
                    case BlockTypes.Loop: return PredefinedStructureTypes.Loop;
                    case BlockTypes.TryCatchFinally: return PredefinedStructureTypes.TryCatchFinally;
                    case BlockTypes.Standalone: return PredefinedStructureTypes.Standalone;

                    // Expressions
                    case BlockTypes.AnonymousMethod: return PredefinedStructureTypes.AnonymousMethodBlock;

                    // These types don't currently map to any editor types.  Just make them
                    // the 'Unknown' type for now.
                    case BlockTypes.Enum:
                    case BlockTypes.Other:
                    case BlockTypes.Xml:
                    default:
                        return PredefinedStructureTypes.Unknown;
                }
>>>>>>> 52ce3462
            }
        }
    }
}<|MERGE_RESOLUTION|>--- conflicted
+++ resolved
@@ -118,13 +118,9 @@
             {
                 Parent = parent;
                 Level = parent == null ? 0 : parent.Level + 1;
-<<<<<<< HEAD
                 Span = blockSpan.TextSpan.ToSnapshotSpan(snapshot);
                 StatementSpan = blockSpan.HintSpan.ToSnapshotSpan(snapshot);
                 Type = ConvertType(blockSpan.Type);
-=======
-                Span = outliningSpan.TextSpan.ToSnapshotSpan(snapshot);
-                StatementSpan = outliningSpan.HintSpan.ToSnapshotSpan(snapshot);
             }
 
             public override bool Equals(object obj)
@@ -142,6 +138,7 @@
             public bool Equals(RoslynBlockTag tag)
             {
                 return tag != null &&
+                       this.IsCollapsible == tag.IsCollapsible &&
                        this.Level == tag.Level &&
                        this.Type == tag.Type &&
                        EqualityComparer<object>.Default.Equals(this.CollapsedForm, tag.CollapsedForm) &&
@@ -151,60 +148,11 @@
 
             public override int GetHashCode()
             {
-                return Hash.Combine(this.Level,
+                return Hash.Combine(this.IsCollapsible,
+                       Hash.Combine(this.Level,
                        Hash.Combine(this.Type, 
                        Hash.Combine(this.CollapsedForm,
-                       Hash.Combine(this.StatementSpan.GetHashCode(), this.Span.GetHashCode()))));
-            }
-
-            private string ConvertType(string type)
-            {
-                switch (type)
-                {
-                    // Basic types.
-                    case BlockTypes.Structural: return PredefinedStructureTypes.Structural;
-                    case BlockTypes.Nonstructural: return PredefinedStructureTypes.Nonstructural;
-
-                    // Top level declarations.  Note that Enum is not currently supported
-                    // and that we map Module down to Class.
-                    case BlockTypes.Namespace: return PredefinedStructureTypes.Namespace;
-                    case BlockTypes.Structure: return PredefinedStructureTypes.Struct;
-                    case BlockTypes.Interface: return PredefinedStructureTypes.Interface;
-                    case BlockTypes.Module:
-                    case BlockTypes.Class: return PredefinedStructureTypes.Class;
-
-                    // Member declarations
-                    case BlockTypes.Accessor: return PredefinedStructureTypes.AccessorBlock;
-                    case BlockTypes.Constructor: return PredefinedStructureTypes.Constructor;
-                    case BlockTypes.Destructor: return PredefinedStructureTypes.Destructor;
-                    case BlockTypes.Method: return PredefinedStructureTypes.Method;
-                    case BlockTypes.Operator: return PredefinedStructureTypes.Operator;
-
-                    // Map events/indexers/properties all to the 'property' type.
-                    case BlockTypes.Event:
-                    case BlockTypes.Indexer:
-                    case BlockTypes.Property: return PredefinedStructureTypes.PropertyBlock;
-
-                    // Statements
-                    case BlockTypes.Case: return PredefinedStructureTypes.Case;
-                    case BlockTypes.Conditional: return PredefinedStructureTypes.Conditional;
-                    case BlockTypes.Lock: return PredefinedStructureTypes.Lock;
-                    case BlockTypes.Loop: return PredefinedStructureTypes.Loop;
-                    case BlockTypes.TryCatchFinally: return PredefinedStructureTypes.TryCatchFinally;
-                    case BlockTypes.Standalone: return PredefinedStructureTypes.Standalone;
-
-                    // Expressions
-                    case BlockTypes.AnonymousMethod: return PredefinedStructureTypes.AnonymousMethodBlock;
-
-                    // These types don't currently map to any editor types.  Just make them
-                    // the 'Unknown' type for now.
-                    case BlockTypes.Enum:
-                    case BlockTypes.Other:
-                    case BlockTypes.Xml:
-                    default:
-                        return PredefinedStructureTypes.Unknown;
-                }
->>>>>>> 52ce3462
+                       Hash.Combine(this.StatementSpan.GetHashCode(), this.Span.GetHashCode())))));
             }
         }
     }
