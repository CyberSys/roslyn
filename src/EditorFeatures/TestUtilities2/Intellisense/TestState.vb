﻿' Copyright (c) Microsoft.  All Rights Reserved.  Licensed under the Apache License, Version 2.0.  See License.txt in the project root for license information.

Imports System.ComponentModel.Composition
Imports System.Threading
Imports System.Threading.Tasks
Imports Microsoft.CodeAnalysis
Imports Microsoft.CodeAnalysis.CodeFixes
Imports Microsoft.CodeAnalysis.Completion
Imports Microsoft.CodeAnalysis.Editor.CommandHandlers
Imports Microsoft.CodeAnalysis.Editor.Implementation.Formatting
Imports Microsoft.CodeAnalysis.Editor.Implementation.IntelliSense.Completion
Imports Microsoft.CodeAnalysis.Editor.UnitTests.Utilities
Imports Microsoft.CodeAnalysis.Host.Mef
Imports Microsoft.CodeAnalysis.Shared.TestHooks
Imports Microsoft.CodeAnalysis.SignatureHelp
Imports Microsoft.CodeAnalysis.Test.Utilities
Imports Microsoft.VisualStudio.Commanding
Imports Microsoft.VisualStudio.Language.Intellisense
Imports Microsoft.VisualStudio.Text
Imports Microsoft.VisualStudio.Text.BraceCompletion
Imports Microsoft.VisualStudio.Text.Editor
Imports Microsoft.VisualStudio.Text.Editor.Commanding.Commands
Imports Microsoft.VisualStudio.Text.Operations
Imports Roslyn.Utilities
Imports VSCommanding = Microsoft.VisualStudio.Commanding

Namespace Microsoft.CodeAnalysis.Editor.UnitTests.IntelliSense

    Partial Friend Class TestState
        Inherits AbstractCommandHandlerTestState

        Friend ReadOnly AsyncCompletionService As IAsyncCompletionService
        Friend ReadOnly SignatureHelpCommandHandler As SignatureHelpCommandHandler
        Friend ReadOnly FormatCommandHandler As FormatCommandHandler
        Friend ReadOnly CompletionCommandHandler As CompletionCommandHandler
        Friend ReadOnly IntelliSenseCommandHandler As IntelliSenseCommandHandler
        Private ReadOnly SessionTestState As IIntelliSenseTestState

        Friend ReadOnly Property CurrentSignatureHelpPresenterSession As TestSignatureHelpPresenterSession
            Get
                Return SessionTestState.CurrentSignatureHelpPresenterSession
            End Get
        End Property

        Friend ReadOnly Property CurrentCompletionPresenterSession As TestCompletionPresenterSession
            Get
                Return SessionTestState.CurrentCompletionPresenterSession
            End Get
        End Property

        Private Sub New(workspaceElement As XElement,
                        extraCompletionProviders As IEnumerable(Of Lazy(Of CompletionProvider, OrderableLanguageAndRoleMetadata)),
                        Optional excludedTypes As List(Of Type) = Nothing,
                        Optional extraExportedTypes As List(Of Type) = Nothing,
                        Optional includeFormatCommandHandler As Boolean = False,
                        Optional workspaceKind As String = Nothing)
            MyBase.New(workspaceElement, CombineExcludedTypes(excludedTypes, includeFormatCommandHandler), ExportProviderCache.CreateTypeCatalog(CombineExtraTypes(If(extraExportedTypes, New List(Of Type)))), workspaceKind:=workspaceKind)

            Dim languageServices = Me.Workspace.CurrentSolution.Projects.First().LanguageServices
            Dim language = languageServices.Language

            If extraCompletionProviders IsNot Nothing Then
                Dim completionService = DirectCast(languageServices.GetService(Of CompletionService), CompletionServiceWithProviders)
                completionService.SetTestProviders(extraCompletionProviders.Select(Function(lz) lz.Value).ToList())
            End If

            Me.SessionTestState = GetExportedValue(Of IIntelliSenseTestState)()

            Me.AsyncCompletionService = GetExportedValue(Of IAsyncCompletionService)()

            Me.CompletionCommandHandler = GetExportedValue(Of CompletionCommandHandler)()

            Me.SignatureHelpCommandHandler = GetExportedValue(Of SignatureHelpCommandHandler)()

            Me.IntelliSenseCommandHandler = GetExportedValue(Of IntelliSenseCommandHandler)()

            Me.FormatCommandHandler = If(includeFormatCommandHandler,
<<<<<<< HEAD
                GetExportedValue(Of FormatCommandHandler)(),
=======
                New FormatCommandHandler(
                    GetService(Of ITextUndoHistoryRegistry),
                    GetService(Of IEditorOperationsFactoryService),
                    GetService(Of ICodeFixService)),
>>>>>>> 2f8984f3
                Nothing)
        End Sub

        Private Shared Function CombineExcludedTypes(excludedTypes As IList(Of Type), includeFormatCommandHandler As Boolean) As IList(Of Type)
            Dim result = New List(Of Type) From {
                GetType(IIntelliSensePresenter(Of ICompletionPresenterSession, ICompletionSession)),
                GetType(IIntelliSensePresenter(Of ISignatureHelpPresenterSession, ISignatureHelpSession))
            }

            If Not includeFormatCommandHandler Then
                result.Add(GetType(FormatCommandHandler))
            End If

            If excludedTypes IsNot Nothing Then
                result.AddRange(excludedTypes)
            End If

            Return result
        End Function

        Private Shared Function CombineExtraTypes(extraExportedTypes As IList(Of Type)) As IList(Of Type)
            Dim result = New List(Of Type) From {
                GetType(TestCompletionPresenter),
                GetType(TestSignatureHelpPresenter),
                GetType(IntelliSenseTestState)
            }

            If extraExportedTypes IsNot Nothing Then
                result.AddRange(extraExportedTypes)
            End If

            Return result
        End Function

        Public Shared Function CreateVisualBasicTestState(
                documentElement As XElement,
                Optional extraCompletionProviders As CompletionProvider() = Nothing,
                Optional extraExportedTypes As List(Of Type) = Nothing) As TestState
            Return New TestState(
                <Workspace>
                    <Project Language="Visual Basic" CommonReferences="true">
                        <Document>
                            <%= documentElement.Value %>
                        </Document>
                    </Project>
                </Workspace>,
                CreateLazyProviders(extraCompletionProviders, LanguageNames.VisualBasic, roles:=Nothing),
                excludedTypes:=Nothing,
                extraExportedTypes)
        End Function

        Public Shared Function CreateCSharpTestState(
                documentElement As XElement,
                Optional extraCompletionProviders As CompletionProvider() = Nothing,
                Optional excludedTypes As List(Of Type) = Nothing,
                Optional extraExportedTypes As List(Of Type) = Nothing,
                Optional includeFormatCommandHandler As Boolean = False) As TestState
            Return New TestState(
                <Workspace>
                    <Project Language="C#" CommonReferences="true">
                        <Document>
                            <%= documentElement.Value %>
                        </Document>
                    </Project>
                </Workspace>,
                CreateLazyProviders(extraCompletionProviders, LanguageNames.CSharp, roles:=Nothing),
                excludedTypes,
                extraExportedTypes,
                includeFormatCommandHandler)
        End Function

        Public Shared Function CreateTestStateFromWorkspace(
                workspaceElement As XElement,
                Optional extraCompletionProviders As CompletionProvider() = Nothing,
                Optional extraExportedTypes As List(Of Type) = Nothing,
                Optional workspaceKind As String = Nothing) As TestState
            Return New TestState(
                workspaceElement,
                CreateLazyProviders(extraCompletionProviders, LanguageNames.VisualBasic, roles:=Nothing),
                excludedTypes:=Nothing,
                extraExportedTypes,
                workspaceKind:=workspaceKind)
        End Function

#Region "IntelliSense Operations"

        Public Overloads Sub SendEscape()
            MyBase.SendEscape(Sub(a, n, c) IntelliSenseCommandHandler.ExecuteCommand(a, n, c), Sub() Return)
        End Sub

        Public Overloads Sub SendDownKey()
            MyBase.SendDownKey(Sub(a, n, c) IntelliSenseCommandHandler.ExecuteCommand(a, n, c), Sub() Return)
        End Sub

        Public Overloads Sub SendUpKey()
            MyBase.SendUpKey(Sub(a, n, c) IntelliSenseCommandHandler.ExecuteCommand(a, n, c), Sub() Return)
        End Sub

#End Region

#Region "Completion Operations"
        Public Overloads Sub SendTab()
            Dim handler = DirectCast(CompletionCommandHandler, VSCommanding.IChainedCommandHandler(Of TabKeyCommandArgs))
            MyBase.SendTab(Sub(a, n, c) handler.ExecuteCommand(a, n, c), Sub() EditorOperations.InsertText(vbTab))
        End Sub

        Public Overloads Sub SendReturn()
            Dim handler = DirectCast(CompletionCommandHandler, VSCommanding.IChainedCommandHandler(Of ReturnKeyCommandArgs))
            MyBase.SendReturn(Sub(a, n, c) handler.ExecuteCommand(a, n, c), Sub() EditorOperations.InsertNewLine())
        End Sub

        Public Overloads Sub SendPageUp()
            Dim handler = DirectCast(CompletionCommandHandler, VSCommanding.IChainedCommandHandler(Of PageUpKeyCommandArgs))
            MyBase.SendPageUp(Sub(a, n, c) handler.ExecuteCommand(a, n, c), Sub() Return)
        End Sub

        Public Overloads Sub SendCut()
            Dim handler = DirectCast(CompletionCommandHandler, VSCommanding.IChainedCommandHandler(Of CutCommandArgs))
            MyBase.SendCut(Sub(a, n, c) handler.ExecuteCommand(a, n, c), Sub() Return)
        End Sub

        Public Overloads Sub SendPaste()
            Dim handler = DirectCast(CompletionCommandHandler, VSCommanding.IChainedCommandHandler(Of PasteCommandArgs))
            MyBase.SendPaste(Sub(a, n, c) handler.ExecuteCommand(a, n, c), Sub() Return)
        End Sub

        Public Overloads Sub SendInvokeCompletionList()
            Dim handler = DirectCast(CompletionCommandHandler, VSCommanding.IChainedCommandHandler(Of InvokeCompletionListCommandArgs))
            MyBase.SendInvokeCompletionList(Sub(a, n, c) handler.ExecuteCommand(a, n, c), Sub() Return)
        End Sub

        Public Overloads Sub SendCommitUniqueCompletionListItem()
            Dim handler = DirectCast(CompletionCommandHandler, VSCommanding.IChainedCommandHandler(Of CommitUniqueCompletionListItemCommandArgs))
            MyBase.SendCommitUniqueCompletionListItem(Sub(a, n, c) handler.ExecuteCommand(a, n, c), Sub() Return)
        End Sub

        Public Overloads Sub SendSelectCompletionItem(displayText As String)
            Dim item = CurrentCompletionPresenterSession.CompletionItems.FirstOrDefault(Function(i) i.DisplayText = displayText)
            Assert.NotNull(item)
            CurrentCompletionPresenterSession.SetSelectedItem(item)
        End Sub

        Public Overloads Sub SendSelectCompletionItemThroughPresenterSession(item As CompletionItem)
            CurrentCompletionPresenterSession.SetSelectedItem(item)
        End Sub

        Public Overloads Sub SendInsertSnippetCommand()
            Dim handler = DirectCast(CompletionCommandHandler, VSCommanding.IChainedCommandHandler(Of InsertSnippetCommandArgs))
            MyBase.SendInsertSnippetCommand(Sub(a, n, c) handler.ExecuteCommand(a, n, c), Sub() Return)
        End Sub

        Public Overloads Sub SendSurroundWithCommand()
            Dim handler = DirectCast(CompletionCommandHandler, VSCommanding.IChainedCommandHandler(Of SurroundWithCommandArgs))
            MyBase.SendSurroundWithCommand(Sub(a, n, c) handler.ExecuteCommand(a, n, c), Sub() Return)
        End Sub

        Public Overloads Sub SendSave()
            Dim handler = DirectCast(CompletionCommandHandler, VSCommanding.IChainedCommandHandler(Of SaveCommandArgs))
            MyBase.SendSave(Sub(a, n, c) handler.ExecuteCommand(a, n, c), Sub() Return)
        End Sub

        Public Overloads Sub SendSelectAll()
            Dim handler = DirectCast(CompletionCommandHandler, VSCommanding.IChainedCommandHandler(Of SelectAllCommandArgs))
            MyBase.SendSelectAll(Sub(a, n, c) handler.ExecuteCommand(a, n, c), Sub() Return)
        End Sub

        Public Async Function AssertNoCompletionSession(Optional block As Boolean = True) As Task
            If block Then
                Await WaitForAsynchronousOperationsAsync()
            End If
            Assert.Null(Me.CurrentCompletionPresenterSession)
        End Function

        Public Async Function AssertCompletionSession() As Task
            Await WaitForAsynchronousOperationsAsync()
            Assert.NotNull(Me.CurrentCompletionPresenterSession)
        End Function

        Public Async Function AssertLineTextAroundCaret(expectedTextBeforeCaret As String, expectedTextAfterCaret As String) As Task
            Await WaitForAsynchronousOperationsAsync()

            Dim actual = GetLineTextAroundCaretPosition()

            Assert.Equal(expectedTextBeforeCaret, actual.TextBeforeCaret)
            Assert.Equal(expectedTextAfterCaret, actual.TextAfterCaret)
        End Function

        Public Function CompletionItemsContainsAll(displayText As String()) As Boolean
            AssertNoAsynchronousOperationsRunning()
            Return displayText.All(Function(v) CurrentCompletionPresenterSession.CompletionItems.Any(
                                       Function(i) i.DisplayText = v))
        End Function

        Public Function CompletionItemsContainsAny(displayText As String()) As Boolean
            AssertNoAsynchronousOperationsRunning()
            Return displayText.Any(Function(v) CurrentCompletionPresenterSession.CompletionItems.Any(
                                       Function(i) i.DisplayText = v))
        End Function

        Public Sub AssertItemsInOrder(expectedOrder As String())
            AssertNoAsynchronousOperationsRunning()
            Dim items = CurrentCompletionPresenterSession.CompletionItems
            Assert.Equal(expectedOrder.Count, items.Count)
            For i = 0 To expectedOrder.Count - 1
                Assert.Equal(expectedOrder(i), items(i).DisplayText)
            Next
        End Sub

        Public Async Function AssertSelectedCompletionItem(
                               Optional displayText As String = Nothing,
                               Optional description As String = Nothing,
                               Optional isSoftSelected As Boolean? = Nothing,
                               Optional isHardSelected As Boolean? = Nothing,
                               Optional shouldFormatOnCommit As Boolean? = Nothing) As Task
            Await WaitForAsynchronousOperationsAsync()
            If isSoftSelected.HasValue Then
                Assert.True(isSoftSelected.Value = Me.CurrentCompletionPresenterSession.IsSoftSelected, "Current completion is not soft-selected.")
            End If

            If isHardSelected.HasValue Then
                Assert.True(isHardSelected.Value = Not Me.CurrentCompletionPresenterSession.IsSoftSelected, "Current completion is not hard-selected.")
            End If

            If displayText IsNot Nothing Then
                Assert.Equal(displayText, Me.CurrentCompletionPresenterSession.SelectedItem.DisplayText)
            End If

            If shouldFormatOnCommit.HasValue Then
                Assert.Equal(shouldFormatOnCommit.Value, Me.CurrentCompletionPresenterSession.SelectedItem.Rules.FormatOnCommit)
            End If

#If False Then
            If insertionText IsNot Nothing Then
                Assert.Equal(insertionText, Me.CurrentCompletionPresenterSession.SelectedItem.TextChange.NewText)
            End If
#End If

            If description IsNot Nothing Then
                Dim document = Me.Workspace.CurrentSolution.Projects.First().Documents.First()
                Dim service = CompletionService.GetService(document)
                Dim itemDescription = Await service.GetDescriptionAsync(
                    document, Me.CurrentCompletionPresenterSession.SelectedItem)
                Assert.Equal(description, itemDescription.Text)
            End If
        End Function

#End Region

#Region "Signature Help and Completion Operations"

        Private Sub ExecuteTypeCharCommand(args As TypeCharCommandArgs, finalHandler As Action, context As CommandExecutionContext)
            Dim sigHelpHandler = DirectCast(SignatureHelpCommandHandler, VSCommanding.IChainedCommandHandler(Of TypeCharCommandArgs))
            Dim formatHandler = DirectCast(FormatCommandHandler, VSCommanding.IChainedCommandHandler(Of TypeCharCommandArgs))
            Dim compHandler = DirectCast(CompletionCommandHandler, VSCommanding.IChainedCommandHandler(Of TypeCharCommandArgs))

            If formatHandler Is Nothing Then
                sigHelpHandler.ExecuteCommand(
                    args, Sub() compHandler.ExecuteCommand(
                                    args, finalHandler, context), context)
            Else
                formatHandler.ExecuteCommand(
                    args, Sub() sigHelpHandler.ExecuteCommand(
                                    args, Sub() compHandler.ExecuteCommand(
                                                    args, finalHandler, context), context), context)
            End If
        End Sub

        Public Overloads Sub SendTypeChars(typeChars As String)
            MyBase.SendTypeChars(typeChars, Sub(a, n, c) ExecuteTypeCharCommand(a, n, c))
        End Sub

        Public Overloads Sub SendBackspace()
            Dim compHandler = DirectCast(CompletionCommandHandler, VSCommanding.IChainedCommandHandler(Of BackspaceKeyCommandArgs))
            MyBase.SendBackspace(Sub(a, n, c) compHandler.ExecuteCommand(a, n, c), AddressOf MyBase.SendBackspace)
        End Sub

        Public Overloads Sub SendDelete()
            Dim compHandler = DirectCast(CompletionCommandHandler, VSCommanding.IChainedCommandHandler(Of DeleteKeyCommandArgs))
            MyBase.SendDelete(Sub(a, n, c) compHandler.ExecuteCommand(a, n, c), AddressOf MyBase.SendDelete)
        End Sub

        Public Sub SendTypeCharsToSpecificViewAndBuffer(typeChars As String, view As IWpfTextView, buffer As ITextBuffer)
            For Each ch In typeChars
                Dim localCh = ch
                ExecuteTypeCharCommand(New TypeCharCommandArgs(view, buffer, localCh), Sub() EditorOperations.InsertText(localCh.ToString()), TestCommandExecutionContext.Create())
            Next
        End Sub
#End Region

#Region "Signature Help Operations"

        Public Overloads Sub SendInvokeSignatureHelp()
            Dim handler = DirectCast(SignatureHelpCommandHandler, VSCommanding.IChainedCommandHandler(Of InvokeSignatureHelpCommandArgs))
            MyBase.SendInvokeSignatureHelp(Sub(a, n, c) handler.ExecuteCommand(a, n, c), Sub() Return)
        End Sub

        Public Async Function AssertNoSignatureHelpSession(Optional block As Boolean = True) As Task
            If block Then
                Await WaitForAsynchronousOperationsAsync()
            End If

            Assert.Null(Me.CurrentSignatureHelpPresenterSession)
        End Function

        Public Async Function AssertSignatureHelpSession() As Task
            Await WaitForAsynchronousOperationsAsync()
            Assert.NotNull(Me.CurrentSignatureHelpPresenterSession)
        End Function

        Private Function GetDisplayText(item As SignatureHelpItem, selectedParameter As Integer) As String
            Dim suffix = If(selectedParameter < item.Parameters.Count,
                            GetDisplayText(item.Parameters(selectedParameter).SuffixDisplayParts),
                            String.Empty)
            Return String.Join(
                String.Empty,
                GetDisplayText(item.PrefixDisplayParts),
                String.Join(
                    GetDisplayText(item.SeparatorDisplayParts),
                    item.Parameters.Select(Function(p) GetDisplayText(p.DisplayParts))),
                GetDisplayText(item.SuffixDisplayParts),
                suffix)
        End Function

        Private Function GetDisplayText(parts As IEnumerable(Of TaggedText)) As String
            Return String.Join(String.Empty, parts.Select(Function(p) p.ToString()))
        End Function

        Public Function SignatureHelpItemsContainsAll(displayText As String()) As Boolean
            AssertNoAsynchronousOperationsRunning()
            Return displayText.All(Function(v) CurrentSignatureHelpPresenterSession.SignatureHelpItems.Any(
                                       Function(i) GetDisplayText(i, CurrentSignatureHelpPresenterSession.SelectedParameter.Value) = v))
        End Function

        Public Function SignatureHelpItemsContainsAny(displayText As String()) As Boolean
            AssertNoAsynchronousOperationsRunning()
            Return displayText.Any(Function(v) CurrentSignatureHelpPresenterSession.SignatureHelpItems.Any(
                                       Function(i) GetDisplayText(i, CurrentSignatureHelpPresenterSession.SelectedParameter.Value) = v))
        End Function

        Public Async Function AssertSelectedSignatureHelpItem(Optional displayText As String = Nothing,
                               Optional documentation As String = Nothing,
                               Optional selectedParameter As String = Nothing) As Task
            Await WaitForAsynchronousOperationsAsync()

            If displayText IsNot Nothing Then
                Assert.Equal(displayText, GetDisplayText(Me.CurrentSignatureHelpPresenterSession.SelectedItem, Me.CurrentSignatureHelpPresenterSession.SelectedParameter.Value))
            End If

            If documentation IsNot Nothing Then
                Assert.Equal(documentation, Me.CurrentSignatureHelpPresenterSession.SelectedItem.DocumentationFactory(CancellationToken.None).GetFullText())
            End If

            If selectedParameter IsNot Nothing Then
                Assert.Equal(selectedParameter, GetDisplayText(
                    Me.CurrentSignatureHelpPresenterSession.SelectedItem.Parameters(
                        Me.CurrentSignatureHelpPresenterSession.SelectedParameter.Value).DisplayParts))
            End If
        End Function
#End Region
    End Class
End Namespace<|MERGE_RESOLUTION|>--- conflicted
+++ resolved
@@ -75,14 +75,7 @@
             Me.IntelliSenseCommandHandler = GetExportedValue(Of IntelliSenseCommandHandler)()
 
             Me.FormatCommandHandler = If(includeFormatCommandHandler,
-<<<<<<< HEAD
                 GetExportedValue(Of FormatCommandHandler)(),
-=======
-                New FormatCommandHandler(
-                    GetService(Of ITextUndoHistoryRegistry),
-                    GetService(Of IEditorOperationsFactoryService),
-                    GetService(Of ICodeFixService)),
->>>>>>> 2f8984f3
                 Nothing)
         End Sub
 
