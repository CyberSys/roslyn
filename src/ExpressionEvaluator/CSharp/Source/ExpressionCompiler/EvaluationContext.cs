--- conflicted
+++ resolved
@@ -410,117 +410,6 @@
             return assembly;
         }
 
-<<<<<<< HEAD
-        /// <summary>
-        /// Returns symbols for the locals emitted in the original method,
-        /// based on the local signatures from the IL and the names and
-        /// slots from the PDB. The actual locals are needed to ensure the
-        /// local slots in the generated method match the original.
-        /// </summary>
-        private static void GetLocals(
-            ArrayBuilder<LocalSymbol> builder,
-            MethodSymbol method,
-            ImmutableArray<string> names,
-            ImmutableArray<LocalInfo<TypeSymbol>> localInfo,
-            ImmutableDictionary<int, ImmutableArray<bool>> dynamicLocalMap,
-            SourceAssemblySymbol containingAssembly)
-        {
-            if (localInfo.Length == 0)
-            {
-                // When debugging a .dmp without a heap, localInfo will be empty although
-                // names may be non-empty if there is a PDB. Since there's no type info, the
-                // locals are dropped. Note this means the local signature of any generated
-                // method will not match the original signature, so new locals will overlap
-                // original locals. That is ok since there is no live process for the debugger
-                // to update (any modified values exist in the debugger only).
-                return;
-            }
-
-            Debug.Assert(localInfo.Length >= names.Length);
-
-            for (int i = 0; i < localInfo.Length; i++)
-            {
-                var name = (i < names.Length) ? names[i] : null;
-                var info = localInfo[i];
-                var isPinned = info.IsPinned;
-
-                LocalDeclarationKind kind;
-                RefKind refKind;
-                TypeSymbol type;
-                if (info.IsByRef && isPinned)
-                {
-                    kind = LocalDeclarationKind.FixedVariable;
-                    refKind = RefKind.None;
-                    type = new PointerTypeSymbol(TypeSymbolWithAnnotations.Create(info.Type));
-                }
-                else
-                {
-                    kind = LocalDeclarationKind.RegularVariable;
-                    refKind = info.IsByRef ? RefKind.Ref : RefKind.None;
-                    type = info.Type;
-                }
-
-                ImmutableArray<bool> dynamicFlags;
-                if (dynamicLocalMap != null && dynamicLocalMap.TryGetValue(i, out dynamicFlags))
-                {
-                    type = DynamicTypeDecoder.TransformTypeWithoutCustomModifierFlags(
-                        type,
-                        containingAssembly,
-                        refKind,
-                        dynamicFlags);
-                }
-
-                // Custom modifiers can be dropped since binding ignores custom
-                // modifiers from locals and since we only need to preserve
-                // the type of the original local in the generated method.
-                builder.Add(new EELocalSymbol(method, EELocalSymbol.NoLocations, name, i, kind, type, refKind, isPinned, isCompilerGenerated: false, canScheduleToStack: false));
-            }
-        }
-
-        private static void GetConstants(
-            ArrayBuilder<LocalSymbol> builder,
-            MethodSymbol method,
-            ArrayBuilder<ISymUnmanagedScope> scopes,
-            MetadataDecoder metadataDecoder,
-            ImmutableDictionary<string, ImmutableArray<bool>> dynamicLocalConstantMap,
-            SourceAssemblySymbol containingAssembly)
-        {
-            foreach (var scope in scopes)
-            {
-                foreach (var constant in scope.GetConstants())
-                {
-                    string name = constant.GetName();
-                    object rawValue = constant.GetValue();
-                    var signature = constant.GetSignature();
-
-                    var info = metadataDecoder.GetLocalInfo(signature);
-                    Debug.Assert(!info.IsByRef);
-                    Debug.Assert(!info.IsPinned);
-                    var type = info.Type;
-                    if (type.IsErrorType())
-                    {
-                        continue;
-                    }
-
-                    var constantValue = PdbHelpers.GetConstantValue(type.EnumUnderlyingType(), rawValue);
-
-                    ImmutableArray<bool> dynamicFlags;
-                    if (dynamicLocalConstantMap != null && dynamicLocalConstantMap.TryGetValue(name, out dynamicFlags))
-                    {
-                        type = DynamicTypeDecoder.TransformTypeWithoutCustomModifierFlags(
-                            type,
-                            containingAssembly,
-                            RefKind.None,
-                            dynamicFlags);
-                    }
-
-                    builder.Add(new EELocalConstantSymbol(method, name, type, constantValue));
-                }
-            }
-        }
-
-=======
->>>>>>> 0f1ddfd6
         internal override bool HasDuplicateTypesOrAssemblies(Diagnostic diagnostic)
         {
             switch ((ErrorCode)diagnostic.Code)
