--- conflicted
+++ resolved
@@ -1247,18 +1247,16 @@
   <data name="default_expression_can_be_simplified" xml:space="preserve">
     <value>'default' expression can be simplified</value>
   </data>
-<<<<<<< HEAD
   <data name="Reported_diagnostic_0_has_a_source_location_in_file_1_which_is_not_part_of_the_compilation_being_analyzed" xml:space="preserve">
     <value>Reported diagnostic '{0}' has a source location in file '{1}', which is not part of the compilation being analyzed.</value>
   </data>
   <data name="Reported_diagnostic_0_has_a_source_location_1_in_file_2_which_is_outside_of_the_given_file" xml:space="preserve">
     <value>Reported diagnostic '{0}' has a source location '{1}' in file '{2}', which is outside of the given file.</value>
-=======
+  </data>
   <data name="Unreachable_code_detected" xml:space="preserve">
     <value>Unreachable code detected</value>
   </data>
   <data name="Remove_unreachable_code" xml:space="preserve">
     <value>Remove unreachable code</value>
->>>>>>> 114dcebf
   </data>
 </root>