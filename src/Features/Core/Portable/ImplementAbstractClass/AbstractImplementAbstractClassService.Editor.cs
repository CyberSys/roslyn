--- conflicted
+++ resolved
@@ -42,12 +42,8 @@
                     cancellationToken);
 
                 var options = await _document.GetOptionsAsync(cancellationToken).ConfigureAwait(false);
-<<<<<<< HEAD
-                var groupMembers = options.GetOption(ImplementTypeOptions.Keep_properties_events_and_methods_grouped_when_implementing_types);
-=======
                 var insertionBehavior = options.GetOption(ImplementTypeOptions.InsertionBehavior);
                 var groupMembers = insertionBehavior == ImplementTypeInsertionBehavior.WithOtherMembersOfTheSameKind;
->>>>>>> 2763f99b
 
                 return await CodeGenerator.AddMemberDeclarationsAsync(
                     _document.Project.Solution,
