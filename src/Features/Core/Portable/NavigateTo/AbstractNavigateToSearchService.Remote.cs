--- conflicted
+++ resolved
@@ -38,18 +38,13 @@
 
         private static async Task<RemoteHostClient> TryGetRemoteHostClientAsync(Project project, CancellationToken cancellationToken)
         {
-<<<<<<< HEAD
             // This service is only defined for C# and VB, but we'll be a bit paranoid.
             if (!RemoteSupportedLanguages.IsSupported(project.Language))
             {
                 return null;
             }
 
-            return project.Solution.TryCreateCodeAnalysisServiceSessionAsync(
-                RemoteFeatureOptions.NavigateToEnabled, cancellationToken);
-=======
             return await project.Solution.Workspace.TryGetRemoteHostClientAsync(RemoteFeatureOptions.NavigateToEnabled, cancellationToken).ConfigureAwait(false);
->>>>>>> 6847f1e5
         }
     }
 }