--- conflicted
+++ resolved
@@ -54,11 +54,7 @@
       </trans-unit>
       <trans-unit id="Multiple_Types">
         <source>&lt;Multiple Types&gt;</source>
-<<<<<<< HEAD
-        <target state="new">&lt;Multiple Types&gt;</target>
-=======
         <target state="translated">&lt;多項類型&gt;</target>
->>>>>>> 52d73ef8
         <note />
       </trans-unit>
       <trans-unit id="Remove_Unnecessary_Imports">
