--- conflicted
+++ resolved
@@ -42,13 +42,9 @@
   </PropertyGroup>
   <ItemGroup>
     <!-- Workaround for https://github.com/NuGet/Home/issues/1471 -->
-<<<<<<< HEAD
-    <Reference Include="$(NuGetPackageRoot)\System.Runtime.Loader\4.0.0-beta-23321\ref\dotnet\System.Runtime.Loader.dll" />
-=======
     <Reference Include="$(NuGetPackageRoot)\System.Runtime.Loader\4.0.0-beta-23401\ref\dotnet\System.Runtime.Loader.dll">
       <Private>False</Private>
     </Reference>
->>>>>>> d5c19b5f
   </ItemGroup>
   <ItemGroup>
     <Compile Include="..\..\Compilers\Core\Portable\FileSystem\RelativePathResolver.cs">
@@ -66,23 +62,6 @@
     <Compile Include="..\..\Compilers\Helpers\GlobalAssemblyCacheHelpers\GlobalAssemblyCacheLocation.cs">
       <Link>Resolvers\GlobalAssemblyCache.Location.cs</Link>
     </Compile>
-<<<<<<< HEAD
-    <Compile Include="AssemblyLoader\AssemblyAndLocation.cs" />
-    <Compile Include="AssemblyLoader\AssemblyLoadResult.cs" />
-    <Compile Include="AssemblyLoader\CoreAssemblyLoaderImpl.cs" />
-    <Compile Include="AssemblyLoader\DesktopAssemblyLoaderImpl.cs" />
-    <Compile Include="AssemblyLoader\AssemblyLoaderImpl.cs" />
-    <Compile Include="CommandLine\CommandLineHostObject.cs" />
-    <Compile Include="CommandLine\CommandLineRunner.cs" />
-    <Compile Include="CommandLine\ConsoleIO.cs" />
-    <Compile Include="CommandLine\NotImplementedAnalyzerLoader.cs" />
-    <Compile Include="Resolvers\RuntimeMetadataReferenceResolver.cs" />
-    <Compile Include="AssemblyLoader\InteractiveAssemblyLoader.cs" />
-    <Compile Include="AssemblyLoader\MetadataShadowCopy.cs" />
-    <Compile Include="AssemblyLoader\MetadataShadowCopyProvider.cs" />
-    <Compile Include="AssemblyLoader\ShadowCopy.cs" />
-    <Compile Include="Resolvers\NuGetPackageResolver.cs" />
-=======
     <Compile Include="Hosting\AssemblyLoader\AssemblyAndLocation.cs" />
     <Compile Include="Hosting\AssemblyLoader\AssemblyLoadResult.cs" />
     <Compile Include="Hosting\AssemblyLoader\CoreAssemblyLoaderImpl.cs" />
@@ -101,7 +80,6 @@
     <Compile Include="Hosting\Resolvers\NuGetPackageResolver.cs" />
     <Compile Include="Hosting\SearchPaths.cs" />
     <Compile Include="Hosting\SynchronizedList.cs" />
->>>>>>> d5c19b5f
     <Compile Include="ScriptCompiler.cs" />
     <Compile Include="ScriptingResources.Designer.cs">
       <AutoGen>True</AutoGen>
@@ -109,13 +87,8 @@
       <DependentUpon>ScriptingResources.resx</DependentUpon>
     </Compile>
     <Compile Include="ScriptRunner.cs" />
-<<<<<<< HEAD
-    <Compile Include="ObjectFormatter.cs" />
-    <Compile Include="ObjectFormatter.Formatter.cs" />
-=======
     <Compile Include="Hosting\ObjectFormatter\ObjectFormatter.cs" />
     <Compile Include="Hosting\ObjectFormatter\ObjectFormatter.Formatter.cs" />
->>>>>>> d5c19b5f
     <Compile Include="Script.cs" />
     <Compile Include="ScriptBuilder.cs" />
     <Compile Include="CompilationErrorException.cs" />
@@ -133,11 +106,7 @@
     <InternalsVisibleTo Include="Microsoft.CodeAnalysis.Scripting.CSharp" />
     <InternalsVisibleTo Include="Microsoft.CodeAnalysis.Scripting.VisualBasic" />
     <InternalsVisibleTo Include="csi" />
-<<<<<<< HEAD
-    <InternalsVisibleTo Include="vbi" />    
-=======
     <InternalsVisibleTo Include="vbi" />
->>>>>>> d5c19b5f
     <!-- TODO: remove, see https://github.com/dotnet/roslyn/issues/5661 -->
     <InternalsVisibleTo Include="Microsoft.CodeAnalysis.InteractiveFeatures" />
     <InternalsVisibleTo Include="Microsoft.CodeAnalysis.InteractiveEditorFeatures" />
