﻿{
  "supports": {},
  "dependencies": {
<<<<<<< HEAD
    "Microsoft.DiaSymReader": "1.0.8-rc2-60325",
    "Microsoft.DiaSymReader.Native": "1.3.3",
    "System.Collections.Immutable": "1.2.0-rc3-24005-00",
    "System.Reflection.Metadata": "1.3.0-rc3-24005-00"
=======
    "Microsoft.DiaSymReader.Native": "1.3.3"
>>>>>>> 4185b977
  },
  "frameworks": {
    ".NETPortable,Version=v4.5,Profile=Profile7": {}
  }
}<|MERGE_RESOLUTION|>--- conflicted
+++ resolved
@@ -1,14 +1,7 @@
 ﻿{
   "supports": {},
   "dependencies": {
-<<<<<<< HEAD
-    "Microsoft.DiaSymReader": "1.0.8-rc2-60325",
-    "Microsoft.DiaSymReader.Native": "1.3.3",
-    "System.Collections.Immutable": "1.2.0-rc3-24005-00",
-    "System.Reflection.Metadata": "1.3.0-rc3-24005-00"
-=======
     "Microsoft.DiaSymReader.Native": "1.3.3"
->>>>>>> 4185b977
   },
   "frameworks": {
     ".NETPortable,Version=v4.5,Profile=Profile7": {}
