// Copyright (c) Microsoft.  All Rights Reserved.  Licensed under the Apache License, Version 2.0.  See License.txt in the project root for license information.

using System;
using System.Windows;
using Microsoft.CodeAnalysis;
using Microsoft.CodeAnalysis.Completion;
using Microsoft.CodeAnalysis.CSharp.Completion;
using Microsoft.VisualStudio.LanguageServices.Implementation.Options;

namespace Microsoft.VisualStudio.LanguageServices.CSharp.Options
{
    internal partial class IntelliSenseOptionPageControl : AbstractOptionPageControl
    {
        public IntelliSenseOptionPageControl(IServiceProvider serviceProvider) : base(serviceProvider)
        {
            InitializeComponent();

            BindToOption(Show_completion_item_filters, CompletionOptions.ShowCompletionItemFilters, LanguageNames.CSharp);
            BindToOption(Highlight_matching_portions_of_completion_list_items, CompletionOptions.HighlightMatchingPortionsOfCompletionListItems, LanguageNames.CSharp);
<<<<<<< HEAD
            BindToOption(BringUpOnIdentifier, CompletionOptions.TriggerOnTypingLetters, LanguageNames.CSharp);
=======
            BindToOption(ShowSnippets, CSharpCompletionOptions.IncludeSnippets);
            BindToOption(ShowKeywords, CompletionOptions.IncludeKeywords, LanguageNames.CSharp);

            BindToOption(Show_completion_list_after_a_character_is_typed, CompletionOptions.TriggerOnTypingLetters, LanguageNames.CSharp);
            Show_completion_list_after_a_character_is_deleted.IsChecked = this.OptionService.GetOption(
                CompletionOptions.TriggerOnDeletion, LanguageNames.CSharp) == true;
>>>>>>> ac8f350e

            BindToOption(Never_include_snippets, CompletionOptions.SnippetsBehavior, SnippetsRule.NeverInclude, LanguageNames.CSharp);
            BindToOption(Always_include_snippets, CompletionOptions.SnippetsBehavior, SnippetsRule.AlwaysInclude, LanguageNames.CSharp);
            BindToOption(Include_snippets_when_question_Tab_is_typed_after_an_identifier, CompletionOptions.SnippetsBehavior, SnippetsRule.IncludeAfterTypingIdentifierQuestionTab, LanguageNames.CSharp);

            BindToOption(Never_add_new_line_on_enter, CompletionOptions.EnterKeyBehavior, EnterKeyRule.Never, LanguageNames.CSharp);
            BindToOption(Only_add_new_line_on_enter_with_whole_word, CompletionOptions.EnterKeyBehavior, EnterKeyRule.AfterFullyTypedWord, LanguageNames.CSharp);
            BindToOption(Always_add_new_line_on_enter, CompletionOptions.EnterKeyBehavior, EnterKeyRule.Always, LanguageNames.CSharp);
        }
<<<<<<< HEAD
=======

        private void BringUpOnIdentifier_Checked(object sender, System.Windows.RoutedEventArgs e)
        {
            ShowKeywords.IsEnabled = false;
            ShowSnippets.IsEnabled = false;

            ShowKeywords.IsChecked = true;
            ShowSnippets.IsChecked = true;
        }

        private void BringUpOnIdentifier_Unchecked(object sender, System.Windows.RoutedEventArgs e)
        {
            ShowKeywords.IsEnabled = true;
            ShowSnippets.IsEnabled = true;
        }

        private void Show_completion_list_after_a_character_is_deleted_Checked(object sender, RoutedEventArgs e)
        {
            this.OptionService.SetOptions(
                this.OptionService.GetOptions().WithChangedOption(
                    CompletionOptions.TriggerOnDeletion, LanguageNames.CSharp, value: true));
        }

        private void Show_completion_list_after_a_character_is_deleted_Unchecked(object sender, RoutedEventArgs e)
        {
            this.OptionService.SetOptions(
                this.OptionService.GetOptions().WithChangedOption(
                    CompletionOptions.TriggerOnDeletion, LanguageNames.CSharp, value: false));
        }
>>>>>>> ac8f350e
    }
}<|MERGE_RESOLUTION|>--- conflicted
+++ resolved
@@ -4,7 +4,6 @@
 using System.Windows;
 using Microsoft.CodeAnalysis;
 using Microsoft.CodeAnalysis.Completion;
-using Microsoft.CodeAnalysis.CSharp.Completion;
 using Microsoft.VisualStudio.LanguageServices.Implementation.Options;
 
 namespace Microsoft.VisualStudio.LanguageServices.CSharp.Options
@@ -17,16 +16,10 @@
 
             BindToOption(Show_completion_item_filters, CompletionOptions.ShowCompletionItemFilters, LanguageNames.CSharp);
             BindToOption(Highlight_matching_portions_of_completion_list_items, CompletionOptions.HighlightMatchingPortionsOfCompletionListItems, LanguageNames.CSharp);
-<<<<<<< HEAD
-            BindToOption(BringUpOnIdentifier, CompletionOptions.TriggerOnTypingLetters, LanguageNames.CSharp);
-=======
-            BindToOption(ShowSnippets, CSharpCompletionOptions.IncludeSnippets);
-            BindToOption(ShowKeywords, CompletionOptions.IncludeKeywords, LanguageNames.CSharp);
 
             BindToOption(Show_completion_list_after_a_character_is_typed, CompletionOptions.TriggerOnTypingLetters, LanguageNames.CSharp);
             Show_completion_list_after_a_character_is_deleted.IsChecked = this.OptionService.GetOption(
                 CompletionOptions.TriggerOnDeletion, LanguageNames.CSharp) == true;
->>>>>>> ac8f350e
 
             BindToOption(Never_include_snippets, CompletionOptions.SnippetsBehavior, SnippetsRule.NeverInclude, LanguageNames.CSharp);
             BindToOption(Always_include_snippets, CompletionOptions.SnippetsBehavior, SnippetsRule.AlwaysInclude, LanguageNames.CSharp);
@@ -35,23 +28,6 @@
             BindToOption(Never_add_new_line_on_enter, CompletionOptions.EnterKeyBehavior, EnterKeyRule.Never, LanguageNames.CSharp);
             BindToOption(Only_add_new_line_on_enter_with_whole_word, CompletionOptions.EnterKeyBehavior, EnterKeyRule.AfterFullyTypedWord, LanguageNames.CSharp);
             BindToOption(Always_add_new_line_on_enter, CompletionOptions.EnterKeyBehavior, EnterKeyRule.Always, LanguageNames.CSharp);
-        }
-<<<<<<< HEAD
-=======
-
-        private void BringUpOnIdentifier_Checked(object sender, System.Windows.RoutedEventArgs e)
-        {
-            ShowKeywords.IsEnabled = false;
-            ShowSnippets.IsEnabled = false;
-
-            ShowKeywords.IsChecked = true;
-            ShowSnippets.IsChecked = true;
-        }
-
-        private void BringUpOnIdentifier_Unchecked(object sender, System.Windows.RoutedEventArgs e)
-        {
-            ShowKeywords.IsEnabled = true;
-            ShowSnippets.IsEnabled = true;
         }
 
         private void Show_completion_list_after_a_character_is_deleted_Checked(object sender, RoutedEventArgs e)
@@ -67,6 +43,5 @@
                 this.OptionService.GetOptions().WithChangedOption(
                     CompletionOptions.TriggerOnDeletion, LanguageNames.CSharp, value: false));
         }
->>>>>>> ac8f350e
     }
 }