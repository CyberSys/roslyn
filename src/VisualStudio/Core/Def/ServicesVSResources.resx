﻿<?xml version="1.0" encoding="utf-8"?>
<root>
  <!-- 
    Microsoft ResX Schema 
    
    Version 2.0
    
    The primary goals of this format is to allow a simple XML format 
    that is mostly human readable. The generation and parsing of the 
    various data types are done through the TypeConverter classes 
    associated with the data types.
    
    Example:
    
    ... ado.net/XML headers & schema ...
    <resheader name="resmimetype">text/microsoft-resx</resheader>
    <resheader name="version">2.0</resheader>
    <resheader name="reader">System.Resources.ResXResourceReader, System.Windows.Forms, ...</resheader>
    <resheader name="writer">System.Resources.ResXResourceWriter, System.Windows.Forms, ...</resheader>
    <data name="Name1"><value>this is my long string</value><comment>this is a comment</comment></data>
    <data name="Color1" type="System.Drawing.Color, System.Drawing">Blue</data>
    <data name="Bitmap1" mimetype="application/x-microsoft.net.object.binary.base64">
        <value>[base64 mime encoded serialized .NET Framework object]</value>
    </data>
    <data name="Icon1" type="System.Drawing.Icon, System.Drawing" mimetype="application/x-microsoft.net.object.bytearray.base64">
        <value>[base64 mime encoded string representing a byte array form of the .NET Framework object]</value>
        <comment>This is a comment</comment>
    </data>
                
    There are any number of "resheader" rows that contain simple 
    name/value pairs.
    
    Each data row contains a name, and value. The row also contains a 
    type or mimetype. Type corresponds to a .NET class that support 
    text/value conversion through the TypeConverter architecture. 
    Classes that don't support this are serialized and stored with the 
    mimetype set.
    
    The mimetype is used for serialized objects, and tells the 
    ResXResourceReader how to depersist the object. This is currently not 
    extensible. For a given mimetype the value must be set accordingly:
    
    Note - application/x-microsoft.net.object.binary.base64 is the format 
    that the ResXResourceWriter will generate, however the reader can 
    read any of the formats listed below.
    
    mimetype: application/x-microsoft.net.object.binary.base64
    value   : The object must be serialized with 
            : System.Runtime.Serialization.Formatters.Binary.BinaryFormatter
            : and then encoded with base64 encoding.
    
    mimetype: application/x-microsoft.net.object.soap.base64
    value   : The object must be serialized with 
            : System.Runtime.Serialization.Formatters.Soap.SoapFormatter
            : and then encoded with base64 encoding.

    mimetype: application/x-microsoft.net.object.bytearray.base64
    value   : The object must be serialized into a byte array 
            : using a System.ComponentModel.TypeConverter
            : and then encoded with base64 encoding.
    -->
  <xsd:schema id="root" xmlns="" xmlns:xsd="http://www.w3.org/2001/XMLSchema" xmlns:msdata="urn:schemas-microsoft-com:xml-msdata">
    <xsd:import namespace="http://www.w3.org/XML/1998/namespace" />
    <xsd:element name="root" msdata:IsDataSet="true">
      <xsd:complexType>
        <xsd:choice maxOccurs="unbounded">
          <xsd:element name="metadata">
            <xsd:complexType>
              <xsd:sequence>
                <xsd:element name="value" type="xsd:string" minOccurs="0" />
              </xsd:sequence>
              <xsd:attribute name="name" use="required" type="xsd:string" />
              <xsd:attribute name="type" type="xsd:string" />
              <xsd:attribute name="mimetype" type="xsd:string" />
              <xsd:attribute ref="xml:space" />
            </xsd:complexType>
          </xsd:element>
          <xsd:element name="assembly">
            <xsd:complexType>
              <xsd:attribute name="alias" type="xsd:string" />
              <xsd:attribute name="name" type="xsd:string" />
            </xsd:complexType>
          </xsd:element>
          <xsd:element name="data">
            <xsd:complexType>
              <xsd:sequence>
                <xsd:element name="value" type="xsd:string" minOccurs="0" msdata:Ordinal="1" />
                <xsd:element name="comment" type="xsd:string" minOccurs="0" msdata:Ordinal="2" />
              </xsd:sequence>
              <xsd:attribute name="name" type="xsd:string" use="required" msdata:Ordinal="1" />
              <xsd:attribute name="type" type="xsd:string" msdata:Ordinal="3" />
              <xsd:attribute name="mimetype" type="xsd:string" msdata:Ordinal="4" />
              <xsd:attribute ref="xml:space" />
            </xsd:complexType>
          </xsd:element>
          <xsd:element name="resheader">
            <xsd:complexType>
              <xsd:sequence>
                <xsd:element name="value" type="xsd:string" minOccurs="0" msdata:Ordinal="1" />
              </xsd:sequence>
              <xsd:attribute name="name" type="xsd:string" use="required" />
            </xsd:complexType>
          </xsd:element>
        </xsd:choice>
      </xsd:complexType>
    </xsd:element>
  </xsd:schema>
  <resheader name="resmimetype">
    <value>text/microsoft-resx</value>
  </resheader>
  <resheader name="version">
    <value>2.0</value>
  </resheader>
  <resheader name="reader">
    <value>System.Resources.ResXResourceReader, System.Windows.Forms, Version=4.0.0.0, Culture=neutral, PublicKeyToken=b77a5c561934e089</value>
  </resheader>
  <resheader name="writer">
    <value>System.Resources.ResXResourceWriter, System.Windows.Forms, Version=4.0.0.0, Culture=neutral, PublicKeyToken=b77a5c561934e089</value>
  </resheader>
  <data name="Element_is_not_valid" xml:space="preserve">
    <value>Element is not valid.</value>
  </data>
  <data name="You_must_select_at_least_one_member" xml:space="preserve">
    <value>You must select at least one member.</value>
  </data>
  <data name="Interface_name_conflicts_with_an_existing_type_name" xml:space="preserve">
    <value>Interface name conflicts with an existing type name.</value>
  </data>
  <data name="Interface_name_is_not_a_valid_0_identifier" xml:space="preserve">
    <value>Interface name is not a valid {0} identifier.</value>
  </data>
  <data name="Illegal_characters_in_path" xml:space="preserve">
    <value>Illegal characters in path.</value>
  </data>
  <data name="File_name_must_have_the_0_extension" xml:space="preserve">
    <value>File name must have the "{0}" extension.</value>
  </data>
  <data name="Debugger" xml:space="preserve">
    <value>Debugger</value>
  </data>
  <data name="Determining_breakpoint_location" xml:space="preserve">
    <value>Determining breakpoint location...</value>
  </data>
  <data name="Determining_autos" xml:space="preserve">
    <value>Determining autos...</value>
  </data>
  <data name="Resolving_breakpoint_location" xml:space="preserve">
    <value>Resolving breakpoint location...</value>
  </data>
  <data name="Validating_breakpoint_location" xml:space="preserve">
    <value>Validating breakpoint location...</value>
  </data>
  <data name="Getting_DataTip_text" xml:space="preserve">
    <value>Getting DataTip text...</value>
  </data>
  <data name="Preview_unavailable" xml:space="preserve">
    <value>Preview unavailable</value>
  </data>
  <data name="Overrides_" xml:space="preserve">
    <value>Overrides</value>
  </data>
  <data name="Overridden_By" xml:space="preserve">
    <value>Overridden By</value>
  </data>
  <data name="Inherits_" xml:space="preserve">
    <value>Inherits</value>
  </data>
  <data name="Inherited_By" xml:space="preserve">
    <value>Inherited By</value>
  </data>
  <data name="Implements_" xml:space="preserve">
    <value>Implements</value>
  </data>
  <data name="Implemented_By" xml:space="preserve">
    <value>Implemented By</value>
  </data>
  <data name="Maximum_number_of_documents_are_open" xml:space="preserve">
    <value>Maximum number of documents are open.</value>
  </data>
  <data name="Failed_to_create_document_in_miscellaneous_files_project" xml:space="preserve">
    <value>Failed to create document in miscellaneous files project.</value>
  </data>
  <data name="Invalid_access" xml:space="preserve">
    <value>Invalid access.</value>
  </data>
  <data name="The_following_references_were_not_found_0_Please_locate_and_add_them_manually" xml:space="preserve">
    <value>The following references were not found. {0}Please locate and add them manually.</value>
  </data>
  <data name="End_position_must_be_start_position" xml:space="preserve">
    <value>End position must be &gt;= start position</value>
  </data>
  <data name="Not_a_valid_value" xml:space="preserve">
    <value>Not a valid value</value>
  </data>
  <data name="given_workspace_doesn_t_support_undo" xml:space="preserve">
    <value>given workspace doesn't support undo</value>
  </data>
  <data name="Add_a_reference_to_0" xml:space="preserve">
    <value>Add a reference to '{0}'</value>
  </data>
  <data name="Event_type_is_invalid" xml:space="preserve">
    <value>Event type is invalid</value>
  </data>
  <data name="Can_t_find_where_to_insert_member" xml:space="preserve">
    <value>Can't find where to insert member</value>
  </data>
  <data name="Can_t_rename_other_elements" xml:space="preserve">
    <value>Can't rename 'other' elements</value>
  </data>
  <data name="Unknown_rename_type" xml:space="preserve">
    <value>Unknown rename type</value>
  </data>
  <data name="IDs_are_not_supported_for_this_symbol_type" xml:space="preserve">
    <value>IDs are not supported for this symbol type.</value>
  </data>
  <data name="Can_t_create_a_node_id_for_this_symbol_kind_colon_0" xml:space="preserve">
    <value>Can't create a node id for this symbol kind: '{0}'</value>
  </data>
  <data name="Project_References" xml:space="preserve">
    <value>Project References</value>
  </data>
  <data name="Base_Types" xml:space="preserve">
    <value>Base Types</value>
  </data>
  <data name="Miscellaneous_Files" xml:space="preserve">
    <value>Miscellaneous Files</value>
  </data>
  <data name="Could_not_find_project_0" xml:space="preserve">
    <value>Could not find project '{0}'</value>
  </data>
  <data name="Could_not_find_location_of_folder_on_disk" xml:space="preserve">
    <value>Could not find location of folder on disk</value>
  </data>
  <data name="Error_while_reading_0_colon_1" xml:space="preserve">
    <value>Error while reading '{0}': {1}</value>
  </data>
  <data name="ErrorReadingFile" xml:space="preserve">
    <value>Error while reading a file</value>
  </data>
  <data name="Assembly" xml:space="preserve">
    <value>Assembly </value>
  </data>
  <data name="Exceptions_colon" xml:space="preserve">
    <value>Exceptions:</value>
  </data>
  <data name="Member_of_0" xml:space="preserve">
    <value>Member of {0}</value>
  </data>
  <data name="Parameters_colon1" xml:space="preserve">
    <value>Parameters:</value>
  </data>
  <data name="Project" xml:space="preserve">
    <value>Project </value>
  </data>
  <data name="Remarks_colon" xml:space="preserve">
    <value>Remarks:</value>
  </data>
  <data name="Returns_colon" xml:space="preserve">
    <value>Returns:</value>
  </data>
  <data name="Summary_colon" xml:space="preserve">
    <value>Summary:</value>
  </data>
  <data name="Type_Parameters_colon" xml:space="preserve">
    <value>Type Parameters:</value>
  </data>
  <data name="File_already_exists" xml:space="preserve">
    <value>File already exists</value>
  </data>
  <data name="File_path_cannot_use_reserved_keywords" xml:space="preserve">
    <value>File path cannot use reserved keywords</value>
  </data>
  <data name="DocumentPath_is_illegal" xml:space="preserve">
    <value>DocumentPath is illegal</value>
  </data>
  <data name="Project_Path_is_illegal" xml:space="preserve">
    <value>Project Path is illegal</value>
  </data>
  <data name="Path_cannot_have_empty_filename" xml:space="preserve">
    <value>Path cannot have empty filename</value>
  </data>
  <data name="The_given_DocumentId_did_not_come_from_the_Visual_Studio_workspace" xml:space="preserve">
    <value>The given DocumentId did not come from the Visual Studio workspace.</value>
  </data>
  <data name="Project_colon_0_1_Use_the_dropdown_to_view_and_switch_to_other_projects_this_file_may_belong_to" xml:space="preserve">
    <value>Project: {0} ({1})

Use the dropdown to view and switch to other projects this file may belong to.</value>
  </data>
  <data name="_0_Use_the_dropdown_to_view_and_navigate_to_other_items_in_this_file" xml:space="preserve">
    <value>{0}

Use the dropdown to view and navigate to other items in this file.</value>
  </data>
  <data name="Project_colon_0_Use_the_dropdown_to_view_and_switch_to_other_projects_this_file_may_belong_to" xml:space="preserve">
    <value>Project: {0}

Use the dropdown to view and switch to other projects this file may belong to.</value>
  </data>
  <data name="ErrorReadingRuleset" xml:space="preserve">
    <value>ErrorReadingRuleset</value>
  </data>
  <data name="Error_reading_ruleset_file_0_1" xml:space="preserve">
    <value>Error reading ruleset file {0} - {1}</value>
  </data>
  <data name="AnalyzerChangedOnDisk" xml:space="preserve">
    <value>AnalyzerChangedOnDisk</value>
  </data>
  <data name="The_analyzer_assembly_0_has_changed_Diagnostics_may_be_incorrect_until_Visual_Studio_is_restarted" xml:space="preserve">
    <value>The analyzer assembly '{0}' has changed. Diagnostics may be incorrect until Visual Studio is restarted.</value>
  </data>
  <data name="CSharp_VB_Diagnostics_Table_Data_Source" xml:space="preserve">
    <value>C#/VB Diagnostics Table Data Source</value>
  </data>
  <data name="CSharp_VB_Todo_List_Table_Data_Source" xml:space="preserve">
    <value>C#/VB Todo List Table Data Source</value>
  </data>
  <data name="Cancel" xml:space="preserve">
    <value>Cancel</value>
  </data>
  <data name="Deselect_All" xml:space="preserve">
    <value>_Deselect All</value>
  </data>
  <data name="Extract_Interface" xml:space="preserve">
    <value>Extract Interface</value>
  </data>
  <data name="Generated_name_colon" xml:space="preserve">
    <value>Generated name:</value>
  </data>
  <data name="New_file_name_colon" xml:space="preserve">
    <value>New _file name:</value>
  </data>
  <data name="New_interface_name_colon" xml:space="preserve">
    <value>New _interface name:</value>
  </data>
  <data name="OK" xml:space="preserve">
    <value>OK</value>
  </data>
  <data name="Select_All" xml:space="preserve">
    <value>_Select All</value>
  </data>
  <data name="Select_public_members_to_form_interface" xml:space="preserve">
    <value>Select public _members to form interface</value>
  </data>
  <data name="Access_colon" xml:space="preserve">
    <value>_Access:</value>
  </data>
  <data name="Add_to_existing_file" xml:space="preserve">
    <value>Add to _existing file</value>
  </data>
  <data name="Change_Signature" xml:space="preserve">
    <value>Change Signature</value>
  </data>
  <data name="Create_new_file" xml:space="preserve">
    <value>_Create new file</value>
  </data>
  <data name="Default_" xml:space="preserve">
    <value>Default</value>
  </data>
  <data name="File_Name_colon" xml:space="preserve">
    <value>File Name:</value>
  </data>
  <data name="Generate_Type" xml:space="preserve">
    <value>Generate Type</value>
  </data>
  <data name="Kind_colon" xml:space="preserve">
    <value>_Kind:</value>
  </data>
  <data name="Location_colon" xml:space="preserve">
    <value>Location:</value>
  </data>
  <data name="Modifier" xml:space="preserve">
    <value>Modifier</value>
  </data>
  <data name="Name_colon1" xml:space="preserve">
    <value>Name:</value>
  </data>
  <data name="Parameter" xml:space="preserve">
    <value>Parameter</value>
  </data>
  <data name="Parameters_colon2" xml:space="preserve">
    <value>Parameters:</value>
  </data>
  <data name="Preview_method_signature_colon" xml:space="preserve">
    <value>Preview method signature:</value>
  </data>
  <data name="Preview_reference_changes" xml:space="preserve">
    <value>Preview reference changes</value>
  </data>
  <data name="Project_colon" xml:space="preserve">
    <value>_Project:</value>
  </data>
  <data name="Type" xml:space="preserve">
    <value>Type</value>
  </data>
  <data name="Type_Details_colon" xml:space="preserve">
    <value>Type Details:</value>
  </data>
  <data name="Re_move" xml:space="preserve">
    <value>Re_move</value>
  </data>
  <data name="Restore" xml:space="preserve">
    <value>_Restore</value>
  </data>
  <data name="More_about_0" xml:space="preserve">
    <value>More about {0}</value>
  </data>
  <data name="Navigation_must_be_performed_on_the_foreground_thread" xml:space="preserve">
    <value>Navigation must be performed on the foreground thread.</value>
  </data>
  <data name="bracket_plus_bracket" xml:space="preserve">
    <value>[+] </value>
  </data>
  <data name="bracket_bracket" xml:space="preserve">
    <value>[-] </value>
  </data>
  <data name="Reference_to_0_in_project_1" xml:space="preserve">
    <value>Reference to '{0}' in project '{1}'</value>
  </data>
  <data name="Unknown1" xml:space="preserve">
    <value>&lt;Unknown&gt;</value>
  </data>
  <data name="Analyzer_reference_to_0_in_project_1" xml:space="preserve">
    <value>Analyzer reference to '{0}' in project '{1}'</value>
  </data>
  <data name="Project_reference_to_0_in_project_1" xml:space="preserve">
    <value>Project reference to '{0}' in project '{1}'</value>
  </data>
  <data name="AnalyzerDependencyConflict" xml:space="preserve">
    <value>AnalyzerDependencyConflict</value>
  </data>
  <data name="Analyzer_assemblies_0_and_1_both_have_identity_2_but_different_contents_Only_one_will_be_loaded_and_analyzers_using_these_assemblies_may_not_run_correctly" xml:space="preserve">
    <value>Analyzer assemblies '{0}' and '{1}' both have identity '{2}' but different contents. Only one will be loaded and analyzers using these assemblies may not run correctly.</value>
  </data>
  <data name="_0_references" xml:space="preserve">
    <value>{0} references</value>
  </data>
  <data name="_1_reference" xml:space="preserve">
    <value>1 reference</value>
  </data>
  <data name="_0_encountered_an_error_and_has_been_disabled" xml:space="preserve">
    <value>'{0}' encountered an error and has been disabled.</value>
  </data>
  <data name="Enable" xml:space="preserve">
    <value>Enable</value>
  </data>
  <data name="Enable_and_ignore_future_errors" xml:space="preserve">
    <value>Enable and ignore future errors</value>
  </data>
  <data name="No_Changes" xml:space="preserve">
    <value>No Changes</value>
  </data>
  <data name="Current_block" xml:space="preserve">
    <value>Current block</value>
  </data>
  <data name="Determining_current_block" xml:space="preserve">
    <value>Determining current block.</value>
  </data>
  <data name="IntelliSense" xml:space="preserve">
    <value>IntelliSense</value>
  </data>
  <data name="CSharp_VB_Build_Table_Data_Source" xml:space="preserve">
    <value>C#/VB Build Table Data Source</value>
  </data>
  <data name="MissingAnalyzerReference" xml:space="preserve">
    <value>MissingAnalyzerReference</value>
  </data>
  <data name="Analyzer_assembly_0_depends_on_1_but_it_was_not_found_Analyzers_may_not_run_correctly_unless_the_missing_assembly_is_added_as_an_analyzer_reference_as_well" xml:space="preserve">
    <value>Analyzer assembly '{0}' depends on '{1}' but it was not found. Analyzers may not run correctly unless the missing assembly is added as an analyzer reference as well.</value>
  </data>
  <data name="Suppression_State" xml:space="preserve">
    <value>Suppression State</value>
  </data>
  <data name="Active" xml:space="preserve">
    <value>Active</value>
  </data>
  <data name="Suppressed" xml:space="preserve">
    <value>Suppressed</value>
  </data>
  <data name="NotApplicable" xml:space="preserve">
    <value>N/A</value>
  </data>
  <data name="SuppressionNotSupportedToolTip" xml:space="preserve">
    <value>Suppression state is supported only for intellisense diagnostics, which are for the current solution snapshot. Switch to 'Intellisense' diagnostics for suppression.</value>
  </data>
  <data name="Suppress_diagnostics" xml:space="preserve">
    <value>Suppress diagnostics</value>
  </data>
  <data name="Computing_suppressions_fix" xml:space="preserve">
    <value>Computing suppressions fix...</value>
  </data>
  <data name="Applying_suppressions_fix" xml:space="preserve">
    <value>Applying suppressions fix...</value>
  </data>
  <data name="Remove_suppressions" xml:space="preserve">
    <value>Remove suppressions</value>
  </data>
  <data name="Computing_remove_suppressions_fix" xml:space="preserve">
    <value>Computing remove suppressions fix...</value>
  </data>
  <data name="Applying_remove_suppressions_fix" xml:space="preserve">
    <value>Applying remove suppressions fix...</value>
  </data>
  <data name="This_workspace_only_supports_opening_documents_on_the_UI_thread" xml:space="preserve">
    <value>This workspace only supports opening documents on the UI thread.</value>
  </data>
  <data name="This_workspace_does_not_support_updating_Visual_Basic_parse_options" xml:space="preserve">
    <value>This workspace does not support updating Visual Basic parse options.</value>
  </data>
  <data name="Synchronize_0" xml:space="preserve">
    <value>Synchronize {0}</value>
  </data>
  <data name="Synchronizing_with_0" xml:space="preserve">
    <value>Synchronizing with {0}...</value>
  </data>
  <data name="Visual_Studio_has_suspended_some_advanced_features_to_improve_performance" xml:space="preserve">
    <value>Visual Studio has suspended some advanced features to improve performance.</value>
  </data>
  <data name="Installing_0" xml:space="preserve">
    <value>Installing '{0}'</value>
  </data>
  <data name="Installing_0_completed" xml:space="preserve">
    <value>Installing '{0}' completed</value>
  </data>
  <data name="Package_install_failed_colon_0" xml:space="preserve">
    <value>Package install failed: {0}</value>
  </data>
  <data name="Unknown2" xml:space="preserve">
    <value>&lt;Unknown&gt;</value>
  </data>
  <data name="No" xml:space="preserve">
    <value>No</value>
  </data>
  <data name="Yes" xml:space="preserve">
    <value>Yes</value>
  </data>
  <data name="Choose_a_Symbol_Specification_and_a_Naming_Style" xml:space="preserve">
    <value>Choose a Symbol Specification and a Naming Style.</value>
  </data>
  <data name="Enter_a_title_for_this_Naming_Rule" xml:space="preserve">
    <value>Enter a title for this Naming Rule.</value>
  </data>
  <data name="Enter_a_title_for_this_Naming_Style" xml:space="preserve">
    <value>Enter a title for this Naming Style.</value>
  </data>
  <data name="Enter_a_title_for_this_Symbol_Specification" xml:space="preserve">
    <value>Enter a title for this Symbol Specification.</value>
  </data>
  <data name="Accessibilities_can_match_any" xml:space="preserve">
    <value>Accessibilities (can match any)</value>
  </data>
  <data name="Capitalization_colon" xml:space="preserve">
    <value>Capitalization:</value>
  </data>
  <data name="all_lower" xml:space="preserve">
    <value>all lower</value>
  </data>
  <data name="ALL_UPPER" xml:space="preserve">
    <value>ALL UPPER</value>
  </data>
  <data name="camel_Case_Name" xml:space="preserve">
    <value>camel Case Name</value>
  </data>
  <data name="First_word_upper" xml:space="preserve">
    <value>First word upper</value>
  </data>
  <data name="Pascal_Case_Name" xml:space="preserve">
    <value>Pascal Case Name</value>
  </data>
  <data name="Severity_colon" xml:space="preserve">
    <value>Severity:</value>
  </data>
  <data name="Modifiers_must_match_all" xml:space="preserve">
    <value>Modifiers (must match all)</value>
  </data>
  <data name="Name_colon2" xml:space="preserve">
    <value>Name:</value>
  </data>
  <data name="Naming_Rule" xml:space="preserve">
    <value>Naming Rule</value>
  </data>
  <data name="Naming_Style" xml:space="preserve">
    <value>Naming Style</value>
  </data>
  <data name="Naming_Style_colon" xml:space="preserve">
    <value>Naming Style:</value>
  </data>
  <data name="Naming_Rules_allow_you_to_define_how_particular_sets_of_symbols_should_be_named_and_how_incorrectly_named_symbols_should_be_handled" xml:space="preserve">
    <value>Naming Rules allow you to define how particular sets of symbols should be named and how incorrectly-named symbols should be handled.</value>
  </data>
  <data name="The_first_matching_top_level_Naming_Rule_is_used_by_default_when_naming_a_symbol_while_any_special_cases_are_handled_by_a_matching_child_rule" xml:space="preserve">
    <value>The first matching top-level Naming Rule is used by default when naming a symbol, while any special cases are handled by a matching child rule.</value>
  </data>
  <data name="Naming_Style_Title_colon" xml:space="preserve">
    <value>Naming Style Title:</value>
  </data>
  <data name="Parent_Rule_colon" xml:space="preserve">
    <value>Parent Rule:</value>
  </data>
  <data name="Required_Prefix_colon" xml:space="preserve">
    <value>Required Prefix:</value>
  </data>
  <data name="Required_Suffix_colon" xml:space="preserve">
    <value>Required Suffix:</value>
  </data>
  <data name="Sample_Identifier_colon" xml:space="preserve">
    <value>Sample Identifier:</value>
  </data>
  <data name="Symbol_Kinds_can_match_any" xml:space="preserve">
    <value>Symbol Kinds (can match any)</value>
  </data>
  <data name="Symbol_Specification" xml:space="preserve">
    <value>Symbol Specification</value>
  </data>
  <data name="Symbol_Specification_colon" xml:space="preserve">
    <value>Symbol Specification:</value>
  </data>
  <data name="Symbol_Specification_Title_colon" xml:space="preserve">
    <value>Symbol Specification Title:</value>
  </data>
  <data name="Word_Separator_colon" xml:space="preserve">
    <value>Word Separator:</value>
  </data>
  <data name="example" xml:space="preserve">
    <value>example</value>
    <comment>IdentifierWord_Example and IdentifierWord_Identifier are combined (with prefixes, suffixes, and word separators) into an example identifier name in the NamingStyle UI.</comment>
  </data>
  <data name="identifier" xml:space="preserve">
    <value>identifier</value>
    <comment>IdentifierWord_Example and IdentifierWord_Identifier are combined (with prefixes, suffixes, and word separators) into an example identifier name in the NamingStyle UI.</comment>
  </data>
  <data name="Install_0" xml:space="preserve">
    <value>Install '{0}'</value>
  </data>
  <data name="Uninstalling_0" xml:space="preserve">
    <value>Uninstalling '{0}'</value>
  </data>
  <data name="Uninstalling_0_completed" xml:space="preserve">
    <value>Uninstalling '{0}' completed</value>
  </data>
  <data name="Uninstall_0" xml:space="preserve">
    <value>Uninstall '{0}'</value>
  </data>
  <data name="Package_uninstall_failed_colon_0" xml:space="preserve">
    <value>Package uninstall failed: {0}</value>
  </data>
  <data name="Error_encountered_while_loading_the_project_Some_project_features_such_as_full_solution_analysis_for_the_failed_project_and_projects_that_depend_on_it_have_been_disabled" xml:space="preserve">
    <value>Error encountered while loading the project. Some project features, such as full solution analysis for the failed project and projects that depend on it, have been disabled.</value>
  </data>
  <data name="Project_loading_failed" xml:space="preserve">
    <value>Project loading failed.</value>
  </data>
  <data name="To_see_what_caused_the_issue_please_try_below_1_Close_Visual_Studio_long_paragraph_follows" xml:space="preserve">
    <value>To see what caused the issue, please try below.

1. Close Visual Studio
2. Open a Visual Studio Developer Command Prompt
3. Set environment variable “TraceDesignTime” to true (set TraceDesignTime=true)
4. Delete .vs directory/.suo file
5. Restart VS from the command prompt you set the environment variable (devenv)
6. Open the solution
7. Check '{0}' and look for the failed tasks (FAILED)</value>
  </data>
  <data name="Additional_information_colon" xml:space="preserve">
    <value>Additional information:</value>
  </data>
  <data name="Installing_0_failed_Additional_information_colon_1" xml:space="preserve">
    <value>Installing '{0}' failed.

Additional information: {1}</value>
  </data>
  <data name="Uninstalling_0_failed_Additional_information_colon_1" xml:space="preserve">
    <value>Uninstalling '{0}' failed.

Additional information: {1}</value>
  </data>
  <data name="Move_0_below_1" xml:space="preserve">
    <value>Move {0} below {1}</value>
    <comment>{0} and {1} are parameter descriptions</comment>
  </data>
  <data name="Move_0_above_1" xml:space="preserve">
    <value>Move {0} above {1}</value>
    <comment>{0} and {1} are parameter descriptions</comment>
  </data>
  <data name="Remove_0" xml:space="preserve">
    <value>Remove {0}</value>
    <comment>{0} is a parameter description</comment>
  </data>
  <data name="Restore_0" xml:space="preserve">
    <value>Restore {0}</value>
    <comment>{0} is a parameter description</comment>
  </data>
  <data name="Re_enable" xml:space="preserve">
    <value>Re-enable</value>
  </data>
  <data name="Learn_more" xml:space="preserve">
    <value>Learn more</value>
  </data>
  <data name="Prefer_framework_type" xml:space="preserve">
    <value>Prefer framework type</value>
  </data>
  <data name="Prefer_predefined_type" xml:space="preserve">
    <value>Prefer predefined type</value>
  </data>
  <data name="Copy_to_Clipboard" xml:space="preserve">
    <value>Copy to Clipboard</value>
  </data>
  <data name="Close" xml:space="preserve">
    <value>Close</value>
  </data>
  <data name="Unknown_parameters" xml:space="preserve">
    <value>&lt;Unknown Parameters&gt;</value>
  </data>
  <data name="End_of_inner_exception_stack" xml:space="preserve">
    <value>--- End of inner exception stack trace ---</value>
  </data>
  <data name="For_locals_parameters_and_members" xml:space="preserve">
    <value>For locals, parameters and members</value>
  </data>
  <data name="For_member_access_expressions" xml:space="preserve">
    <value>For member access expressions</value>
  </data>
  <data name="Prefer_object_initializer" xml:space="preserve">
    <value>Prefer object initializer</value>
  </data>
  <data name="Expression_preferences_colon" xml:space="preserve">
    <value>Expression preferences:</value>
  </data>
  <data name="Block_Structure_Guides" xml:space="preserve">
    <value>Block Structure Guides</value>
  </data>
  <data name="Outlining" xml:space="preserve">
    <value>Outlining</value>
  </data>
  <data name="Show_guides_for_code_level_constructs" xml:space="preserve">
    <value>Show guides for code level constructs</value>
  </data>
  <data name="Show_guides_for_comments_and_preprocessor_regions" xml:space="preserve">
    <value>Show guides for comments and preprocessor regions</value>
  </data>
  <data name="Show_guides_for_declaration_level_constructs" xml:space="preserve">
    <value>Show guides for declaration level constructs</value>
  </data>
  <data name="Show_outlining_for_code_level_constructs" xml:space="preserve">
    <value>Show outlining for code level constructs</value>
  </data>
  <data name="Show_outlining_for_comments_and_preprocessor_regions" xml:space="preserve">
    <value>Show outlining for comments and preprocessor regions</value>
  </data>
  <data name="Show_outlining_for_declaration_level_constructs" xml:space="preserve">
    <value>Show outlining for declaration level constructs</value>
  </data>
  <data name="Variable_preferences_colon" xml:space="preserve">
    <value>Variable preferences:</value>
  </data>
  <data name="Prefer_inlined_variable_declaration" xml:space="preserve">
    <value>Prefer inlined variable declaration</value>
  </data>
  <data name="Use_expression_body_for_methods" xml:space="preserve">
    <value>Use expression body for methods</value>
  </data>
  <data name="Code_block_preferences_colon" xml:space="preserve">
    <value>Code block preferences:</value>
  </data>
  <data name="Use_expression_body_for_accessors" xml:space="preserve">
    <value>Use expression body for accessors</value>
  </data>
  <data name="Use_expression_body_for_constructors" xml:space="preserve">
    <value>Use expression body for constructors</value>
  </data>
  <data name="Use_expression_body_for_indexers" xml:space="preserve">
    <value>Use expression body for indexers</value>
  </data>
  <data name="Use_expression_body_for_operators" xml:space="preserve">
    <value>Use expression body for operators</value>
  </data>
  <data name="Use_expression_body_for_properties" xml:space="preserve">
    <value>Use expression body for properties</value>
  </data>
  <data name="Some_naming_rules_are_incomplete_Please_complete_or_remove_them" xml:space="preserve">
    <value>Some naming rules are incomplete. Please complete or remove them.</value>
  </data>
  <data name="Manage_specifications" xml:space="preserve">
    <value>Manage specifications</value>
  </data>
  <data name="Manage_styles" xml:space="preserve">
    <value>Manage styles</value>
  </data>
  <data name="Reorder" xml:space="preserve">
    <value>Reorder</value>
  </data>
  <data name="Severity" xml:space="preserve">
    <value>Severity</value>
  </data>
  <data name="Specification" xml:space="preserve">
    <value>Specification</value>
  </data>
  <data name="Required_Style" xml:space="preserve">
    <value>Required Style</value>
  </data>
  <data name="This_item_cannot_be_deleted_because_it_is_used_by_an_existing_Naming_Rule" xml:space="preserve">
    <value>This item cannot be deleted because it is used by an existing Naming Rule.</value>
  </data>
  <data name="Prefer_collection_initializer" xml:space="preserve">
    <value>Prefer collection initializer</value>
  </data>
  <data name="Prefer_coalesce_expression" xml:space="preserve">
    <value>Prefer coalesce expression</value>
  </data>
  <data name="Collapse_regions_when_collapsing_to_definitions" xml:space="preserve">
    <value>Collapse #regions when collapsing to definitions</value>
  </data>
  <data name="Prefer_null_propagation" xml:space="preserve">
    <value>Prefer null propagation</value>
  </data>
  <data name="Prefer_explicit_tuple_name" xml:space="preserve">
    <value>Prefer explicit tuple name</value>
  </data>
  <data name="Description" xml:space="preserve">
    <value>Description</value>
  </data>
  <data name="Preference" xml:space="preserve">
    <value>Preference</value>
  </data>
  <data name="Implement_Interface_or_Abstract_Class" xml:space="preserve">
    <value>Implement Interface or Abstract Class</value>
  </data>
  <data name="For_a_given_symbol_only_the_topmost_rule_with_a_matching_Specification_will_be_applied_Violation_of_that_rules_Required_Style_will_be_reported_at_the_chosen_Severity_level" xml:space="preserve">
    <value>For a given symbol, only the topmost rule with a matching 'Specification' will be applied. Violation of that rule's 'Required Style' will be reported at the chosen 'Severity' level.</value>
  </data>
  <data name="at_the_end" xml:space="preserve">
    <value>at the end</value>
  </data>
  <data name="When_inserting_properties_events_and_methods_place_them" xml:space="preserve">
    <value>When inserting properties, events and methods, place them:</value>
  </data>
  <data name="with_other_members_of_the_same_kind" xml:space="preserve">
    <value>with other members of the same kind</value>
  </data>
  <data name="Prefer_braces" xml:space="preserve">
    <value>Prefer braces</value>
  </data>
  <data name="Over_colon" xml:space="preserve">
    <value>Over:</value>
  </data>
  <data name="Prefer_colon" xml:space="preserve">
    <value>Prefer:</value>
  </data>
  <data name="or" xml:space="preserve">
    <value>or</value>
  </data>
  <data name="built_in_types" xml:space="preserve">
    <value>built-in types</value>
  </data>
  <data name="everywhere_else" xml:space="preserve">
    <value>everywhere else</value>
  </data>
  <data name="type_is_apparent_from_assignment_expression" xml:space="preserve">
    <value>type is apparent from assignment expression</value>
  </data>
  <data name="Get_help_for_0" xml:space="preserve">
    <value>Get help for '{0}'</value>
  </data>
  <data name="Get_help_for_0_from_Bing" xml:space="preserve">
    <value>Get help for '{0}' from Bing</value>
  </data>
  <data name="Move_down" xml:space="preserve">
    <value>Move down</value>
  </data>
  <data name="Move_up" xml:space="preserve">
    <value>Move up</value>
  </data>
  <data name="Remove" xml:space="preserve">
    <value>Remove</value>
  </data>
  <data name="Pick_members" xml:space="preserve">
    <value>Pick members</value>
  </data>
  <data name="Unfortunately_a_process_used_by_Visual_Studio_has_encountered_an_unrecoverable_error_We_recommend_saving_your_work_and_then_closing_and_restarting_Visual_Studio" xml:space="preserve">
    <value>Unfortunately, a process used by Visual Studio has encountered an unrecoverable error.  We recommend saving your work, and then closing and restarting Visual Studio.</value>
  </data>
  <data name="Add_a_symbol_specification" xml:space="preserve">
    <value>Add a symbol specification</value>
  </data>
  <data name="Remove_symbol_specification" xml:space="preserve">
    <value>Remove symbol specification</value>
  </data>
  <data name="Add_item" xml:space="preserve">
    <value>Add item</value>
  </data>
  <data name="Edit_item" xml:space="preserve">
    <value>Edit item</value>
  </data>
  <data name="Remove_item" xml:space="preserve">
    <value>Remove item</value>
  </data>
  <data name="Add_a_naming_rule" xml:space="preserve">
    <value>Add a naming rule</value>
  </data>
  <data name="Remove_naming_rule" xml:space="preserve">
    <value>Remove naming rule</value>
  </data>
  <data name="VisualStudioWorkspace_TryApplyChanges_cannot_be_called_from_a_background_thread" xml:space="preserve">
    <value>VisualStudioWorkspace.TryApplyChanges cannot be called from a background thread.</value>
  </data>
  <data name="prefer_auto_properties" xml:space="preserve">
    <value>prefer auto properties</value>
  </data>
  <data name="prefer_throwing_properties" xml:space="preserve">
    <value>prefer throwing properties</value>
  </data>
  <data name="When_generating_properties" xml:space="preserve">
    <value>When generating properties:</value>
  </data>
  <data name="Options" xml:space="preserve">
    <value>Options</value>
  </data>
  <data name="Try_the_preview_version_of_our_live_code_analysis_extension_which_provides_more_fixes_for_common_API_design_naming_performance_and_reliability_issues" xml:space="preserve">
    <value>Try the preview version of our live code analysis extension, which provides more fixes for common API design, naming, performance, and reliability issues</value>
  </data>
  <data name="Never_show_this_again" xml:space="preserve">
    <value>Never show this again</value>
  </data>
  <data name="Prefer_simple_default_expression" xml:space="preserve">
    <value>Prefer simple 'default' expression</value>
  </data>
  <data name="Prefer_inferred_tuple_names" xml:space="preserve">
    <value>Prefer inferred tuple element names</value>
  </data>
  <data name="Prefer_inferred_anonymous_type_member_names" xml:space="preserve">
    <value>Prefer inferred anonymous type member names</value>
  </data>
  <data name="Preview_pane" xml:space="preserve">
    <value>Preview pane</value>
  </data>
  <data name="Analysis" xml:space="preserve">
    <value>Analysis</value>
  </data>
  <data name="Enable_full_solution_analysis" xml:space="preserve">
    <value>Enable full solution _analysis</value>
  </data>
  <data name="Perform_editor_feature_analysis_in_external_process" xml:space="preserve">
    <value>Perform editor _feature analysis in external process (experimental)</value>
  </data>
  <data name="Fade_out_unreachable_code" xml:space="preserve">
    <value>Fade out unreachable code</value>
  </data>
  <data name="Fading" xml:space="preserve">
    <value>Fading</value>
  </data>
  <data name="ChangesNotAllowedIFAssemblyHasNotBeenLoaded" xml:space="preserve">
    <value>Changes are not allowed if the assembly has not been loaded.</value>
  </data>
  <data name="ChangesNotAllowedIfProjectWasntBuildWhenDebuggingStarted" xml:space="preserve">
    <value>Changes are not allowed if the project wasn't built when debugging started.</value>
  </data>
  <data name="ChangesNotAllowedIfProjectWasntLoadedWhileDebugging" xml:space="preserve">
    <value>Changes are not allowed if the project wasn't loaded and built when debugging started.

'Lightweight solution load' is enabled for the current solution. Disable it to ensure that all projects are loaded when debugging starts.</value>
  </data>
  <data name="ChangesNotAllowedWhileCodeIsRunning" xml:space="preserve">
    <value>Changes are not allowed while code is running.</value>
  </data>
  <data name="Prefer_local_function_over_anonymous_function" xml:space="preserve">
    <value>Prefere local function over anonymous function</value>
  </data>
<<<<<<< HEAD
  <data name="ModuleHasBeenUnloaded" xml:space="preserve">
    <value>Module has been unloaded.</value>
  </data>
  <data name="CantApplyChangesModuleHasBeenUnloaded" xml:space="preserve">
    <value>Can't apply changes -- module '{0}' has been unloaded.</value>
=======
  <data name="Prefer_deconstructed_variable_declaration" xml:space="preserve">
    <value>Prefer deconstructed variable declaration</value>
>>>>>>> dd8516b4
  </data>
  <data name="External_reference_found" xml:space="preserve">
    <value>External reference found</value>
  </data>
  <data name="No_references_found_to_0" xml:space="preserve">
    <value>No references found to '{0}'</value>
  </data>
  <data name="Search_found_no_results" xml:space="preserve">
    <value>Search found no results</value>
  </data>
</root><|MERGE_RESOLUTION|>--- conflicted
+++ resolved
@@ -965,16 +965,14 @@
   <data name="Prefer_local_function_over_anonymous_function" xml:space="preserve">
     <value>Prefere local function over anonymous function</value>
   </data>
-<<<<<<< HEAD
   <data name="ModuleHasBeenUnloaded" xml:space="preserve">
     <value>Module has been unloaded.</value>
   </data>
   <data name="CantApplyChangesModuleHasBeenUnloaded" xml:space="preserve">
     <value>Can't apply changes -- module '{0}' has been unloaded.</value>
-=======
+  </data>
   <data name="Prefer_deconstructed_variable_declaration" xml:space="preserve">
     <value>Prefer deconstructed variable declaration</value>
->>>>>>> dd8516b4
   </data>
   <data name="External_reference_found" xml:space="preserve">
     <value>External reference found</value>
