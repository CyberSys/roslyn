--- conflicted
+++ resolved
@@ -62,11 +62,7 @@
         End Function
 
         <WpfFact>
-<<<<<<< HEAD
-        Public Async Function TestMiscCSharpErrorSource() As Task
-=======
         Public Async Function TestMiscCSharpErrorSource() As Tasks.Task
->>>>>>> 4469c0bb
             Dim code = <code>
 class 123 { }
                        </code>
