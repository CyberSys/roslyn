' Copyright (c) Microsoft.  All Rights Reserved.  Licensed under the Apache License, Version 2.0.  See License.txt in the project root for license information.

Imports Microsoft.CodeAnalysis
Imports Microsoft.CodeAnalysis.Editing
Imports Microsoft.CodeAnalysis.Editor.Shared.Options
Imports Microsoft.CodeAnalysis.ExtractMethod
Imports Microsoft.CodeAnalysis.ImplementType
Imports Microsoft.CodeAnalysis.Structure
Imports Microsoft.CodeAnalysis.SymbolSearch
Imports Microsoft.VisualStudio.LanguageServices.Implementation

Namespace Microsoft.VisualStudio.LanguageServices.VisualBasic.Options
    Friend Class AdvancedOptionPageControl
        Public Sub New(serviceProvider As IServiceProvider)
            MyBase.New(serviceProvider)

            InitializeComponent()

            BindToOption(PlaceSystemNamespaceFirst, GenerationOptions.PlaceSystemNamespaceFirst, LanguageNames.VisualBasic)
            BindToOption(SuggestForTypesInReferenceAssemblies, SymbolSearchOptions.SuggestForTypesInReferenceAssemblies, LanguageNames.VisualBasic)
            BindToOption(SuggestForTypesInNuGetPackages, SymbolSearchOptions.SuggestForTypesInNuGetPackages, LanguageNames.VisualBasic)

            BindToOption(EnableOutlining, FeatureOnOffOptions.Outlining, LanguageNames.VisualBasic)
            BindToOption(Show_outlining_for_declaration_level_constructs, BlockStructureOptions.ShowOutliningForDeclarationLevelConstructs, LanguageNames.VisualBasic)
            BindToOption(Show_outlining_for_code_level_constructs, BlockStructureOptions.ShowOutliningForCodeLevelConstructs, LanguageNames.VisualBasic)
            BindToOption(Show_outlining_for_comments_and_preprocessor_regions, BlockStructureOptions.ShowOutliningForCommentsAndPreprocessorRegions, LanguageNames.VisualBasic)
            BindToOption(Collapse_regions_when_collapsing_to_definitions, BlockStructureOptions.CollapseRegionsWhenCollapsingToDefinitions, LanguageNames.VisualBasic)

            BindToOption(Show_guides_for_declaration_level_constructs, BlockStructureOptions.ShowBlockStructureGuidesForDeclarationLevelConstructs, LanguageNames.VisualBasic)
            BindToOption(Show_guides_for_code_level_constructs, BlockStructureOptions.ShowBlockStructureGuidesForCodeLevelConstructs, LanguageNames.VisualBasic)

            BindToOption(EnableEndConstruct, FeatureOnOffOptions.EndConstruct, LanguageNames.VisualBasic)
            BindToOption(EnableLineCommit, FeatureOnOffOptions.PrettyListing, LanguageNames.VisualBasic)
            BindToOption(AutomaticInsertionOfInterfaceAndMustOverrideMembers, FeatureOnOffOptions.AutomaticInsertionOfAbstractOrInterfaceMembers, LanguageNames.VisualBasic)
            BindToOption(DisplayLineSeparators, FeatureOnOffOptions.LineSeparator, LanguageNames.VisualBasic)
            BindToOption(EnableHighlightReferences, FeatureOnOffOptions.ReferenceHighlighting, LanguageNames.VisualBasic)
            BindToOption(EnableHighlightKeywords, FeatureOnOffOptions.KeywordHighlighting, LanguageNames.VisualBasic)
            BindToOption(RenameTrackingPreview, FeatureOnOffOptions.RenameTrackingPreview, LanguageNames.VisualBasic)
            BindToOption(GenerateXmlDocCommentsForTripleApostrophes, FeatureOnOffOptions.AutoXmlDocCommentGeneration, LanguageNames.VisualBasic)
            BindToOption(NavigateToObjectBrowser, VisualStudioNavigationOptions.NavigateToObjectBrowser, LanguageNames.VisualBasic)
            BindToFullSolutionAnalysisOption(ClosedFileDiagnostics, LanguageNames.VisualBasic)

            BindToOption(DontPutOutOrRefOnStruct, ExtractMethodOptions.DontPutOutOrRefOnStruct, LanguageNames.VisualBasic)
            BindToOption(AllowMovingDeclaration, ExtractMethodOptions.AllowMovingDeclaration, LanguageNames.VisualBasic)

<<<<<<< HEAD
            BindToOption(Keep_properties_events_and_methods_grouped_when_implementing_types, ImplementTypeOptions.Keep_properties_events_and_methods_grouped_when_implementing_types, LanguageNames.VisualBasic)
=======
            BindToOption(with_other_members_of_the_same_kind, ImplementTypeOptions.InsertionBehavior, ImplementTypeInsertionBehavior.WithOtherMembersOfTheSameKind, LanguageNames.VisualBasic)
            BindToOption(at_the_end, ImplementTypeOptions.InsertionBehavior, ImplementTypeInsertionBehavior.AtTheEnd, LanguageNames.VisualBasic)
>>>>>>> 2763f99b
        End Sub
    End Class
End Namespace<|MERGE_RESOLUTION|>--- conflicted
+++ resolved
@@ -43,12 +43,8 @@
             BindToOption(DontPutOutOrRefOnStruct, ExtractMethodOptions.DontPutOutOrRefOnStruct, LanguageNames.VisualBasic)
             BindToOption(AllowMovingDeclaration, ExtractMethodOptions.AllowMovingDeclaration, LanguageNames.VisualBasic)
 
-<<<<<<< HEAD
-            BindToOption(Keep_properties_events_and_methods_grouped_when_implementing_types, ImplementTypeOptions.Keep_properties_events_and_methods_grouped_when_implementing_types, LanguageNames.VisualBasic)
-=======
             BindToOption(with_other_members_of_the_same_kind, ImplementTypeOptions.InsertionBehavior, ImplementTypeInsertionBehavior.WithOtherMembersOfTheSameKind, LanguageNames.VisualBasic)
             BindToOption(at_the_end, ImplementTypeOptions.InsertionBehavior, ImplementTypeInsertionBehavior.AtTheEnd, LanguageNames.VisualBasic)
->>>>>>> 2763f99b
         End Sub
     End Class
 End Namespace