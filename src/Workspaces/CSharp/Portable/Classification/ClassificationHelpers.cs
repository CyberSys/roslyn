﻿// Copyright (c) Microsoft.  All Rights Reserved.  Licensed under the Apache License, Version 2.0.  See License.txt in the project root for license information.

using System.Linq;
using System.Threading;
using Microsoft.CodeAnalysis.Classification;
using Microsoft.CodeAnalysis.CSharp.Extensions;
using Microsoft.CodeAnalysis.CSharp.Syntax;
using Microsoft.CodeAnalysis.PooledObjects;
using Microsoft.CodeAnalysis.Text;

namespace Microsoft.CodeAnalysis.CSharp.Classification
{
    internal static class ClassificationHelpers
    {
        private const string FromKeyword = "from";
        private const string ValueKeyword = "value";
        private const string VarKeyword = "var";
        private const string UnmanagedKeyword = "unmanaged";
        private const string DynamicKeyword = "dynamic";
        private const string AwaitKeyword = "await";

        /// <summary>
        /// Determine the classification type for a given token.
        /// </summary>
        /// <param name="token">The token.</param>
        /// <returns>The correct syntactic classification for the token.</returns>
        public static string GetClassification(SyntaxToken token)
        {
<<<<<<< HEAD
            if (token.IsKind(SyntaxKind.DiscardDesignation, SyntaxKind.UnderscoreToken))
            {
                return ClassificationTypeNames.Identifier;
            }
            if (IsControlKeyword(token))
            {
                return ClassificationTypeNames.ControlKeyword;
            }
            else if (SyntaxFacts.IsKeywordKind(token.Kind()))
=======
            // When classifying `_`, IsKeywordKind handles UnderscoreToken, but need to additional check for DiscardDesignation
            if (SyntaxFacts.IsKeywordKind(token.Kind()) || token.IsKind(SyntaxKind.DiscardDesignation))
>>>>>>> dec9f276
            {
                return ClassificationTypeNames.Keyword;
            }
            else if (SyntaxFacts.IsPunctuation(token.Kind()))
            {
                return GetClassificationForPunctuation(token);
            }
            else if (token.Kind() == SyntaxKind.IdentifierToken)
            {
                return GetClassificationForIdentifier(token);
            }
            else if (IsStringToken(token))
            {
                return IsVerbatimStringToken(token)
                    ? ClassificationTypeNames.VerbatimStringLiteral
                    : ClassificationTypeNames.StringLiteral;
            }
            else if (token.Kind() == SyntaxKind.NumericLiteralToken)
            {
                return ClassificationTypeNames.NumericLiteral;
            }

            return null;
        }

        private static bool IsControlKeyword(SyntaxToken token)
        {
            if (!SyntaxFacts.IsControlKeyword(token.Kind()))
            {
                return false;
            }

            if (token.Parent is null)
            {
                return true;
            }

            if (token.IsKind(SyntaxKind.DefaultKeyword))
            {
                return token.Parent.IsKind(SyntaxKind.DefaultSwitchLabel);
            }
            else if (token.IsKind(SyntaxKind.CaseKeyword))
            {
                return token.Parent.IsKind(SyntaxKind.CaseSwitchLabel, SyntaxKind.CasePatternSwitchLabel);
            }

            return SyntaxFacts.IsControlStatement(token.Parent.Kind());
        }

        private static bool IsStringToken(SyntaxToken token)
        {
            return token.IsKind(SyntaxKind.StringLiteralToken)
                || token.IsKind(SyntaxKind.CharacterLiteralToken)
                || token.IsKind(SyntaxKind.InterpolatedStringStartToken)
                || token.IsKind(SyntaxKind.InterpolatedVerbatimStringStartToken)
                || token.IsKind(SyntaxKind.InterpolatedStringTextToken)
                || token.IsKind(SyntaxKind.InterpolatedStringEndToken);
        }

        private static bool IsVerbatimStringToken(SyntaxToken token)
        {
            if (token.IsVerbatimStringLiteral())
            {
                return true;
            }

            switch (token.Kind())
            {
                case SyntaxKind.InterpolatedVerbatimStringStartToken:
                    return true;
                case SyntaxKind.InterpolatedStringStartToken:
                    return false;

                case SyntaxKind.InterpolatedStringEndToken:
                    {
                        var interpolatedString = token.Parent as InterpolatedStringExpressionSyntax;

                        return interpolatedString != null
                            && interpolatedString.StringStartToken.IsKind(SyntaxKind.InterpolatedVerbatimStringStartToken);
                    }

                case SyntaxKind.InterpolatedStringTextToken:
                    {
                        var interpolatedStringText = token.Parent as InterpolatedStringTextSyntax;
                        if (interpolatedStringText == null)
                        {
                            return false;
                        }

                        var interpolatedString = interpolatedStringText.Parent as InterpolatedStringExpressionSyntax;

                        return interpolatedString != null
                            && interpolatedString.StringStartToken.IsKind(SyntaxKind.InterpolatedVerbatimStringStartToken);
                    }

            }

            return false;
        }

        private static string GetClassificationForIdentifier(SyntaxToken token)
        {

            if (token.Parent is BaseTypeDeclarationSyntax typeDeclaration && typeDeclaration.Identifier == token)
            {
                return GetClassificationForTypeDeclarationIdentifier(token);
            }
            else if (token.Parent.IsKind(SyntaxKind.DelegateDeclaration) && ((DelegateDeclarationSyntax)token.Parent).Identifier == token)
            {
                return ClassificationTypeNames.DelegateName;
            }
            else if (token.Parent.IsKind(SyntaxKind.TypeParameter) && ((TypeParameterSyntax)token.Parent).Identifier == token)
            {
                return ClassificationTypeNames.TypeParameterName;
            }
            else if (token.Parent is MethodDeclarationSyntax methodDeclaration && methodDeclaration.Identifier == token)
            {
                return IsExtensionMethod(methodDeclaration) ? ClassificationTypeNames.ExtensionMethodName : ClassificationTypeNames.MethodName;
            }
            else if (token.Parent is PropertyDeclarationSyntax propertyDeclaration && propertyDeclaration.Identifier == token)
            {
                return ClassificationTypeNames.PropertyName;
            }
            else if (token.Parent is EnumMemberDeclarationSyntax enumMemberDeclaration && enumMemberDeclaration.Identifier == token)
            {
                return ClassificationTypeNames.EnumMemberName;
            }
            else if (token.Parent is VariableDeclaratorSyntax variableDeclarator && variableDeclarator.Identifier == token)
            {
                var varDecl = variableDeclarator.Parent as VariableDeclarationSyntax;
                switch (varDecl.Parent)
                {
                    case FieldDeclarationSyntax fieldDeclaration:
                        return fieldDeclaration.Modifiers.Any(SyntaxKind.ConstKeyword) ? ClassificationTypeNames.ConstantName : ClassificationTypeNames.FieldName;
                    case LocalDeclarationStatementSyntax localDeclarationStatement:
                        return localDeclarationStatement.IsConst ? ClassificationTypeNames.ConstantName : ClassificationTypeNames.LocalName;
                    case EventFieldDeclarationSyntax aventFieldDeclarationSyntax:
                        return ClassificationTypeNames.EventName;
                }
                return ClassificationTypeNames.LocalName;
            }
            else if (token.Parent is SingleVariableDesignationSyntax singleVariableDesignation && singleVariableDesignation.Identifier == token)
            {
                return ClassificationTypeNames.LocalName;
            }
            else if (token.Parent is ParameterSyntax parameterSyntax && parameterSyntax.Identifier == token)
            {
                return ClassificationTypeNames.ParameterName;
            }
            else if (token.Parent is ForEachStatementSyntax forEachStatementSyntax && forEachStatementSyntax.Identifier == token)
            {
                return ClassificationTypeNames.LocalName;
            }
            else if (token.Parent is EventDeclarationSyntax eventDeclarationSyntax && eventDeclarationSyntax.Identifier == token)
            {
                return ClassificationTypeNames.EventName;
            }
            else if (IsActualContextualKeyword(token))
            {
                return ClassificationTypeNames.Keyword;
            }
            else if (token.Parent is ExternAliasDirectiveSyntax externAliasDirectiveSyntax && externAliasDirectiveSyntax.Identifier == token)
            {
                return ClassificationTypeNames.NamespaceName;
            }
            else if (token.Parent is LabeledStatementSyntax labledStatementSyntax && labledStatementSyntax.Identifier == token)
            {
                return ClassificationTypeNames.LabelName;
            }
            else
            {
                return ClassificationTypeNames.Identifier;
            }
        }

        public static bool IsStaticallyDeclared(SyntaxToken token)
        {
            var parentNode = token.Parent;

            if (parentNode.IsKind(SyntaxKind.EnumMemberDeclaration))
            {
                return false; // TODO: Since Enum members are always static is it useful to classify them as static?
            }
            else if (parentNode.IsKind(SyntaxKind.VariableDeclarator))
            {
                // The parent of a VariableDeclartor is a VariableDeclarationSyntax node.
                // It's parent will be the declaration syntax node.
                parentNode = parentNode.Parent.Parent;
                return parentNode.GetModifiers().Any(modifier => modifier.IsKind(SyntaxKind.StaticKeyword, SyntaxKind.ConstKeyword));
            }

            return parentNode.GetModifiers().Any(SyntaxKind.StaticKeyword);
        }

        private static bool IsExtensionMethod(MethodDeclarationSyntax methodDeclaration)
        {
            return methodDeclaration.ParameterList.Parameters.FirstOrDefault()?.Modifiers.Any(SyntaxKind.ThisKeyword) == true;
        }

        private static string GetClassificationForTypeDeclarationIdentifier(SyntaxToken identifier)
        {
            switch (identifier.Parent.Kind())
            {
                case SyntaxKind.ClassDeclaration:
                    return ClassificationTypeNames.ClassName;
                case SyntaxKind.EnumDeclaration:
                    return ClassificationTypeNames.EnumName;
                case SyntaxKind.StructDeclaration:
                    return ClassificationTypeNames.StructName;
                case SyntaxKind.InterfaceDeclaration:
                    return ClassificationTypeNames.InterfaceName;
                default:
                    return null;
            }
        }

        private static string GetClassificationForPunctuation(SyntaxToken token)
        {
            if (token.Kind().IsOperator())
            {
                // special cases...
                switch (token.Kind())
                {
                    case SyntaxKind.LessThanToken:
                    case SyntaxKind.GreaterThanToken:
                        // the < and > tokens of a type parameter list should be classified as
                        // punctuation; otherwise, they're operators.
                        if (token.Parent != null)
                        {
                            if (token.Parent.Kind() == SyntaxKind.TypeParameterList ||
                                token.Parent.Kind() == SyntaxKind.TypeArgumentList)
                            {
                                return ClassificationTypeNames.Punctuation;
                            }
                        }

                        break;
                    case SyntaxKind.ColonToken:
                        // the : for inheritance/implements or labels should be classified as
                        // punctuation; otherwise, it's from a conditional operator.
                        if (token.Parent != null)
                        {
                            if (token.Parent.Kind() != SyntaxKind.ConditionalExpression)
                            {
                                return ClassificationTypeNames.Punctuation;
                            }
                        }

                        break;
                }

                return ClassificationTypeNames.Operator;
            }
            else
            {
                return ClassificationTypeNames.Punctuation;
            }
        }

        private static bool IsOperator(this SyntaxKind kind)
        {
            switch (kind)
            {
                case SyntaxKind.TildeToken:
                case SyntaxKind.ExclamationToken:
                case SyntaxKind.PercentToken:
                case SyntaxKind.CaretToken:
                case SyntaxKind.AmpersandToken:
                case SyntaxKind.AsteriskToken:
                case SyntaxKind.MinusToken:
                case SyntaxKind.PlusToken:
                case SyntaxKind.EqualsToken:
                case SyntaxKind.BarToken:
                case SyntaxKind.ColonToken:
                case SyntaxKind.LessThanToken:
                case SyntaxKind.GreaterThanToken:
                case SyntaxKind.DotToken:
                case SyntaxKind.QuestionToken:
                case SyntaxKind.SlashToken:
                case SyntaxKind.BarBarToken:
                case SyntaxKind.AmpersandAmpersandToken:
                case SyntaxKind.MinusMinusToken:
                case SyntaxKind.PlusPlusToken:
                case SyntaxKind.ColonColonToken:
                case SyntaxKind.QuestionQuestionToken:
                case SyntaxKind.MinusGreaterThanToken:
                case SyntaxKind.ExclamationEqualsToken:
                case SyntaxKind.EqualsEqualsToken:
                case SyntaxKind.EqualsGreaterThanToken:
                case SyntaxKind.LessThanEqualsToken:
                case SyntaxKind.LessThanLessThanToken:
                case SyntaxKind.LessThanLessThanEqualsToken:
                case SyntaxKind.GreaterThanEqualsToken:
                case SyntaxKind.GreaterThanGreaterThanToken:
                case SyntaxKind.GreaterThanGreaterThanEqualsToken:
                case SyntaxKind.SlashEqualsToken:
                case SyntaxKind.AsteriskEqualsToken:
                case SyntaxKind.BarEqualsToken:
                case SyntaxKind.AmpersandEqualsToken:
                case SyntaxKind.PlusEqualsToken:
                case SyntaxKind.MinusEqualsToken:
                case SyntaxKind.CaretEqualsToken:
                case SyntaxKind.PercentEqualsToken:
                    return true;

                default:
                    return false;
            }
        }

        private static bool IsActualContextualKeyword(SyntaxToken token)
        {
            if (token.Parent.IsKind(SyntaxKind.LabeledStatement))
            {
                var statement = (LabeledStatementSyntax)token.Parent;
                if (statement.Identifier == token)
                {
                    return false;
                }
            }

            // Ensure that the text and value text are the same. Otherwise, the identifier might
            // be escaped. I.e. "var", but not "@var"
            if (token.ToString() != token.ValueText)
            {
                return false;
            }

            // Standard cases.  We can just check the parent and see if we're
            // in the right position to be considered a contextual keyword
            if (token.Parent != null)
            {
                switch (token.ValueText)
                {
                    case AwaitKeyword:
                        return token.GetNextToken(includeZeroWidth: true).IsMissing;

                    case FromKeyword:
                        var fromClause = token.Parent.FirstAncestorOrSelf<FromClauseSyntax>();
                        return fromClause != null && fromClause.FromKeyword == token;

                    case VarKeyword:
                        // var
                        if (token.Parent is IdentifierNameSyntax && token.Parent?.Parent is ExpressionStatementSyntax)
                        {
                            return true;
                        }

                        // we allow var any time it looks like a variable declaration, and is not in a
                        // field or event field.
                        return
                            token.Parent is IdentifierNameSyntax &&
                            token.Parent.Parent is VariableDeclarationSyntax &&
                            !(token.Parent.Parent.Parent is FieldDeclarationSyntax) &&
                            !(token.Parent.Parent.Parent is EventFieldDeclarationSyntax);

                    case UnmanagedKeyword:
                        return token.Parent is IdentifierNameSyntax
                            && token.Parent.Parent is TypeConstraintSyntax
                            && token.Parent.Parent.Parent is TypeParameterConstraintClauseSyntax;
                }
            }

            return false;
        }

        internal static void AddLexicalClassifications(SourceText text, TextSpan textSpan, ArrayBuilder<ClassifiedSpan> result, CancellationToken cancellationToken)
        {
            var text2 = text.ToString(textSpan);
            var tokens = SyntaxFactory.ParseTokens(text2, initialTokenPosition: textSpan.Start);

            Worker.CollectClassifiedSpans(tokens, textSpan, result, cancellationToken);
        }

        internal static ClassifiedSpan AdjustStaleClassification(SourceText rawText, ClassifiedSpan classifiedSpan)
        {
            // If we marked this as an identifier and it should now be a keyword
            // (or vice versa), then fix this up and return it. 
            var classificationType = classifiedSpan.ClassificationType;

            // Check if the token's type has changed.  Note: we don't check for "wasPPKeyword &&
            // !isPPKeyword" here.  That's because for fault tolerance any identifier will end up
            // being parsed as a PP keyword eventually, and if we have the check here, the text
            // flickers between blue and black while typing.  See
            // http://vstfdevdiv:8080/web/wi.aspx?id=3521 for details.
            var wasKeyword = classificationType == ClassificationTypeNames.Keyword;
            var wasIdentifier = classificationType == ClassificationTypeNames.Identifier;

            // We only do this for identifiers/keywords.
            if (wasKeyword || wasIdentifier)
            {
                // Get the current text under the tag.
                var span = classifiedSpan.TextSpan;
                var text = rawText.ToString(span);

                // Now, try to find the token that corresponds to that text.  If
                // we get 0 or 2+ tokens, then we can't do anything with this.  
                // Also, if that text includes trivia, then we can't do anything.
                var token = SyntaxFactory.ParseToken(text);
                if (token.Span.Length == span.Length)
                {
                    // var, dynamic, and unmanaged are not contextual keywords.  They are always identifiers
                    // (that we classify as keywords).  Because we are just parsing a token we don't
                    // know if we're in the right context for them to be identifiers or keywords.
                    // So, we base on decision on what they were before.  i.e. if we had a keyword
                    // before, then assume it stays a keyword if we see 'var', 'dynamic', or 'unmanaged'.
                    var tokenString = token.ToString();
                    var isKeyword = SyntaxFacts.IsKeywordKind(token.Kind())
                        || (wasKeyword && SyntaxFacts.GetContextualKeywordKind(text) != SyntaxKind.None)
                        || (wasKeyword && (tokenString == VarKeyword || tokenString == DynamicKeyword || tokenString == UnmanagedKeyword));

                    var isIdentifier = token.Kind() == SyntaxKind.IdentifierToken;

                    // We only do this for identifiers/keywords.
                    if (isKeyword || isIdentifier)
                    {
                        if ((wasKeyword && !isKeyword) ||
                            (wasIdentifier && !isIdentifier))
                        {
                            // It changed!  Return the new type of tagspan.
                            return new ClassifiedSpan(
                                isKeyword ? ClassificationTypeNames.Keyword : ClassificationTypeNames.Identifier, span);
                        }
                    }
                }
            }

            // didn't need to do anything to this one.
            return classifiedSpan;
        }
    }
}<|MERGE_RESOLUTION|>--- conflicted
+++ resolved
@@ -26,20 +26,12 @@
         /// <returns>The correct syntactic classification for the token.</returns>
         public static string GetClassification(SyntaxToken token)
         {
-<<<<<<< HEAD
-            if (token.IsKind(SyntaxKind.DiscardDesignation, SyntaxKind.UnderscoreToken))
-            {
-                return ClassificationTypeNames.Identifier;
-            }
+            // When classifying `_`, IsKeywordKind handles UnderscoreToken, but need to additional check for DiscardDesignation
             if (IsControlKeyword(token))
             {
                 return ClassificationTypeNames.ControlKeyword;
             }
-            else if (SyntaxFacts.IsKeywordKind(token.Kind()))
-=======
-            // When classifying `_`, IsKeywordKind handles UnderscoreToken, but need to additional check for DiscardDesignation
-            if (SyntaxFacts.IsKeywordKind(token.Kind()) || token.IsKind(SyntaxKind.DiscardDesignation))
->>>>>>> dec9f276
+            else if (SyntaxFacts.IsKeywordKind(token.Kind()) || token.IsKind(SyntaxKind.DiscardDesignation))
             {
                 return ClassificationTypeNames.Keyword;
             }
