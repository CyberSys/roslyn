--- conflicted
+++ resolved
@@ -50,12 +50,7 @@
             _progressTracker = new StreamingProgressTracker(progress.ReportProgressAsync);
         }
 
-<<<<<<< HEAD
-        public async Task<ImmutableArray<ReferencedSymbol>> FindReferencesAsync(
-=======
-        public async Task FindReferencesAsync(
->>>>>>> 2d339b4b
-            SymbolAndProjectId symbolAndProjectId)
+        public async Task FindReferencesAsync(SymbolAndProjectId symbolAndProjectId)
         {
             await _progress.OnStartedAsync().ConfigureAwait(false);
             await _progressTracker.AddItemsAsync(1).ConfigureAwait(false);
