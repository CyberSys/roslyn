﻿// Copyright (c) Microsoft.  All Rights Reserved.  Licensed under the Apache License, Version 2.0.  See License.txt in the project root for license information.

using System;
using System.Collections.Generic;
using System.Collections.Immutable;
using System.Linq;
using System.Threading;
using System.Threading.Tasks;
using Microsoft.CodeAnalysis.Collections;
using Microsoft.CodeAnalysis.Serialization;
using Roslyn.Utilities;

namespace Microsoft.CodeAnalysis.FindSymbols
{
    internal partial class SymbolTreeInfo
    {
        private static SimplePool<MultiDictionary<string, ISymbol>> s_symbolMapPool =
            new SimplePool<MultiDictionary<string, ISymbol>>(() => new MultiDictionary<string, ISymbol>());

        private static MultiDictionary<string, ISymbol> AllocateSymbolMap()
        {
            return s_symbolMapPool.Allocate();
        }

        private static void FreeSymbolMap(MultiDictionary<string, ISymbol> symbolMap)
        {
            symbolMap.Clear();
            s_symbolMapPool.Free(symbolMap);
        }

        public static async Task<SymbolTreeInfo> GetInfoForSourceAssemblyAsync(
            Project project, Checksum checksum, CancellationToken cancellationToken)
        {
            var compilation = await project.GetCompilationAsync(cancellationToken).ConfigureAwait(false);
<<<<<<< HEAD
            var stateChecksums = await project.State.GetStateChecksumsAsync(cancellationToken).ConfigureAwait(false);

            var checksum = Checksum.Create(nameof(SymbolTreeInfo),
                new Checksum[] { stateChecksums.Documents.Checksum, stateChecksums.CompilationOptions, stateChecksums.ParseOptions });
=======
>>>>>>> 08680232

            return await LoadOrCreateSourceSymbolTreeInfoAsync(
                project.Solution, compilation.Assembly, checksum, project.FilePath,
                loadOnly: false, cancellationToken: cancellationToken).ConfigureAwait(false);
        }

        public static async Task<Checksum> GetSourceSymbolsChecksumAsync(Project project, CancellationToken cancellationToken)
        {
            // The SymbolTree for source is built from the source-symbols from the project's compilation's
            // assembly.  Specifically, we only get the name, kind and parent/child relationship of all the
            // child symbols.  So we want to be able to reuse the index as long as none of these have 
            // changed.  The only thing that can make those source-symbols change in that manner are if
            // the text of any document changes, or if options for the project change.  So we build our
            // checksum out of that data.
            var serializer = new Serializer(project.Solution.Workspace);

            var textChecksumsTasks = project.Documents.Select(async d =>
            {
                var text = await d.GetTextAsync(cancellationToken).ConfigureAwait(false);
                return serializer.CreateChecksum(text, cancellationToken);
            });

            var textChecksums = await Task.WhenAll(textChecksumsTasks).ConfigureAwait(false);
            var compilationOptionsChecksum = ChecksumCache.GetOrCreate(project.CompilationOptions, _ => serializer.CreateChecksum(project.CompilationOptions, cancellationToken));
            var parseOptionsChecksum = ChecksumCache.GetOrCreate(project.ParseOptions, _ => serializer.CreateChecksum(project.ParseOptions, cancellationToken));

            var allChecksums = textChecksums.ToList();
            allChecksums.Add(compilationOptionsChecksum);
            allChecksums.Add(parseOptionsChecksum);

            var checksum = Checksum.Create(nameof(SymbolTreeInfo), allChecksums);
            return checksum;
        }

        internal static SymbolTreeInfo CreateSourceSymbolTreeInfo(
            Solution solution, Checksum checksum, IAssemblySymbol assembly,
            string filePath, CancellationToken cancellationToken)
        {
            if (assembly == null)
            {
                return null;
            }

            var unsortedNodes = ArrayBuilder<BuilderNode>.GetInstance();
            unsortedNodes.Add(new BuilderNode(assembly.GlobalNamespace.Name, RootNodeParentIndex));

            GenerateSourceNodes(assembly.GlobalNamespace, unsortedNodes, s_getMembersNoPrivate);

            return CreateSymbolTreeInfo(
                solution, checksum, filePath, unsortedNodes.ToImmutableAndFree(), 
                inheritanceMap: new OrderPreservingMultiDictionary<string, string>());
        }

        // generate nodes for the global namespace an all descendants
        private static void GenerateSourceNodes(
            INamespaceSymbol globalNamespace,
            ArrayBuilder<BuilderNode> list,
            Action<ISymbol, MultiDictionary<string, ISymbol>> lookup)
        {
            // Add all child members
            var symbolMap = AllocateSymbolMap();
            try
            {
                lookup(globalNamespace, symbolMap);

                foreach (var kvp in symbolMap)
                {
                    GenerateSourceNodes(kvp.Key, 0 /*index of root node*/, kvp.Value, list, lookup);
                }
            }
            finally
            {
                FreeSymbolMap(symbolMap);
            }
        }

        private static readonly Func<ISymbol, bool> s_useSymbolNoPrivate =
            s => s.CanBeReferencedByName && s.DeclaredAccessibility != Accessibility.Private;

        private static readonly Func<ISymbol, bool> s_useSymbolNoPrivateOrInternal =
            s => s.CanBeReferencedByName &&
            s.DeclaredAccessibility != Accessibility.Private &&
            s.DeclaredAccessibility != Accessibility.Internal;

        // generate nodes for symbols that share the same name, and all their descendants
        private static void GenerateSourceNodes(
            string name,
            int parentIndex,
            MultiDictionary<string, ISymbol>.ValueSet symbolsWithSameName,
            ArrayBuilder<BuilderNode> list,
            Action<ISymbol, MultiDictionary<string, ISymbol>> lookup)
        {
            var node = new BuilderNode(name, parentIndex);
            var nodeIndex = list.Count;
            list.Add(node);

            var symbolMap = AllocateSymbolMap();
            try
            {
                // Add all child members
                foreach (var symbol in symbolsWithSameName)
                {
                    lookup(symbol, symbolMap);
                }

                foreach (var kvp in symbolMap)
                {
                    GenerateSourceNodes(kvp.Key, nodeIndex, kvp.Value, list, lookup);
                }
            }
            finally
            {
                FreeSymbolMap(symbolMap);
            }
        }

        private static Action<ISymbol, MultiDictionary<string, ISymbol>> s_getMembersNoPrivate =
            (symbol, symbolMap) => AddSymbol(symbol, symbolMap, s_useSymbolNoPrivate);

        private static void AddSymbol(ISymbol symbol, MultiDictionary<string, ISymbol> symbolMap, Func<ISymbol, bool> useSymbol)
        {
            var nt = symbol as INamespaceOrTypeSymbol;
            if (nt != null)
            {
                foreach (var member in nt.GetMembers())
                {
                    if (useSymbol(member))
                    {
                        symbolMap.Add(member.Name, member);
                    }
                }
            }
        }
    }
}<|MERGE_RESOLUTION|>--- conflicted
+++ resolved
@@ -32,13 +32,6 @@
             Project project, Checksum checksum, CancellationToken cancellationToken)
         {
             var compilation = await project.GetCompilationAsync(cancellationToken).ConfigureAwait(false);
-<<<<<<< HEAD
-            var stateChecksums = await project.State.GetStateChecksumsAsync(cancellationToken).ConfigureAwait(false);
-
-            var checksum = Checksum.Create(nameof(SymbolTreeInfo),
-                new Checksum[] { stateChecksums.Documents.Checksum, stateChecksums.CompilationOptions, stateChecksums.ParseOptions });
-=======
->>>>>>> 08680232
 
             return await LoadOrCreateSourceSymbolTreeInfoAsync(
                 project.Solution, compilation.Assembly, checksum, project.FilePath,
