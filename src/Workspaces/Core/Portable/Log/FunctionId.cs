﻿// Copyright (c) Microsoft.  All Rights Reserved.  Licensed under the Apache License, Version 2.0.  See License.txt in the project root for license information.

namespace Microsoft.CodeAnalysis.Internal.Log
{
    /// <summary>
    /// Enum to uniquely identify each function location.
    /// </summary>
    internal enum FunctionId
    {
        // a value to use in unit tests that won't interfere with reporting
        // for our other scenarios.
        TestEvent_NotUsed = 1,

        WorkCoordinator_DocumentWorker_Enqueue,
        WorkCoordinator_ProcessProjectAsync,
        WorkCoordinator_ProcessDocumentAsync,
        WorkCoordinator_SemanticChange_Enqueue,
        WorkCoordinator_SemanticChange_EnqueueFromMember,
        WorkCoordinator_SemanticChange_EnqueueFromType,
        WorkCoordinator_SemanticChange_FullProjects,
        WorkCoordinator_Project_Enqueue,
        WorkCoordinator_AsyncWorkItemQueue_LastItem,
        WorkCoordinator_AsyncWorkItemQueue_FirstItem,

        Diagnostics_SyntaxDiagnostic,
        Diagnostics_SemanticDiagnostic,
        Diagnostics_ProjectDiagnostic,
        Diagnostics_DocumentReset,
        Diagnostics_DocumentOpen,
        Diagnostics_RemoveDocument,
        Diagnostics_RemoveProject,
        Diagnostics_DocumentClose,

        // add new values after this
        Run_Environment,
        Run_Environment_Options,

        Tagger_AdornmentManager_OnLayoutChanged,
        Tagger_AdornmentManager_UpdateInvalidSpans,
        Tagger_BatchChangeNotifier_NotifyEditorNow,
        Tagger_BatchChangeNotifier_NotifyEditor,
        Tagger_TagSource_RecomputeTags,
        Tagger_TagSource_ProcessNewTags,
        Tagger_SyntacticClassification_TagComputer_GetTags,
        Tagger_SemanticClassification_TagProducer_ProduceTags,
        Tagger_BraceHighlighting_TagProducer_ProduceTags,
        Tagger_LineSeparator_TagProducer_ProduceTags,
        Tagger_Outlining_TagProducer_ProduceTags,
        Tagger_Highlighter_TagProducer_ProduceTags,
        Tagger_ReferenceHighlighting_TagProducer_ProduceTags,

        CaseCorrection_CaseCorrect,
        CaseCorrection_ReplaceTokens,
        CaseCorrection_AddReplacements,

        CodeCleanup_CleanupAsync,
        CodeCleanup_Cleanup,
        CodeCleanup_IterateAllCodeCleanupProviders,
        CodeCleanup_IterateOneCodeCleanup,

        CommandHandler_GetCommandState,
        CommandHandler_ExecuteHandlers,
        CommandHandler_FormatCommand,

        Workspace_SourceText_GetChangeRanges,
        Workspace_Recoverable_RecoverRootAsync,
        Workspace_Recoverable_RecoverRoot,
        Workspace_Recoverable_RecoverTextAsync,
        Workspace_Recoverable_RecoverText,
        Workspace_SkeletonAssembly_GetMetadataOnlyImage,
        Workspace_SkeletonAssembly_EmitMetadataOnlyImage,
        Workspace_Document_State_FullyParseSyntaxTree,
        Workspace_Document_State_IncrementallyParseSyntaxTree,
        Workspace_Document_GetSemanticModel,
        Workspace_Document_GetSyntaxTree,
        Workspace_Document_GetTextChanges,
        Workspace_Project_GetCompilation,
        Workspace_Project_CompilationTracker_BuildCompilationAsync,
        Workspace_ApplyChanges,
        Workspace_TryGetDocument,
        Workspace_TryGetDocumentFromInProgressSolution,
        Workspace_Solution_LinkedFileDiffMergingSession,
        Workspace_Solution_LinkedFileDiffMergingSession_LinkedFileGroup,

        EndConstruct_DoStatement,
        EndConstruct_XmlCData,
        EndConstruct_XmlComment,
        EndConstruct_XmlElement,
        EndConstruct_XmlEmbeddedExpression,
        EndConstruct_XmlProcessingInstruction,

        FindReference_Rename,
        FindReference_ChangeSignature,
        FindReference,
        FindReference_DetermineAllSymbolsAsync,
        FindReference_CreateProjectMapAsync,
        FindReference_CreateDocumentMapAsync,
        FindReference_ProcessAsync,
        FindReference_ProcessProjectAsync,
        FindReference_ProcessDocumentAsync,

        LineCommit_CommitRegion,

        Formatting_TokenStreamConstruction,
        Formatting_ContextInitialization,
        Formatting_Format,
        Formatting_ApplyResultToBuffer,
        Formatting_IterateNodes,
        Formatting_CollectIndentBlock,
        Formatting_CollectSuppressOperation,
        Formatting_CollectAlignOperation,
        Formatting_CollectAnchorOperation,
        Formatting_CollectTokenOperation,
        Formatting_BuildContext,
        Formatting_ApplySpaceAndLine,
        Formatting_ApplyAnchorOperation,
        Formatting_ApplyAlignOperation,
        Formatting_AggregateCreateTextChanges,
        Formatting_AggregateCreateFormattedRoot,
        Formatting_CreateTextChanges,
        Formatting_CreateFormattedRoot,
        Formatting_Partitions,

        SmartIndentation_Start,
        SmartIndentation_OpenCurly,
        SmartIndentation_CloseCurly,

        Rename_InlineSession,
        Rename_InlineSession_Session,
        Rename_FindLinkedSpans,
        Rename_GetSymbolRenameInfo,
        Rename_OnTextBufferChanged,
        Rename_ApplyReplacementText,
        Rename_CommitCore,
        Rename_CommitCoreWithPreview,
        Rename_GetAsynchronousLocationsSource,
        Rename_AllRenameLocations,
        Rename_StartSearchingForSpansInAllOpenDocuments,
        Rename_StartSearchingForSpansInOpenDocument,
        Rename_CreateOpenTextBufferManagerForAllOpenDocs,
        Rename_CreateOpenTextBufferManagerForAllOpenDocument,
        Rename_ReportSpan,
        Rename_GetNoChangeConflictResolution,
        Rename_Tracking_BufferChanged,

        TPLTask_TaskScheduled,
        TPLTask_TaskStarted,
        TPLTask_TaskCompleted,

        Get_QuickInfo_Async,

        Completion_ModelComputer_DoInBackground,
        Completion_ModelComputation_FilterModelInBackground,
        Completion_ModelComputation_WaitForModel,
        Completion_SymbolCompletionProvider_GetItemsWorker,
        Completion_KeywordCompletionProvider_GetItemsWorker,
        Completion_SnippetCompletionProvider_GetItemsWorker_CSharp,

        SignatureHelp_ModelComputation_ComputeModelInBackground,
        SignatureHelp_ModelComputation_UpdateModelInBackground,

        Refactoring_CodeRefactoringService_GetRefactoringsAsync,
        Refactoring_AddImport,
        Refactoring_FullyQualify,
        Refactoring_GenerateFromMembers_AddConstructorParametersFromMembers,
        Refactoring_GenerateFromMembers_GenerateConstructorFromMembers,
        Refactoring_GenerateFromMembers_GenerateEqualsAndGetHashCode,
        Refactoring_GenerateMember_GenerateConstructor,
        Refactoring_GenerateMember_GenerateDefaultConstructors,
        Refactoring_GenerateMember_GenerateEnumMember,
        Refactoring_GenerateMember_GenerateMethod,
        Refactoring_GenerateMember_GenerateVariable,
        Refactoring_ImplementAbstractClass,
        Refactoring_ImplementInterface,
        Refactoring_IntroduceVariable,
        Refactoring_GenerateType,
        Refactoring_RemoveUnnecessaryImports_CSharp,
        Refactoring_RemoveUnnecessaryImports_VisualBasic,

        Snippet_OnBeforeInsertion,
        Snippet_OnAfterInsertion,

        Misc_NonReentrantLock_BlockingWait,
        Misc_VisualStudioWaitIndicator_Wait,
        Misc_SaveEventsSink_OnBeforeSave,

        TaskList_Refresh,
        TaskList_NavigateTo,

        WinformDesigner_GenerateXML,

        NavigateTo_Search,

        NavigationService_VSDocumentNavigationService_NavigateTo,

        NavigationBar_ComputeModelAsync,
        NavigationBar_ItemService_GetMembersInTypes_CSharp,
        NavigationBar_ItemService_GetTypesInFile_CSharp,
        NavigationBar_UpdateDropDownsSynchronously_WaitForModel,
        NavigationBar_UpdateDropDownsSynchronously_WaitForSelectedItemInfo,

        EventHookup_Determine_If_Event_Hookup,
        EventHookup_Generate_Handler,
        EventHookup_Type_Char,

        Cache_Created,
        Cache_AddOrAccess,
        Cache_Remove,
        Cache_Evict,
        Cache_EvictAll,
        Cache_ItemRank,

        TextStructureNavigator_GetExtentOfWord,
        TextStructureNavigator_GetSpanOfEnclosing,
        TextStructureNavigator_GetSpanOfFirstChild,
        TextStructureNavigator_GetSpanOfNextSibling,
        TextStructureNavigator_GetSpanOfPreviousSibling,

        Debugging_LanguageDebugInfoService_GetDataTipSpanAndText,
        Debugging_VsLanguageDebugInfo_ValidateBreakpointLocation,
        Debugging_VsLanguageDebugInfo_GetProximityExpressions,
        Debugging_VsLanguageDebugInfo_ResolveName,
        Debugging_VsLanguageDebugInfo_GetNameOfLocation,
        Debugging_VsLanguageDebugInfo_GetDataTipText,
        Debugging_EncSession,
        Debugging_EncSession_EditSession,
        Debugging_EncSession_EditSession_EmitDeltaErrorId,
        Debugging_EncSession_EditSession_RudeEdit,

        Simplifier_ReduceAsync,
        Simplifier_ExpandNode,
        Simplifier_ExpandToken,

        ForegroundNotificationService_Processed,
        ForegroundNotificationService_NotifyOnForeground,

        BackgroundCompiler_BuildCompilationsAsync,

        PersistenceService_ReadAsync,
        PersistenceService_WriteAsync,
        PersistenceService_ReadAsyncFailed,
        PersistenceService_WriteAsyncFailed,
        PersistenceService_Initialization,

        TemporaryStorageServiceFactory_ReadText,
        TemporaryStorageServiceFactory_WriteText,
        TemporaryStorageServiceFactory_ReadStream,
        TemporaryStorageServiceFactory_WriteStream,

        // currently no-one uses these
        SmartTags_RefreshSession,
        SmartTags_SmartTagInitializeFixes,
        SmartTags_ApplyQuickFix,

        EditorTestApp_RefreshTask,
        EditorTestApp_UpdateDiagnostics,

        IncrementalAnalyzerProcessor_Analyzers,
        IncrementalAnalyzerProcessor_Analyzer,
        IncrementalAnalyzerProcessor_ActiveFileAnalyzers,
        IncrementalAnalyzerProcessor_ActiveFileAnalyzer,
        IncrementalAnalyzerProcessor_Shutdown,

        WorkCoordinatorRegistrationService_Register,
        WorkCoordinatorRegistrationService_Unregister,
        WorkCoordinatorRegistrationService_Reanalyze,

        WorkCoordinator_SolutionCrawlerOption,
        WorkCoordinator_PersistentStorageAdded,
        WorkCoordinator_PersistentStorageRemoved,
        WorkCoordinator_Shutdown,

        DiagnosticAnalyzerService_Analyzers,
        DiagnosticAnalyzerDriver_AnalyzerCrash,
        DiagnosticAnalyzerDriver_AnalyzerTypeCount,
        PersistedSemanticVersion_Info,
        StorageDatabase_Exceptions,
        WorkCoordinator_ShutdownTimeout,
        Diagnostics_HyperLink,

        CodeFixes_FixAllOccurrencesSession,
        CodeFixes_FixAllOccurrencesContext,
        CodeFixes_FixAllOccurrencesComputation,
        CodeFixes_FixAllOccurrencesComputation_Document_Diagnostics,
        CodeFixes_FixAllOccurrencesComputation_Project_Diagnostics,
        CodeFixes_FixAllOccurrencesComputation_Document_Fixes,
        CodeFixes_FixAllOccurrencesComputation_Project_Fixes,
        CodeFixes_FixAllOccurrencesComputation_Document_Merge,
        CodeFixes_FixAllOccurrencesComputation_Project_Merge,
        CodeFixes_FixAllOccurrencesPreviewChanges,
        CodeFixes_ApplyChanges,

        SolutionExplorer_AnalyzerItemSource_GetItems,
        SolutionExplorer_DiagnosticItemSource_GetItems,
        WorkCoordinator_ActiveFileEnqueue,
        SymbolFinder_FindDeclarationsAsync,
        SymbolFinder_Project_AddDeclarationsAsync,
        SymbolFinder_Assembly_AddDeclarationsAsync,
        SymbolFinder_Solution_Name_FindSourceDeclarationsAsync,
        SymbolFinder_Project_Name_FindSourceDeclarationsAsync,
        SymbolFinder_Solution_Predicate_FindSourceDeclarationsAsync,
        SymbolFinder_Project_Predicate_FindSourceDeclarationsAsync,
        Tagger_Diagnostics_RecomputeTags,
        Tagger_Diagnostics_Updated,
        SuggestedActions_HasSuggestedActionsAsync,
        SuggestedActions_GetSuggestedActions,
        AnalyzerDependencyCheckingService_LogConflict,
        AnalyzerDependencyCheckingService_LogMissingDependency,
        VirtualMemory_MemoryLow,
        Extension_Exception,

        WorkCoordinator_WaitForHigherPriorityOperationsAsync,

        CSharp_Interactive_Window,
        VisualBasic_Interactive_Window,

        NonFatalWatson,
        GlobalOperationRegistration,
        CommandHandler_FindAllReference,

        CodefixInfobar_Enable,
        CodefixInfobar_EnableAndIgnoreFutureErrors,
        CodefixInfobar_LeaveDisabled,
        CodefixInfobar_ErrorIgnored,

        Refactoring_NamingStyle,

        // Caches
        SymbolTreeInfo_ExceptionInCacheRead,
        SpellChecker_ExceptionInCacheRead,
        BKTree_ExceptionInCacheRead,
        IntellisenseBuild_Failed,

        FileTextLoader_FileLengthThresholdExceeded,

        // Generic performance measurement action IDs
        MeasurePerformance_StartAction,
        MeasurePerformance_StopAction,

        Serializer_CreateChecksum,
        Serializer_Serialize,
        Serializer_Deserialize,

        CodeAnalysisService_CalculateDiagnosticsAsync,
        CodeAnalysisService_SerializeDiagnosticResultAsync,
        CodeAnalysisService_GetReferenceCountAsync,
        CodeAnalysisService_FindReferenceLocationsAsync,
        CodeAnalysisService_FindReferenceMethodsAsync,
        CodeAnalysisService_GetFullyQualifiedName,
        CodeAnalysisService_GetTodoCommentsAsync,
        CodeAnalysisService_GetDesignerAttributesAsync,

        ServiceHubRemoteHostClient_CreateAsync,
        PinnedRemotableDataScope_GetRemotableData,

        RemoteHost_Connect,
        RemoteHost_Disconnect,

        RemoteHostClientService_AddGlobalAssetsAsync,
        RemoteHostClientService_RemoveGlobalAssets,
        RemoteHostClientService_Enabled,
        RemoteHostClientService_Restarted,

        RemoteHostService_SynchronizePrimaryWorkspaceAsync,
        RemoteHostService_SynchronizeGlobalAssetsAsync,

        AssetStorage_CleanAssets,
        AssetStorage_TryGetAsset,

        AssetService_GetAssetAsync,
        AssetService_SynchronizeAssetsAsync,
        AssetService_SynchronizeSolutionAssetsAsync,
        AssetService_SynchronizeProjectAssetsAsync,

        CodeLens_GetReferenceCountAsync,
        CodeLens_FindReferenceLocationsAsync,
        CodeLens_FindReferenceMethodsAsync,
        CodeLens_GetFullyQualifiedName,

        SolutionState_ComputeChecksumsAsync,
        ProjectState_ComputeChecksumsAsync,
        DocumentState_ComputeChecksumsAsync,

        SolutionSynchronizationService_GetRemotableData,
        SolutionSynchronizationServiceFactory_CreatePinnedRemotableDataScopeAsync,

        SolutionChecksumUpdater_SynchronizePrimaryWorkspace,

        JsonRpcSession_RequestAssetAsync,

        SolutionService_GetSolutionAsync,
        SolutionService_UpdatePrimaryWorkspaceAsync,

        SnapshotService_RequestAssetAsync,

        CompilationService_GetCompilationAsync,
        SolutionCreator_AssetDifferences,
        Extension_InfoBar,
        Experiment_ABTesting,
        AssetStorage_ForceGC,
        RemoteHost_Bitness,
        Intellisense_Completion,
        MetadataOnlyImage_EmitFailure,
        LiveTableDataSource_OnDiagnosticsUpdated,
        Experiment_KeybindingsReset,
        Diagnostics_GeneratePerformaceReport,
        Diagnostics_BadAnalyzer,
        CodeAnalysisService_ReportAnalyzerPerformance,
        PerformanceTrackerService_AddSnapshot,
        AbstractProject_SetIntelliSenseBuild,
        AbstractProject_Created,
        AbstractProject_PushedToWorkspace,
        ExternalErrorDiagnosticUpdateSource_AddError,
        DiagnosticIncrementalAnalyzer_SynchronizeWithBuildAsync,
        Completion_ExecuteCommand_TypeChar,
        RemoteHostService_SynchronizeTextAsync,

        SymbolFinder_Solution_Pattern_FindSourceDeclarationsAsync,
        SymbolFinder_Project_Pattern_FindSourceDeclarationsAsync,
        Intellisense_Completion_Commit,

        CodeCleanupInfobar_BarDisplayed,
        CodeCleanupInfobar_ConfigureNow,
        CodeCleanupInfobar_NeverShowCodeCleanupInfoBarAgain,

        FormatDocument,
        CodeCleanup_ApplyCodeFixesAsync,
        CodeCleanup_RemoveUnusedImports,
        CodeCleanup_SortImports,
<<<<<<< HEAD
        CodeCleanup_Format
=======
        CodeCleanup_Format,
        CodeCleanupABTest_AssignedToOnByDefault,
        CodeCleanupABTest_AssignedToOffByDefault
>>>>>>> 6c4cddba
    }
}<|MERGE_RESOLUTION|>--- conflicted
+++ resolved
@@ -427,12 +427,8 @@
         CodeCleanup_ApplyCodeFixesAsync,
         CodeCleanup_RemoveUnusedImports,
         CodeCleanup_SortImports,
-<<<<<<< HEAD
-        CodeCleanup_Format
-=======
         CodeCleanup_Format,
         CodeCleanupABTest_AssignedToOnByDefault,
         CodeCleanupABTest_AssignedToOffByDefault
->>>>>>> 6c4cddba
     }
 }