﻿' Copyright (c) Microsoft.  All Rights Reserved.  Licensed under the Apache License, Version 2.0.  See License.txt in the project root for license information.

Imports System.Collections.Immutable
Imports System.Threading
Imports Microsoft.CodeAnalysis.Classification
Imports Microsoft.CodeAnalysis.PooledObjects
Imports Microsoft.CodeAnalysis.VisualBasic.Extensions.ContextQuery
Imports Microsoft.CodeAnalysis.VisualBasic.Syntax

Namespace Microsoft.CodeAnalysis.VisualBasic.Classification.Classifiers
    Friend Class NameSyntaxClassifier
        Inherits AbstractSyntaxClassifier

        Public Overrides ReadOnly Property SyntaxNodeTypes As ImmutableArray(Of Type) = ImmutableArray.Create(
            GetType(NameSyntax),
            GetType(ModifiedIdentifierSyntax),
            GetType(MethodStatementSyntax),
            GetType(LabelSyntax))

        Public Overrides Sub AddClassifications(
                workspace As Workspace,
                syntax As SyntaxNode,
                semanticModel As SemanticModel,
                result As ArrayBuilder(Of ClassifiedSpan),
                cancellationToken As CancellationToken)

            Dim nameSyntax = TryCast(syntax, NameSyntax)
            If nameSyntax IsNot Nothing Then
                ClassifyNameSyntax(nameSyntax, semanticModel, result, cancellationToken)
                Return
            End If

            Dim modifiedIdentifier = TryCast(syntax, ModifiedIdentifierSyntax)
            If modifiedIdentifier IsNot Nothing Then
                ClassifyModifiedIdentifier(modifiedIdentifier, semanticModel, result, cancellationToken)
                Return
            End If

            Dim methodStatement = TryCast(syntax, MethodStatementSyntax)
            If methodStatement IsNot Nothing Then
                ClassifyMethodStatement(methodStatement, semanticModel, result, cancellationToken)
                Return
            End If

            Dim labelSyntax = TryCast(syntax, LabelSyntax)
            If labelSyntax IsNot Nothing Then
                ClassifyLabelSyntax(labelSyntax, semanticModel, result, cancellationToken)
                Return
            End If
        End Sub

        Private Sub ClassifyNameSyntax(
                node As NameSyntax,
                semanticModel As SemanticModel,
                result As ArrayBuilder(Of ClassifiedSpan),
                cancellationToken As CancellationToken)

            Dim classifiedSpan As ClassifiedSpan

            Dim symbolInfo = semanticModel.GetSymbolInfo(node, cancellationToken)
            Dim symbol = TryGetSymbol(node, symbolInfo, semanticModel)

            If symbol Is Nothing Then
                If TryClassifyIdentifier(node, symbol, semanticModel, cancellationToken, classifiedSpan) Then
                    result.Add(classifiedSpan)
                End If
                Return
            End If

            If TryClassifySymbol(node, symbol, semanticModel, cancellationToken, classifiedSpan) Then
                result.Add(classifiedSpan)

                ' Additionally classify static symbols
                TryClassifyStaticSymbol(symbol, classifiedSpan.TextSpan, result)
            ElseIf TryClassifyMyNamespace(node, symbol, semanticModel, cancellationToken, classifiedSpan) Then
                result.Add(classifiedSpan)
            End If
        End Sub

<<<<<<< HEAD
            If symbol IsNot Nothing Then
                Select Case symbol.Kind
                    Case SymbolKind.Namespace
                        ' The My namespace is special and is classified differently than other namespaces
                        If symbol.IsMyNamespace(semanticModel.Compilation) Then
                            result.Add(New ClassifiedSpan(GetNameToken(node).Span, ClassificationTypeNames.Keyword))
                        Else
                            result.Add(New ClassifiedSpan(GetNameToken(node).Span, ClassificationTypeNames.NamespaceName))
                        End If

                        Return
                    Case SymbolKind.Method
                        Dim classification = GetClassificationForMethod(node, DirectCast(symbol, IMethodSymbol))
                        If classification IsNot Nothing Then
                            result.Add(New ClassifiedSpan(GetNameToken(node).Span, classification))
                            Return
                        End If
                    Case SymbolKind.Event
                        result.Add(New ClassifiedSpan(GetNameToken(node).Span, ClassificationTypeNames.EventName))
                        Return
                    Case SymbolKind.Property
                        result.Add(New ClassifiedSpan(GetNameToken(node).Span, ClassificationTypeNames.PropertyName))
                        Return
                    Case SymbolKind.Field
                        Dim classification = GetClassificationForField(DirectCast(symbol, IFieldSymbol))
                        If classification IsNot Nothing Then
                            result.Add(New ClassifiedSpan(GetNameToken(node).Span, classification))
                            Return
                        End If
                    Case SymbolKind.Parameter
                        result.Add(New ClassifiedSpan(GetNameToken(node).Span, ClassificationTypeNames.ParameterName))
                        Return
                    Case SymbolKind.Local
                        Dim classification = GetClassificationForLocal(DirectCast(symbol, ILocalSymbol))
                        If classification IsNot Nothing Then
                            result.Add(New ClassifiedSpan(GetNameToken(node).Span, classification))
                            Return
                        End If
                End Select
=======
        Private Function TryClassifySymbol(
            node As NameSyntax,
            symbol As ISymbol,
            semanticModel As SemanticModel,
            cancellationToken As CancellationToken,
            ByRef classifiedSpan As ClassifiedSpan) As Boolean
>>>>>>> 9e4e454f

            Select Case symbol.Kind
                Case SymbolKind.Method
                    Dim classification = GetClassificationForMethod(node, DirectCast(symbol, IMethodSymbol))
                    If classification IsNot Nothing Then
                        classifiedSpan = New ClassifiedSpan(GetNameToken(node).Span, classification)
                        Return True
                    End If
                Case SymbolKind.Event
                    classifiedSpan = New ClassifiedSpan(GetNameToken(node).Span, ClassificationTypeNames.EventName)
                    Return True
                Case SymbolKind.Property
                    classifiedSpan = New ClassifiedSpan(GetNameToken(node).Span, ClassificationTypeNames.PropertyName)
                    Return True
                Case SymbolKind.Field
                    Dim classification = GetClassificationForField(DirectCast(symbol, IFieldSymbol))
                    If classification IsNot Nothing Then
                        classifiedSpan = New ClassifiedSpan(GetNameToken(node).Span, classification)
                        Return True
                    End If
                Case SymbolKind.Parameter
                    classifiedSpan = New ClassifiedSpan(GetNameToken(node).Span, ClassificationTypeNames.ParameterName)
                    Return True
                Case SymbolKind.Local
                    Dim classification = GetClassificationForLocal(DirectCast(symbol, ILocalSymbol))
                    If classification IsNot Nothing Then
                        classifiedSpan = New ClassifiedSpan(GetNameToken(node).Span, classification)
                        Return True
                    End If
            End Select

<<<<<<< HEAD
            Else
                ' Okay, it doesn't bind to anything.
                Dim identifierName = TryCast(node, IdentifierNameSyntax)
                If identifierName IsNot Nothing Then
                    Dim token = identifierName.Identifier
=======
            Dim type = TryCast(symbol, ITypeSymbol)
            If type IsNot Nothing Then
                Dim classification = GetClassificationForType(type)
                If classification IsNot Nothing Then
                    Dim token = GetNameToken(node)
                    classifiedSpan = New ClassifiedSpan(token.Span, classification)
                    Return True
                End If
            End If
>>>>>>> 9e4e454f

            Return False
        End Function

        Private Function TryClassifyMyNamespace(
            node As NameSyntax,
            symbol As ISymbol,
            semanticModel As SemanticModel,
            cancellationToken As CancellationToken,
            ByRef classifiedSpan As ClassifiedSpan) As Boolean

            If symbol.IsMyNamespace(semanticModel.Compilation) Then
                classifiedSpan = New ClassifiedSpan(GetNameToken(node).Span, ClassificationTypeNames.Keyword)
                Return True
            End If

            Return False
        End Function

        Private Function TryClassifyIdentifier(
            node As NameSyntax,
            symbol As ISymbol,
            semanticModel As SemanticModel,
            cancellationToken As CancellationToken,
            ByRef classifiedSpan As ClassifiedSpan) As Boolean

            ' Okay, it doesn't bind to anything.
            Dim identifierName = TryCast(node, IdentifierNameSyntax)
            If identifierName IsNot Nothing Then
                Dim token = identifierName.Identifier

                If token.HasMatchingText(SyntaxKind.FromKeyword) AndAlso
                                   semanticModel.SyntaxTree.IsExpressionContext(token.SpanStart, cancellationToken, semanticModel) Then

                    ' Optimistically classify "From" as a keyword in expression contexts
                    classifiedSpan = New ClassifiedSpan(token.Span, ClassificationTypeNames.Keyword)
                    Return True
                ElseIf token.HasMatchingText(SyntaxKind.AsyncKeyword) OrElse
                                       token.HasMatchingText(SyntaxKind.IteratorKeyword) Then

                    ' Optimistically classify "Async" or "Iterator" as a keyword in expression contexts
                    If semanticModel.SyntaxTree.IsExpressionContext(token.SpanStart, cancellationToken, semanticModel) Then
                        classifiedSpan = New ClassifiedSpan(token.Span, ClassificationTypeNames.Keyword)
                        Return True
                    End If
                End If
            End If

            Return False
        End Function

        Private Sub TryClassifyStaticSymbol(
            symbol As ISymbol,
            span As Text.TextSpan,
            result As ArrayBuilder(Of ClassifiedSpan))

            If symbol Is Nothing Then
                Return
            End If

            Dim isEnumMember = symbol.IsKind(SymbolKind.Field) AndAlso symbol.ContainingType?.IsEnumType() = True
            Dim isNamespace = symbol.IsKind(SymbolKind.Namespace)

            If symbol.IsStatic AndAlso
                Not isEnumMember AndAlso ' TODO: Since Enum members are always Static Is it useful To classify them As Static? 
                Not isNamespace Then ' TODO: Since Namespace are always static Is it useful to classify them as static?
                result.Add(New ClassifiedSpan(span, ClassificationTypeNames.StaticSymbol))
            End If
        End Sub

        Private Function GetClassificationForField(fieldSymbol As IFieldSymbol) As String
            If fieldSymbol.IsConst Then
                Return If(fieldSymbol.ContainingType.IsEnumType(), ClassificationTypeNames.EnumMemberName, ClassificationTypeNames.ConstantName)
            End If

            Return ClassificationTypeNames.FieldName
        End Function

        Private Function GetClassificationForLocal(localSymbol As ILocalSymbol) As String
            Return If(localSymbol.IsConst,
                      ClassificationTypeNames.ConstantName,
                      ClassificationTypeNames.LocalName)
        End Function

        Private Function GetClassificationForMethod(node As NameSyntax, methodSymbol As IMethodSymbol) As String
            Select Case methodSymbol.MethodKind
                Case MethodKind.Constructor
                    ' If node is member access or qualified name with explicit New on the right side, we should classify New as a keyword.
                    If node.IsNewOnRightSideOfDotOrBang() Then
                        Return ClassificationTypeNames.Keyword
                    Else
                        ' We bound to a constructor, but we weren't something like the 'New' in 'X.New'.
                        ' This can happen when we're actually just binding the full node 'X.New'.  In this
                        ' case, don't return anything for this full node.  We'll end up hitting the 
                        ' 'New' node as the worker walks down, and we'll classify it then.
                        Return Nothing
                    End If

                Case MethodKind.BuiltinOperator,
                     MethodKind.UserDefinedOperator
                    ' Operators are already classified syntactically.
                    Return Nothing
            End Select

            Return If(methodSymbol.IsReducedExtension(),
                      ClassificationTypeNames.ExtensionMethodName,
                      ClassificationTypeNames.MethodName)
        End Function

        Private Function TryGetSymbol(
            node As NameSyntax,
            symbolInfo As SymbolInfo,
            semanticModel As SemanticModel) As ISymbol

            Dim symbol = symbolInfo.Symbol

            If symbol Is Nothing AndAlso symbolInfo.CandidateSymbols.Length > 0 Then
                Dim firstSymbol = symbolInfo.CandidateSymbols(0)
                Select Case symbolInfo.CandidateReason
                    Case CandidateReason.NotCreatable
                        ' Not creatable types are still classified as types.
                        If firstSymbol.IsConstructor() OrElse TypeOf firstSymbol Is ITypeSymbol Then
                            symbol = firstSymbol
                        End If

                    Case CandidateReason.OverloadResolutionFailure
                        ' If we couldn't bind to a constructor, still classify the type.
                        If firstSymbol.IsConstructor() Then
                            symbol = firstSymbol
                        End If

                    Case CandidateReason.Inaccessible
                        ' If we couldn't bind to a constructor, still classify the type if its accessible
                        If firstSymbol.IsConstructor() AndAlso semanticModel.IsAccessible(node.SpanStart, firstSymbol.ContainingType) Then
                            symbol = firstSymbol
                        End If
                End Select
            End If

            ' Classify a reference to an attribute constructor in an attribute location
            ' as if we were classifying the attribute type itself.
            If symbol.IsConstructor() AndAlso node.IsParentKind(SyntaxKind.Attribute) Then
                symbol = symbol.ContainingType
            End If

            Return symbol
        End Function

        Private Sub ClassifyModifiedIdentifier(
                modifiedIdentifier As ModifiedIdentifierSyntax,
                semanticModel As SemanticModel,
                result As ArrayBuilder(Of ClassifiedSpan),
                cancellationToken As CancellationToken)

            If modifiedIdentifier.ArrayBounds IsNot Nothing OrElse
               modifiedIdentifier.ArrayRankSpecifiers.Count > 0 OrElse
               modifiedIdentifier.Nullable.Kind <> SyntaxKind.None Then

                Return
            End If

            If modifiedIdentifier.IsParentKind(SyntaxKind.VariableDeclarator) AndAlso
               modifiedIdentifier.Parent.IsParentKind(SyntaxKind.FieldDeclaration) Then

                If DirectCast(modifiedIdentifier.Parent, VariableDeclaratorSyntax).AsClause Is Nothing AndAlso
                   DirectCast(modifiedIdentifier.Parent, VariableDeclaratorSyntax).Initializer Is Nothing Then

                    Dim token = modifiedIdentifier.Identifier
                    If token.HasMatchingText(SyntaxKind.AsyncKeyword) OrElse
                       token.HasMatchingText(SyntaxKind.IteratorKeyword) Then

                        ' Optimistically classify "Async" or "Iterator" as a keyword
                        result.Add(New ClassifiedSpan(token.Span, ClassificationTypeNames.Keyword))
                        Return
                    End If
                End If
            End If
        End Sub

        Private Function GetNameToken(node As NameSyntax) As SyntaxToken
            Select Case node.Kind
                Case SyntaxKind.IdentifierName
                    Return DirectCast(node, IdentifierNameSyntax).Identifier
                Case SyntaxKind.GenericName
                    Return DirectCast(node, GenericNameSyntax).Identifier
                Case SyntaxKind.QualifiedName
                    Return DirectCast(node, QualifiedNameSyntax).Right.Identifier
                Case Else
                    Throw New NotSupportedException()
            End Select
        End Function

        Private Sub ClassifyMethodStatement(methodStatement As MethodStatementSyntax, semanticModel As SemanticModel, result As ArrayBuilder(Of ClassifiedSpan), cancellationToken As CancellationToken)
            ' Ensure that extension method declarations are classified properly.
            ' Note that the method statement name is likely already classified as a method name
            ' by the syntactic classifier. However, there isn't away to determine whether a VB
            ' method declaration is an extension method syntactically.
            Dim methodSymbol = semanticModel.GetDeclaredSymbol(methodStatement)
            If methodSymbol IsNot Nothing AndAlso methodSymbol.IsExtensionMethod Then
                result.Add(New ClassifiedSpan(methodStatement.Identifier.Span, ClassificationTypeNames.ExtensionMethodName))
            End If
        End Sub

        Private Sub ClassifyLabelSyntax(
            node As LabelSyntax,
            semanticModel As SemanticModel,
            result As ArrayBuilder(Of ClassifiedSpan),
            cancellationToken As CancellationToken)

            result.Add(New ClassifiedSpan(node.LabelToken.Span, ClassificationTypeNames.LabelName))
        End Sub

    End Class
End Namespace<|MERGE_RESOLUTION|>--- conflicted
+++ resolved
@@ -67,66 +67,27 @@
                 Return
             End If
 
-            If TryClassifySymbol(node, symbol, semanticModel, cancellationToken, classifiedSpan) Then
+            If TryClassifyMyNamespace(node, symbol, semanticModel, cancellationToken, classifiedSpan) Then
+                result.Add(classifiedSpan)
+            ElseIf TryClassifySymbol(node, symbol, semanticModel, cancellationToken, classifiedSpan) Then
                 result.Add(classifiedSpan)
 
                 ' Additionally classify static symbols
                 TryClassifyStaticSymbol(symbol, classifiedSpan.TextSpan, result)
-            ElseIf TryClassifyMyNamespace(node, symbol, semanticModel, cancellationToken, classifiedSpan) Then
-                result.Add(classifiedSpan)
-            End If
-        End Sub
-
-<<<<<<< HEAD
-            If symbol IsNot Nothing Then
-                Select Case symbol.Kind
-                    Case SymbolKind.Namespace
-                        ' The My namespace is special and is classified differently than other namespaces
-                        If symbol.IsMyNamespace(semanticModel.Compilation) Then
-                            result.Add(New ClassifiedSpan(GetNameToken(node).Span, ClassificationTypeNames.Keyword))
-                        Else
-                            result.Add(New ClassifiedSpan(GetNameToken(node).Span, ClassificationTypeNames.NamespaceName))
-                        End If
-
-                        Return
-                    Case SymbolKind.Method
-                        Dim classification = GetClassificationForMethod(node, DirectCast(symbol, IMethodSymbol))
-                        If classification IsNot Nothing Then
-                            result.Add(New ClassifiedSpan(GetNameToken(node).Span, classification))
-                            Return
-                        End If
-                    Case SymbolKind.Event
-                        result.Add(New ClassifiedSpan(GetNameToken(node).Span, ClassificationTypeNames.EventName))
-                        Return
-                    Case SymbolKind.Property
-                        result.Add(New ClassifiedSpan(GetNameToken(node).Span, ClassificationTypeNames.PropertyName))
-                        Return
-                    Case SymbolKind.Field
-                        Dim classification = GetClassificationForField(DirectCast(symbol, IFieldSymbol))
-                        If classification IsNot Nothing Then
-                            result.Add(New ClassifiedSpan(GetNameToken(node).Span, classification))
-                            Return
-                        End If
-                    Case SymbolKind.Parameter
-                        result.Add(New ClassifiedSpan(GetNameToken(node).Span, ClassificationTypeNames.ParameterName))
-                        Return
-                    Case SymbolKind.Local
-                        Dim classification = GetClassificationForLocal(DirectCast(symbol, ILocalSymbol))
-                        If classification IsNot Nothing Then
-                            result.Add(New ClassifiedSpan(GetNameToken(node).Span, classification))
-                            Return
-                        End If
-                End Select
-=======
+            End If
+        End Sub
+
         Private Function TryClassifySymbol(
             node As NameSyntax,
             symbol As ISymbol,
             semanticModel As SemanticModel,
             cancellationToken As CancellationToken,
             ByRef classifiedSpan As ClassifiedSpan) As Boolean
->>>>>>> 9e4e454f
 
             Select Case symbol.Kind
+                Case SymbolKind.Namespace
+                    classifiedSpan = New ClassifiedSpan(GetNameToken(node).Span, ClassificationTypeNames.NamespaceName)
+                    Return True
                 Case SymbolKind.Method
                     Dim classification = GetClassificationForMethod(node, DirectCast(symbol, IMethodSymbol))
                     If classification IsNot Nothing Then
@@ -156,13 +117,6 @@
                     End If
             End Select
 
-<<<<<<< HEAD
-            Else
-                ' Okay, it doesn't bind to anything.
-                Dim identifierName = TryCast(node, IdentifierNameSyntax)
-                If identifierName IsNot Nothing Then
-                    Dim token = identifierName.Identifier
-=======
             Dim type = TryCast(symbol, ITypeSymbol)
             If type IsNot Nothing Then
                 Dim classification = GetClassificationForType(type)
@@ -172,7 +126,6 @@
                     Return True
                 End If
             End If
->>>>>>> 9e4e454f
 
             Return False
         End Function
